/* SPDX-License-Identifier: GPL-2.0-only */
/*
 * IO definitions for the Hexagon architecture
 *
 * Copyright (c) 2010-2013, The Linux Foundation. All rights reserved.
 */

#ifndef _ASM_IO_H
#define _ASM_IO_H

#ifdef __KERNEL__

#include <linux/types.h>
#include <asm/iomap.h>
#include <asm/page.h>
#include <asm/cacheflush.h>

/*
 * We don't have PCI yet.
 * _IO_BASE is pointing at what should be unused virtual space.
 */
#define IO_SPACE_LIMIT 0xffff
#define _IO_BASE ((void __iomem *)0xfe000000)

#define IOMEM(x)        ((void __force __iomem *)(x))

extern int remap_area_pages(unsigned long start, unsigned long phys_addr,
				unsigned long end, unsigned long flags);

extern void iounmap(const volatile void __iomem *addr);

/* Defined in lib/io.c, needed for smc91x driver. */
extern void __raw_readsw(const void __iomem *addr, void *data, int wordlen);
extern void __raw_writesw(void __iomem *addr, const void *data, int wordlen);

extern void __raw_readsl(const void __iomem *addr, void *data, int wordlen);
extern void __raw_writesl(void __iomem *addr, const void *data, int wordlen);

#define readsw(p, d, l)	__raw_readsw(p, d, l)
#define writesw(p, d, l) __raw_writesw(p, d, l)

#define readsl(p, d, l)   __raw_readsl(p, d, l)
#define writesl(p, d, l)  __raw_writesl(p, d, l)

/*
 * virt_to_phys - map virtual address to physical
 * @address:  address to map
 */
static inline unsigned long virt_to_phys(volatile void *address)
{
	return __pa(address);
}

/*
 * phys_to_virt - map physical address to virtual
 * @address: address to map
 */
static inline void *phys_to_virt(unsigned long address)
{
	return __va(address);
}

/*
 * convert a physical pointer to a virtual kernel pointer for
 * /dev/mem access.
 */
#define xlate_dev_kmem_ptr(p)    __va(p)
#define xlate_dev_mem_ptr(p)    __va(p)

/*
 * IO port access primitives.  Hexagon doesn't have special IO access
 * instructions; all I/O is memory mapped.
 *
 * in/out are used for "ports", but we don't have "port instructions",
 * so these are really just memory mapped too.
 */

/*
 * readb - read byte from memory mapped device
 * @addr:  pointer to memory
 *
 * Operates on "I/O bus memory space"
 */
static inline u8 readb(const volatile void __iomem *addr)
{
	u8 val;
	asm volatile(
		"%0 = memb(%1);"
		: "=&r" (val)
		: "r" (addr)
	);
	return val;
}

static inline u16 readw(const volatile void __iomem *addr)
{
	u16 val;
	asm volatile(
		"%0 = memh(%1);"
		: "=&r" (val)
		: "r" (addr)
	);
	return val;
}

static inline u32 readl(const volatile void __iomem *addr)
{
	u32 val;
	asm volatile(
		"%0 = memw(%1);"
		: "=&r" (val)
		: "r" (addr)
	);
	return val;
}

/*
 * writeb - write a byte to a memory location
 * @data: data to write to
 * @addr:  pointer to memory
 *
 */
static inline void writeb(u8 data, volatile void __iomem *addr)
{
	asm volatile(
		"memb(%0) = %1;"
		:
		: "r" (addr), "r" (data)
		: "memory"
	);
}

static inline void writew(u16 data, volatile void __iomem *addr)
{
	asm volatile(
		"memh(%0) = %1;"
		:
		: "r" (addr), "r" (data)
		: "memory"
	);

}

static inline void writel(u32 data, volatile void __iomem *addr)
{
	asm volatile(
		"memw(%0) = %1;"
		:
		: "r" (addr), "r" (data)
		: "memory"
	);
}

#define __raw_writeb writeb
#define __raw_writew writew
#define __raw_writel writel

#define __raw_readb readb
#define __raw_readw readw
#define __raw_readl readl

/*
 * http://comments.gmane.org/gmane.linux.ports.arm.kernel/117626
 */

#define readb_relaxed __raw_readb
#define readw_relaxed __raw_readw
#define readl_relaxed __raw_readl

#define writeb_relaxed __raw_writeb
#define writew_relaxed __raw_writew
#define writel_relaxed __raw_writel

void __iomem *ioremap(unsigned long phys_addr, unsigned long size);
#define ioremap_nocache ioremap
<<<<<<< HEAD
=======
#define ioremap_uc(X, Y) ioremap((X), (Y))
>>>>>>> a7196caf


#define __raw_writel writel

static inline void memcpy_fromio(void *dst, const volatile void __iomem *src,
	int count)
{
	memcpy(dst, (void *) src, count);
}

static inline void memcpy_toio(volatile void __iomem *dst, const void *src,
	int count)
{
	memcpy((void *) dst, src, count);
}

static inline void memset_io(volatile void __iomem *addr, int value,
			     size_t size)
{
	memset((void __force *)addr, value, size);
}

#define PCI_IO_ADDR	(volatile void __iomem *)

/*
 * inb - read byte from I/O port or something
 * @port:  address in I/O space
 *
 * Operates on "I/O bus I/O space"
 */
static inline u8 inb(unsigned long port)
{
	return readb(_IO_BASE + (port & IO_SPACE_LIMIT));
}

static inline u16 inw(unsigned long port)
{
	return readw(_IO_BASE + (port & IO_SPACE_LIMIT));
}

static inline u32 inl(unsigned long port)
{
	return readl(_IO_BASE + (port & IO_SPACE_LIMIT));
}

/*
 * outb - write a byte to a memory location
 * @data: data to write to
 * @addr:  address in I/O space
 */
static inline void outb(u8 data, unsigned long port)
{
	writeb(data, _IO_BASE + (port & IO_SPACE_LIMIT));
}

static inline void outw(u16 data, unsigned long port)
{
	writew(data, _IO_BASE + (port & IO_SPACE_LIMIT));
}

static inline void outl(u32 data, unsigned long port)
{
	writel(data, _IO_BASE + (port & IO_SPACE_LIMIT));
}

#define outb_p outb
#define outw_p outw
#define outl_p outl

#define inb_p inb
#define inw_p inw
#define inl_p inl

static inline void insb(unsigned long port, void *buffer, int count)
{
	if (count) {
		u8 *buf = buffer;
		do {
			u8 x = inb(port);
			*buf++ = x;
		} while (--count);
	}
}

static inline void insw(unsigned long port, void *buffer, int count)
{
	if (count) {
		u16 *buf = buffer;
		do {
			u16 x = inw(port);
			*buf++ = x;
		} while (--count);
	}
}

static inline void insl(unsigned long port, void *buffer, int count)
{
	if (count) {
		u32 *buf = buffer;
		do {
			u32 x = inw(port);
			*buf++ = x;
		} while (--count);
	}
}

static inline void outsb(unsigned long port, const void *buffer, int count)
{
	if (count) {
		const u8 *buf = buffer;
		do {
			outb(*buf++, port);
		} while (--count);
	}
}

static inline void outsw(unsigned long port, const void *buffer, int count)
{
	if (count) {
		const u16 *buf = buffer;
		do {
			outw(*buf++, port);
		} while (--count);
	}
}

static inline void outsl(unsigned long port, const void *buffer, int count)
{
	if (count) {
		const u32 *buf = buffer;
		do {
			outl(*buf++, port);
		} while (--count);
	}
}

#endif /* __KERNEL__ */

#endif<|MERGE_RESOLUTION|>--- conflicted
+++ resolved
@@ -173,10 +173,7 @@
 
 void __iomem *ioremap(unsigned long phys_addr, unsigned long size);
 #define ioremap_nocache ioremap
-<<<<<<< HEAD
-=======
 #define ioremap_uc(X, Y) ioremap((X), (Y))
->>>>>>> a7196caf
 
 
 #define __raw_writel writel
