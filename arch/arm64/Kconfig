# SPDX-License-Identifier: GPL-2.0-only
config ARM64
	def_bool y
	select ACPI_CCA_REQUIRED if ACPI
	select ACPI_GENERIC_GSI if ACPI
	select ACPI_GTDT if ACPI
	select ACPI_IORT if ACPI
	select ACPI_REDUCED_HARDWARE_ONLY if ACPI
	select ACPI_MCFG if (ACPI && PCI)
	select ACPI_SPCR_TABLE if ACPI
	select ACPI_PPTT if ACPI
	select ARCH_HAS_DEBUG_WX
	select ARCH_BINFMT_ELF_STATE
	select ARCH_HAS_DEBUG_VIRTUAL
	select ARCH_HAS_DEBUG_VM_PGTABLE
	select ARCH_HAS_DEVMEM_IS_ALLOWED
	select ARCH_HAS_DMA_PREP_COHERENT
	select ARCH_HAS_ACPI_TABLE_UPGRADE if ACPI
	select ARCH_HAS_FAST_MULTIPLIER
	select ARCH_HAS_FORTIFY_SOURCE
	select ARCH_HAS_GCOV_PROFILE_ALL
	select ARCH_HAS_GIGANTIC_PAGE
	select ARCH_HAS_IOREMAP_PHYS_HOOKS
	select ARCH_HAS_KCOV
	select ARCH_HAS_KEEPINITRD
	select ARCH_HAS_MEMBARRIER_SYNC_CORE
	select ARCH_HAS_MEM_ENCRYPT
	select ARCH_HAS_NON_OVERLAPPING_ADDRESS_SPACE
	select ARCH_HAS_PTE_DEVMAP
	select ARCH_HAS_PTE_SPECIAL
	select ARCH_HAS_SETUP_DMA_OPS
	select ARCH_HAS_SET_DIRECT_MAP
	select ARCH_HAS_SET_MEMORY
	select ARCH_STACKWALK
	select ARCH_HAS_STRICT_KERNEL_RWX
	select ARCH_HAS_STRICT_MODULE_RWX
	select ARCH_HAS_SYNC_DMA_FOR_DEVICE
	select ARCH_HAS_SYNC_DMA_FOR_CPU
	select ARCH_HAS_SYSCALL_WRAPPER
	select ARCH_HAS_TEARDOWN_DMA_OPS if IOMMU_SUPPORT
	select ARCH_HAS_TICK_BROADCAST if GENERIC_CLOCKEVENTS_BROADCAST
	select ARCH_HAVE_ELF_PROT
	select ARCH_HAVE_NMI_SAFE_CMPXCHG
	select ARCH_INLINE_READ_LOCK if !PREEMPTION
	select ARCH_INLINE_READ_LOCK_BH if !PREEMPTION
	select ARCH_INLINE_READ_LOCK_IRQ if !PREEMPTION
	select ARCH_INLINE_READ_LOCK_IRQSAVE if !PREEMPTION
	select ARCH_INLINE_READ_UNLOCK if !PREEMPTION
	select ARCH_INLINE_READ_UNLOCK_BH if !PREEMPTION
	select ARCH_INLINE_READ_UNLOCK_IRQ if !PREEMPTION
	select ARCH_INLINE_READ_UNLOCK_IRQRESTORE if !PREEMPTION
	select ARCH_INLINE_WRITE_LOCK if !PREEMPTION
	select ARCH_INLINE_WRITE_LOCK_BH if !PREEMPTION
	select ARCH_INLINE_WRITE_LOCK_IRQ if !PREEMPTION
	select ARCH_INLINE_WRITE_LOCK_IRQSAVE if !PREEMPTION
	select ARCH_INLINE_WRITE_UNLOCK if !PREEMPTION
	select ARCH_INLINE_WRITE_UNLOCK_BH if !PREEMPTION
	select ARCH_INLINE_WRITE_UNLOCK_IRQ if !PREEMPTION
	select ARCH_INLINE_WRITE_UNLOCK_IRQRESTORE if !PREEMPTION
	select ARCH_INLINE_SPIN_TRYLOCK if !PREEMPTION
	select ARCH_INLINE_SPIN_TRYLOCK_BH if !PREEMPTION
	select ARCH_INLINE_SPIN_LOCK if !PREEMPTION
	select ARCH_INLINE_SPIN_LOCK_BH if !PREEMPTION
	select ARCH_INLINE_SPIN_LOCK_IRQ if !PREEMPTION
	select ARCH_INLINE_SPIN_LOCK_IRQSAVE if !PREEMPTION
	select ARCH_INLINE_SPIN_UNLOCK if !PREEMPTION
	select ARCH_INLINE_SPIN_UNLOCK_BH if !PREEMPTION
	select ARCH_INLINE_SPIN_UNLOCK_IRQ if !PREEMPTION
	select ARCH_INLINE_SPIN_UNLOCK_IRQRESTORE if !PREEMPTION
	select ARCH_KEEP_MEMBLOCK
	select ARCH_USE_CMPXCHG_LOCKREF
	select ARCH_USE_GNU_PROPERTY
	select ARCH_USE_QUEUED_RWLOCKS
	select ARCH_USE_QUEUED_SPINLOCKS
	select ARCH_USE_SYM_ANNOTATIONS
	select ARCH_SUPPORTS_MEMORY_FAILURE
	select ARCH_SUPPORTS_SHADOW_CALL_STACK if CC_HAVE_SHADOW_CALL_STACK
	select ARCH_SUPPORTS_LTO_CLANG if CPU_LITTLE_ENDIAN
	select ARCH_SUPPORTS_LTO_CLANG_THIN
	select ARCH_SUPPORTS_ATOMIC_RMW
	select ARCH_SUPPORTS_INT128 if CC_HAS_INT128 && (GCC_VERSION >= 50000 || CC_IS_CLANG)
	select ARCH_SUPPORTS_NUMA_BALANCING
	select ARCH_WANT_COMPAT_IPC_PARSE_VERSION if COMPAT
	select ARCH_WANT_DEFAULT_BPF_JIT
	select ARCH_WANT_DEFAULT_TOPDOWN_MMAP_LAYOUT
	select ARCH_WANT_FRAME_POINTERS
	select ARCH_WANT_HUGE_PMD_SHARE if ARM64_4K_PAGES || (ARM64_16K_PAGES && !ARM64_VA_BITS_36)
	select ARCH_WANT_LD_ORPHAN_WARN
	select ARCH_HAS_UBSAN_SANITIZE_ALL
	select ARM_AMBA
	select ARM_ARCH_TIMER
	select ARM_GIC
	select AUDIT_ARCH_COMPAT_GENERIC
	select ARM_GIC_V2M if PCI
	select ARM_GIC_V3
	select ARM_GIC_V3_ITS if PCI
	select ARM_PSCI_FW
	select BUILDTIME_TABLE_SORT
	select CLONE_BACKWARDS
	select COMMON_CLK
	select CPU_PM if (SUSPEND || CPU_IDLE)
	select CRC32
	select DCACHE_WORD_ACCESS
	select DMA_DIRECT_REMAP
	select EDAC_SUPPORT
	select FRAME_POINTER
	select GENERIC_ALLOCATOR
	select GENERIC_ARCH_TOPOLOGY
	select GENERIC_CLOCKEVENTS
	select GENERIC_CLOCKEVENTS_BROADCAST
	select GENERIC_CPU_AUTOPROBE
	select GENERIC_CPU_VULNERABILITIES
	select GENERIC_EARLY_IOREMAP
	select GENERIC_IDLE_POLL_SETUP
	select GENERIC_IRQ_IPI
	select ARCH_WANTS_IRQ_RAW
	select GENERIC_IRQ_MULTI_HANDLER
	select GENERIC_IRQ_PROBE
	select GENERIC_IRQ_SHOW
	select GENERIC_IRQ_SHOW_LEVEL
	select GENERIC_PCI_IOMAP
	select GENERIC_PTDUMP
	select GENERIC_SCHED_CLOCK
	select GENERIC_SMP_IDLE_THREAD
	select GENERIC_STRNCPY_FROM_USER
	select GENERIC_STRNLEN_USER
	select GENERIC_TIME_VSYSCALL
	select GENERIC_GETTIMEOFDAY
	select GENERIC_VDSO_TIME_NS
	select HANDLE_DOMAIN_IRQ
	select HARDIRQS_SW_RESEND
	select HAVE_MOVE_PMD
	select HAVE_MOVE_PUD
	select HAVE_PCI
	select HAVE_ACPI_APEI if (ACPI && EFI)
	select HAVE_ALIGNED_STRUCT_PAGE if SLUB
	select HAVE_ARCH_AUDITSYSCALL
	select HAVE_ARCH_BITREVERSE
	select HAVE_ARCH_COMPILER_H
	select HAVE_ARCH_HUGE_VMAP
	select HAVE_ARCH_JUMP_LABEL
	select HAVE_ARCH_JUMP_LABEL_RELATIVE
	select HAVE_ARCH_KASAN if !(ARM64_16K_PAGES && ARM64_VA_BITS_48)
	select HAVE_ARCH_KASAN_VMALLOC if HAVE_ARCH_KASAN
	select HAVE_ARCH_KASAN_SW_TAGS if HAVE_ARCH_KASAN
	select HAVE_ARCH_KASAN_HW_TAGS if (HAVE_ARCH_KASAN && ARM64_MTE)
	select HAVE_ARCH_KFENCE
	select HAVE_ARCH_KGDB
	select HAVE_ARCH_MMAP_RND_BITS
	select HAVE_ARCH_MMAP_RND_COMPAT_BITS if COMPAT
	select HAVE_ARCH_PREL32_RELOCATIONS
	select HAVE_ARCH_SECCOMP_FILTER
	select HAVE_ARCH_STACKLEAK
	select HAVE_ARCH_THREAD_STRUCT_WHITELIST
	select HAVE_ARCH_TRACEHOOK
	select HAVE_ARCH_TRANSPARENT_HUGEPAGE
	select HAVE_ARCH_VMAP_STACK
	select HAVE_ARM_SMCCC
	select HAVE_ASM_MODVERSIONS
	select HAVE_EBPF_JIT
	select HAVE_C_RECORDMCOUNT
	select HAVE_CMPXCHG_DOUBLE
	select HAVE_CMPXCHG_LOCAL
	select HAVE_CONTEXT_TRACKING
	select HAVE_DEBUG_BUGVERBOSE
	select HAVE_DEBUG_KMEMLEAK
	select HAVE_DMA_CONTIGUOUS
	select HAVE_DYNAMIC_FTRACE
	select HAVE_DYNAMIC_FTRACE_WITH_REGS \
		if $(cc-option,-fpatchable-function-entry=2)
	select FTRACE_MCOUNT_USE_PATCHABLE_FUNCTION_ENTRY \
		if DYNAMIC_FTRACE_WITH_REGS
	select HAVE_EFFICIENT_UNALIGNED_ACCESS
	select HAVE_FAST_GUP
	select HAVE_FTRACE_MCOUNT_RECORD
	select HAVE_FUNCTION_TRACER
	select HAVE_FUNCTION_ERROR_INJECTION
	select HAVE_FUNCTION_GRAPH_TRACER
	select HAVE_GCC_PLUGINS
	select HAVE_HW_BREAKPOINT if PERF_EVENTS
	select HAVE_IRQ_TIME_ACCOUNTING
	select HAVE_KVM
	select HAVE_NMI
	select HAVE_PATA_PLATFORM
	select HAVE_PERF_EVENTS
	select HAVE_PERF_REGS
	select HAVE_PERF_USER_STACK_DUMP
	select HAVE_REGS_AND_STACK_ACCESS_API
	select HAVE_FUNCTION_ARG_ACCESS_API
	select HAVE_FUTEX_CMPXCHG if FUTEX
	select MMU_GATHER_RCU_TABLE_FREE
	select HAVE_RSEQ
	select HAVE_STACKPROTECTOR
	select HAVE_SYSCALL_TRACEPOINTS
	select HAVE_KPROBES
	select HAVE_KRETPROBES
	select HAVE_GENERIC_VDSO
	select IOMMU_DMA if IOMMU_SUPPORT
	select IRQ_DOMAIN
	select IRQ_FORCED_THREADING
	select KASAN_VMALLOC if KASAN
	select MODULES_USE_ELF_RELA
	select NEED_DMA_MAP_STATE
	select NEED_SG_DMA_LENGTH
	select OF
	select OF_EARLY_FLATTREE
	select PCI_DOMAINS_GENERIC if PCI
	select PCI_ECAM if (ACPI && PCI)
	select PCI_SYSCALL if PCI
	select POWER_RESET
	select POWER_SUPPLY
	select SET_FS
	select SPARSE_IRQ
	select SWIOTLB
	select SYSCTL_EXCEPTION_TRACE
	select THREAD_INFO_IN_TASK
	select ARCH_SUPPORTS_SPECULATIVE_PAGE_FAULT
	select HAVE_ARCH_USERFAULTFD_MINOR if USERFAULTFD
	help
	  ARM 64-bit (AArch64) Linux support.

config 64BIT
	def_bool y

config MMU
	def_bool y

config ARM64_PAGE_SHIFT
	int
	default 16 if ARM64_64K_PAGES
	default 14 if ARM64_16K_PAGES
	default 12

config ARM64_CONT_PTE_SHIFT
	int
	default 5 if ARM64_64K_PAGES
	default 7 if ARM64_16K_PAGES
	default 4

config ARM64_CONT_PMD_SHIFT
	int
	default 5 if ARM64_64K_PAGES
	default 5 if ARM64_16K_PAGES
	default 4

config ARCH_MMAP_RND_BITS_MIN
       default 14 if ARM64_64K_PAGES
       default 16 if ARM64_16K_PAGES
       default 18

# max bits determined by the following formula:
#  VA_BITS - PAGE_SHIFT - 3
config ARCH_MMAP_RND_BITS_MAX
       default 19 if ARM64_VA_BITS=36
       default 24 if ARM64_VA_BITS=39
       default 27 if ARM64_VA_BITS=42
       default 30 if ARM64_VA_BITS=47
       default 29 if ARM64_VA_BITS=48 && ARM64_64K_PAGES
       default 31 if ARM64_VA_BITS=48 && ARM64_16K_PAGES
       default 33 if ARM64_VA_BITS=48
       default 14 if ARM64_64K_PAGES
       default 16 if ARM64_16K_PAGES
       default 18

config ARCH_MMAP_RND_COMPAT_BITS_MIN
       default 7 if ARM64_64K_PAGES
       default 9 if ARM64_16K_PAGES
       default 11

config ARCH_MMAP_RND_COMPAT_BITS_MAX
       default 16

config NO_IOPORT_MAP
	def_bool y if !PCI

config STACKTRACE_SUPPORT
	def_bool y

config ILLEGAL_POINTER_VALUE
	hex
	default 0xdead000000000000

config LOCKDEP_SUPPORT
	def_bool y

config TRACE_IRQFLAGS_SUPPORT
	def_bool y

config GENERIC_BUG
	def_bool y
	depends on BUG

config GENERIC_BUG_RELATIVE_POINTERS
	def_bool y
	depends on GENERIC_BUG

config GENERIC_HWEIGHT
	def_bool y

config GENERIC_CSUM
        def_bool y

config GENERIC_CALIBRATE_DELAY
	def_bool y

config ZONE_DMA
	bool "Support DMA zone" if EXPERT
	default y

config ZONE_DMA32
	bool "Support DMA32 zone" if EXPERT
	default y

config ARCH_ENABLE_MEMORY_HOTPLUG
	def_bool y

config ARCH_ENABLE_MEMORY_HOTREMOVE
	def_bool y

config SMP
	def_bool y

config KERNEL_MODE_NEON
	def_bool y

config FIX_EARLYCON_MEM
	def_bool y

config PGTABLE_LEVELS
	int
	default 2 if ARM64_16K_PAGES && ARM64_VA_BITS_36
	default 2 if ARM64_64K_PAGES && ARM64_VA_BITS_42
	default 3 if ARM64_64K_PAGES && (ARM64_VA_BITS_48 || ARM64_VA_BITS_52)
	default 3 if ARM64_4K_PAGES && ARM64_VA_BITS_39
	default 3 if ARM64_16K_PAGES && ARM64_VA_BITS_47
	default 4 if !ARM64_64K_PAGES && ARM64_VA_BITS_48

config ARCH_SUPPORTS_UPROBES
	def_bool y

config ARCH_PROC_KCORE_TEXT
	def_bool y

config BROKEN_GAS_INST
	def_bool !$(as-instr,1:\n.inst 0\n.rept . - 1b\n\nnop\n.endr\n)

config KASAN_SHADOW_OFFSET
	hex
	depends on KASAN_GENERIC || KASAN_SW_TAGS
	default 0xdfffa00000000000 if (ARM64_VA_BITS_48 || ARM64_VA_BITS_52) && !KASAN_SW_TAGS
	default 0xdfffd00000000000 if ARM64_VA_BITS_47 && !KASAN_SW_TAGS
	default 0xdffffe8000000000 if ARM64_VA_BITS_42 && !KASAN_SW_TAGS
	default 0xdfffffd000000000 if ARM64_VA_BITS_39 && !KASAN_SW_TAGS
	default 0xdffffffa00000000 if ARM64_VA_BITS_36 && !KASAN_SW_TAGS
	default 0xefff900000000000 if (ARM64_VA_BITS_48 || ARM64_VA_BITS_52) && KASAN_SW_TAGS
	default 0xefffc80000000000 if ARM64_VA_BITS_47 && KASAN_SW_TAGS
	default 0xeffffe4000000000 if ARM64_VA_BITS_42 && KASAN_SW_TAGS
	default 0xefffffc800000000 if ARM64_VA_BITS_39 && KASAN_SW_TAGS
	default 0xeffffff900000000 if ARM64_VA_BITS_36 && KASAN_SW_TAGS
	default 0xffffffffffffffff

source "arch/arm64/Kconfig.platforms"

menu "Kernel Features"

menu "ARM errata workarounds via the alternatives framework"

config ARM64_WORKAROUND_CLEAN_CACHE
	bool

config ARM64_ERRATUM_826319
	bool "Cortex-A53: 826319: System might deadlock if a write cannot complete until read data is accepted"
	default y
	select ARM64_WORKAROUND_CLEAN_CACHE
	help
	  This option adds an alternative code sequence to work around ARM
	  erratum 826319 on Cortex-A53 parts up to r0p2 with an AMBA 4 ACE or
	  AXI master interface and an L2 cache.

	  If a Cortex-A53 uses an AMBA AXI4 ACE interface to other processors
	  and is unable to accept a certain write via this interface, it will
	  not progress on read data presented on the read data channel and the
	  system can deadlock.

	  The workaround promotes data cache clean instructions to
	  data cache clean-and-invalidate.
	  Please note that this does not necessarily enable the workaround,
	  as it depends on the alternative framework, which will only patch
	  the kernel if an affected CPU is detected.

	  If unsure, say Y.

config ARM64_ERRATUM_827319
	bool "Cortex-A53: 827319: Data cache clean instructions might cause overlapping transactions to the interconnect"
	default y
	select ARM64_WORKAROUND_CLEAN_CACHE
	help
	  This option adds an alternative code sequence to work around ARM
	  erratum 827319 on Cortex-A53 parts up to r0p2 with an AMBA 5 CHI
	  master interface and an L2 cache.

	  Under certain conditions this erratum can cause a clean line eviction
	  to occur at the same time as another transaction to the same address
	  on the AMBA 5 CHI interface, which can cause data corruption if the
	  interconnect reorders the two transactions.

	  The workaround promotes data cache clean instructions to
	  data cache clean-and-invalidate.
	  Please note that this does not necessarily enable the workaround,
	  as it depends on the alternative framework, which will only patch
	  the kernel if an affected CPU is detected.

	  If unsure, say Y.

config ARM64_ERRATUM_824069
	bool "Cortex-A53: 824069: Cache line might not be marked as clean after a CleanShared snoop"
	default y
	select ARM64_WORKAROUND_CLEAN_CACHE
	help
	  This option adds an alternative code sequence to work around ARM
	  erratum 824069 on Cortex-A53 parts up to r0p2 when it is connected
	  to a coherent interconnect.

	  If a Cortex-A53 processor is executing a store or prefetch for
	  write instruction at the same time as a processor in another
	  cluster is executing a cache maintenance operation to the same
	  address, then this erratum might cause a clean cache line to be
	  incorrectly marked as dirty.

	  The workaround promotes data cache clean instructions to
	  data cache clean-and-invalidate.
	  Please note that this option does not necessarily enable the
	  workaround, as it depends on the alternative framework, which will
	  only patch the kernel if an affected CPU is detected.

	  If unsure, say Y.

config ARM64_ERRATUM_819472
	bool "Cortex-A53: 819472: Store exclusive instructions might cause data corruption"
	default y
	select ARM64_WORKAROUND_CLEAN_CACHE
	help
	  This option adds an alternative code sequence to work around ARM
	  erratum 819472 on Cortex-A53 parts up to r0p1 with an L2 cache
	  present when it is connected to a coherent interconnect.

	  If the processor is executing a load and store exclusive sequence at
	  the same time as a processor in another cluster is executing a cache
	  maintenance operation to the same address, then this erratum might
	  cause data corruption.

	  The workaround promotes data cache clean instructions to
	  data cache clean-and-invalidate.
	  Please note that this does not necessarily enable the workaround,
	  as it depends on the alternative framework, which will only patch
	  the kernel if an affected CPU is detected.

	  If unsure, say Y.

config ARM64_ERRATUM_832075
	bool "Cortex-A57: 832075: possible deadlock on mixing exclusive memory accesses with device loads"
	default y
	help
	  This option adds an alternative code sequence to work around ARM
	  erratum 832075 on Cortex-A57 parts up to r1p2.

	  Affected Cortex-A57 parts might deadlock when exclusive load/store
	  instructions to Write-Back memory are mixed with Device loads.

	  The workaround is to promote device loads to use Load-Acquire
	  semantics.
	  Please note that this does not necessarily enable the workaround,
	  as it depends on the alternative framework, which will only patch
	  the kernel if an affected CPU is detected.

	  If unsure, say Y.

config ARM64_ERRATUM_834220
	bool "Cortex-A57: 834220: Stage 2 translation fault might be incorrectly reported in presence of a Stage 1 fault"
	depends on KVM
	default y
	help
	  This option adds an alternative code sequence to work around ARM
	  erratum 834220 on Cortex-A57 parts up to r1p2.

	  Affected Cortex-A57 parts might report a Stage 2 translation
	  fault as the result of a Stage 1 fault for load crossing a
	  page boundary when there is a permission or device memory
	  alignment fault at Stage 1 and a translation fault at Stage 2.

	  The workaround is to verify that the Stage 1 translation
	  doesn't generate a fault before handling the Stage 2 fault.
	  Please note that this does not necessarily enable the workaround,
	  as it depends on the alternative framework, which will only patch
	  the kernel if an affected CPU is detected.

	  If unsure, say Y.

config ARM64_ERRATUM_845719
	bool "Cortex-A53: 845719: a load might read incorrect data"
	depends on COMPAT
	default y
	help
	  This option adds an alternative code sequence to work around ARM
	  erratum 845719 on Cortex-A53 parts up to r0p4.

	  When running a compat (AArch32) userspace on an affected Cortex-A53
	  part, a load at EL0 from a virtual address that matches the bottom 32
	  bits of the virtual address used by a recent load at (AArch64) EL1
	  might return incorrect data.

	  The workaround is to write the contextidr_el1 register on exception
	  return to a 32-bit task.
	  Please note that this does not necessarily enable the workaround,
	  as it depends on the alternative framework, which will only patch
	  the kernel if an affected CPU is detected.

	  If unsure, say Y.

config ARM64_ERRATUM_843419
	bool "Cortex-A53: 843419: A load or store might access an incorrect address"
	default y
	select ARM64_MODULE_PLTS if MODULES
	help
	  This option links the kernel with '--fix-cortex-a53-843419' and
	  enables PLT support to replace certain ADRP instructions, which can
	  cause subsequent memory accesses to use an incorrect address on
	  Cortex-A53 parts up to r0p4.

	  If unsure, say Y.

config ARM64_ERRATUM_1024718
	bool "Cortex-A55: 1024718: Update of DBM/AP bits without break before make might result in incorrect update"
	default y
	help
	  This option adds a workaround for ARM Cortex-A55 Erratum 1024718.

	  Affected Cortex-A55 cores (all revisions) could cause incorrect
	  update of the hardware dirty bit when the DBM/AP bits are updated
	  without a break-before-make. The workaround is to disable the usage
	  of hardware DBM locally on the affected cores. CPUs not affected by
	  this erratum will continue to use the feature.

	  If unsure, say Y.

config ARM64_ERRATUM_1418040
	bool "Cortex-A76/Neoverse-N1: MRC read following MRRC read of specific Generic Timer in AArch32 might give incorrect result"
	default y
	depends on COMPAT
	help
	  This option adds a workaround for ARM Cortex-A76/Neoverse-N1
	  errata 1188873 and 1418040.

	  Affected Cortex-A76/Neoverse-N1 cores (r0p0 to r3p1) could
	  cause register corruption when accessing the timer registers
	  from AArch32 userspace.

	  If unsure, say Y.

config ARM64_WORKAROUND_SPECULATIVE_AT
	bool

config ARM64_ERRATUM_1165522
	bool "Cortex-A76: 1165522: Speculative AT instruction using out-of-context translation regime could cause subsequent request to generate an incorrect translation"
	default y
	select ARM64_WORKAROUND_SPECULATIVE_AT
	help
	  This option adds a workaround for ARM Cortex-A76 erratum 1165522.

	  Affected Cortex-A76 cores (r0p0, r1p0, r2p0) could end-up with
	  corrupted TLBs by speculating an AT instruction during a guest
	  context switch.

	  If unsure, say Y.

config ARM64_ERRATUM_1319367
	bool "Cortex-A57/A72: 1319537: Speculative AT instruction using out-of-context translation regime could cause subsequent request to generate an incorrect translation"
	default y
	select ARM64_WORKAROUND_SPECULATIVE_AT
	help
	  This option adds work arounds for ARM Cortex-A57 erratum 1319537
	  and A72 erratum 1319367

	  Cortex-A57 and A72 cores could end-up with corrupted TLBs by
	  speculating an AT instruction during a guest context switch.

	  If unsure, say Y.

config ARM64_ERRATUM_1530923
	bool "Cortex-A55: 1530923: Speculative AT instruction using out-of-context translation regime could cause subsequent request to generate an incorrect translation"
	default y
	select ARM64_WORKAROUND_SPECULATIVE_AT
	help
	  This option adds a workaround for ARM Cortex-A55 erratum 1530923.

	  Affected Cortex-A55 cores (r0p0, r0p1, r1p0, r2p0) could end-up with
	  corrupted TLBs by speculating an AT instruction during a guest
	  context switch.

	  If unsure, say Y.

config ARM64_WORKAROUND_REPEAT_TLBI
	bool

config ARM64_ERRATUM_1286807
	bool "Cortex-A76: Modification of the translation table for a virtual address might lead to read-after-read ordering violation"
	default y
	select ARM64_WORKAROUND_REPEAT_TLBI
	help
	  This option adds a workaround for ARM Cortex-A76 erratum 1286807.

	  On the affected Cortex-A76 cores (r0p0 to r3p0), if a virtual
	  address for a cacheable mapping of a location is being
	  accessed by a core while another core is remapping the virtual
	  address to a new physical page using the recommended
	  break-before-make sequence, then under very rare circumstances
	  TLBI+DSB completes before a read using the translation being
	  invalidated has been observed by other observers. The
	  workaround repeats the TLBI+DSB operation.

config ARM64_ERRATUM_1463225
	bool "Cortex-A76: Software Step might prevent interrupt recognition"
	default y
	help
	  This option adds a workaround for Arm Cortex-A76 erratum 1463225.

	  On the affected Cortex-A76 cores (r0p0 to r3p1), software stepping
	  of a system call instruction (SVC) can prevent recognition of
	  subsequent interrupts when software stepping is disabled in the
	  exception handler of the system call and either kernel debugging
	  is enabled or VHE is in use.

	  Work around the erratum by triggering a dummy step exception
	  when handling a system call from a task that is being stepped
	  in a VHE configuration of the kernel.

	  If unsure, say Y.

config ARM64_ERRATUM_1542419
	bool "Neoverse-N1: workaround mis-ordering of instruction fetches"
	default y
	help
	  This option adds a workaround for ARM Neoverse-N1 erratum
	  1542419.

	  Affected Neoverse-N1 cores could execute a stale instruction when
	  modified by another CPU. The workaround depends on a firmware
	  counterpart.

	  Workaround the issue by hiding the DIC feature from EL0. This
	  forces user-space to perform cache maintenance.

	  If unsure, say Y.

config ARM64_ERRATUM_1508412
	bool "Cortex-A77: 1508412: workaround deadlock on sequence of NC/Device load and store exclusive or PAR read"
	default y
	help
	  This option adds a workaround for Arm Cortex-A77 erratum 1508412.

	  Affected Cortex-A77 cores (r0p0, r1p0) could deadlock on a sequence
	  of a store-exclusive or read of PAR_EL1 and a load with device or
	  non-cacheable memory attributes. The workaround depends on a firmware
	  counterpart.

	  KVM guests must also have the workaround implemented or they can
	  deadlock the system.

	  Work around the issue by inserting DMB SY barriers around PAR_EL1
	  register reads and warning KVM users. The DMB barrier is sufficient
	  to prevent a speculative PAR_EL1 read.

	  If unsure, say Y.

<<<<<<< HEAD
config ARM64_WORKAROUND_TSB_FLUSH_FAILURE
	bool

config ARM64_ERRATUM_2054223
	bool "Cortex-A710: 2054223: workaround TSB instruction failing to flush trace"
	default y
	select ARM64_WORKAROUND_TSB_FLUSH_FAILURE
	help
	  Enable workaround for ARM Cortex-A710 erratum 2054223

	  Affected cores may fail to flush the trace data on a TSB instruction, when
	  the PE is in trace prohibited state. This will cause losing a few bytes
	  of the trace cached.

	  Workaround is to issue two TSB consecutively on affected cores.

	  If unsure, say Y.

config ARM64_ERRATUM_2067961
	bool "Neoverse-N2: 2067961: workaround TSB instruction failing to flush trace"
	default y
	select ARM64_WORKAROUND_TSB_FLUSH_FAILURE
	help
	  Enable workaround for ARM Neoverse-N2 erratum 2067961

	  Affected cores may fail to flush the trace data on a TSB instruction, when
	  the PE is in trace prohibited state. This will cause losing a few bytes
	  of the trace cached.

	  Workaround is to issue two TSB consecutively on affected cores.
=======
config ARM64_ERRATUM_2457168
	bool "Cortex-A510: 2457168: workaround for AMEVCNTR01 incrementing incorrectly"
	depends on ARM64_AMU_EXTN
	default y
	help
	  This option adds the workaround for ARM Cortex-A510 erratum 2457168.

	  The AMU counter AMEVCNTR01 (constant counter) should increment at the same rate
	  as the system counter. On affected Cortex-A510 cores AMEVCNTR01 increments
	  incorrectly giving a significantly higher output value.

	  Work around this problem by keeping the reference values of affected counters
	  to 0 thus signaling an error case. This effect is the same to firmware disabling
	  affected counters, in which case 0 will be returned when reading the disabled
	  counters.
>>>>>>> f1101295

	  If unsure, say Y.

config CAVIUM_ERRATUM_22375
	bool "Cavium erratum 22375, 24313"
	default y
	help
	  Enable workaround for errata 22375 and 24313.

	  This implements two gicv3-its errata workarounds for ThunderX. Both
	  with a small impact affecting only ITS table allocation.

	    erratum 22375: only alloc 8MB table size
	    erratum 24313: ignore memory access type

	  The fixes are in ITS initialization and basically ignore memory access
	  type and table size provided by the TYPER and BASER registers.

	  If unsure, say Y.

config CAVIUM_ERRATUM_23144
	bool "Cavium erratum 23144: ITS SYNC hang on dual socket system"
	depends on NUMA
	default y
	help
	  ITS SYNC command hang for cross node io and collections/cpu mapping.

	  If unsure, say Y.

config CAVIUM_ERRATUM_23154
	bool "Cavium erratum 23154: Access to ICC_IAR1_EL1 is not sync'ed"
	default y
	help
	  The gicv3 of ThunderX requires a modified version for
	  reading the IAR status to ensure data synchronization
	  (access to icc_iar1_el1 is not sync'ed before and after).

	  If unsure, say Y.

config CAVIUM_ERRATUM_27456
	bool "Cavium erratum 27456: Broadcast TLBI instructions may cause icache corruption"
	default y
	help
	  On ThunderX T88 pass 1.x through 2.1 parts, broadcast TLBI
	  instructions may cause the icache to become corrupted if it
	  contains data for a non-current ASID.  The fix is to
	  invalidate the icache when changing the mm context.

	  If unsure, say Y.

config CAVIUM_ERRATUM_30115
	bool "Cavium erratum 30115: Guest may disable interrupts in host"
	default y
	help
	  On ThunderX T88 pass 1.x through 2.2, T81 pass 1.0 through
	  1.2, and T83 Pass 1.0, KVM guest execution may disable
	  interrupts in host. Trapping both GICv3 group-0 and group-1
	  accesses sidesteps the issue.

	  If unsure, say Y.

config CAVIUM_TX2_ERRATUM_219
	bool "Cavium ThunderX2 erratum 219: PRFM between TTBR change and ISB fails"
	default y
	help
	  On Cavium ThunderX2, a load, store or prefetch instruction between a
	  TTBR update and the corresponding context synchronizing operation can
	  cause a spurious Data Abort to be delivered to any hardware thread in
	  the CPU core.

	  Work around the issue by avoiding the problematic code sequence and
	  trapping KVM guest TTBRx_EL1 writes to EL2 when SMT is enabled. The
	  trap handler performs the corresponding register access, skips the
	  instruction and ensures context synchronization by virtue of the
	  exception return.

	  If unsure, say Y.

config FUJITSU_ERRATUM_010001
	bool "Fujitsu-A64FX erratum E#010001: Undefined fault may occur wrongly"
	default y
	help
	  This option adds a workaround for Fujitsu-A64FX erratum E#010001.
	  On some variants of the Fujitsu-A64FX cores ver(1.0, 1.1), memory
	  accesses may cause undefined fault (Data abort, DFSC=0b111111).
	  This fault occurs under a specific hardware condition when a
	  load/store instruction performs an address translation using:
	  case-1  TTBR0_EL1 with TCR_EL1.NFD0 == 1.
	  case-2  TTBR0_EL2 with TCR_EL2.NFD0 == 1.
	  case-3  TTBR1_EL1 with TCR_EL1.NFD1 == 1.
	  case-4  TTBR1_EL2 with TCR_EL2.NFD1 == 1.

	  The workaround is to ensure these bits are clear in TCR_ELx.
	  The workaround only affects the Fujitsu-A64FX.

	  If unsure, say Y.

config HISILICON_ERRATUM_161600802
	bool "Hip07 161600802: Erroneous redistributor VLPI base"
	default y
	help
	  The HiSilicon Hip07 SoC uses the wrong redistributor base
	  when issued ITS commands such as VMOVP and VMAPP, and requires
	  a 128kB offset to be applied to the target address in this commands.

	  If unsure, say Y.

config QCOM_FALKOR_ERRATUM_1003
	bool "Falkor E1003: Incorrect translation due to ASID change"
	default y
	help
	  On Falkor v1, an incorrect ASID may be cached in the TLB when ASID
	  and BADDR are changed together in TTBRx_EL1. Since we keep the ASID
	  in TTBR1_EL1, this situation only occurs in the entry trampoline and
	  then only for entries in the walk cache, since the leaf translation
	  is unchanged. Work around the erratum by invalidating the walk cache
	  entries for the trampoline before entering the kernel proper.

config QCOM_FALKOR_ERRATUM_1009
	bool "Falkor E1009: Prematurely complete a DSB after a TLBI"
	default y
	select ARM64_WORKAROUND_REPEAT_TLBI
	help
	  On Falkor v1, the CPU may prematurely complete a DSB following a
	  TLBI xxIS invalidate maintenance operation. Repeat the TLBI operation
	  one more time to fix the issue.

	  If unsure, say Y.

config QCOM_QDF2400_ERRATUM_0065
	bool "QDF2400 E0065: Incorrect GITS_TYPER.ITT_Entry_size"
	default y
	help
	  On Qualcomm Datacenter Technologies QDF2400 SoC, ITS hardware reports
	  ITE size incorrectly. The GITS_TYPER.ITT_Entry_size field should have
	  been indicated as 16Bytes (0xf), not 8Bytes (0x7).

	  If unsure, say Y.

config QCOM_FALKOR_ERRATUM_E1041
	bool "Falkor E1041: Speculative instruction fetches might cause errant memory access"
	default y
	help
	  Falkor CPU may speculatively fetch instructions from an improper
	  memory location when MMU translation is changed from SCTLR_ELn[M]=1
	  to SCTLR_ELn[M]=0. Prefix an ISB instruction to fix the problem.

	  If unsure, say Y.

config SOCIONEXT_SYNQUACER_PREITS
	bool "Socionext Synquacer: Workaround for GICv3 pre-ITS"
	default y
	help
	  Socionext Synquacer SoCs implement a separate h/w block to generate
	  MSI doorbell writes with non-zero values for the device ID.

	  If unsure, say Y.

endmenu


choice
	prompt "Page size"
	default ARM64_4K_PAGES
	help
	  Page size (translation granule) configuration.

config ARM64_4K_PAGES
	bool "4KB"
	help
	  This feature enables 4KB pages support.

config ARM64_16K_PAGES
	bool "16KB"
	help
	  The system will use 16KB pages support. AArch32 emulation
	  requires applications compiled with 16K (or a multiple of 16K)
	  aligned segments.

config ARM64_64K_PAGES
	bool "64KB"
	help
	  This feature enables 64KB pages support (4KB by default)
	  allowing only two levels of page tables and faster TLB
	  look-up. AArch32 emulation requires applications compiled
	  with 64K aligned segments.

endchoice

choice
	prompt "Virtual address space size"
	default ARM64_VA_BITS_39 if ARM64_4K_PAGES
	default ARM64_VA_BITS_47 if ARM64_16K_PAGES
	default ARM64_VA_BITS_42 if ARM64_64K_PAGES
	help
	  Allows choosing one of multiple possible virtual address
	  space sizes. The level of translation table is determined by
	  a combination of page size and virtual address space size.

config ARM64_VA_BITS_36
	bool "36-bit" if EXPERT
	depends on ARM64_16K_PAGES

config ARM64_VA_BITS_39
	bool "39-bit"
	depends on ARM64_4K_PAGES

config ARM64_VA_BITS_42
	bool "42-bit"
	depends on ARM64_64K_PAGES

config ARM64_VA_BITS_47
	bool "47-bit"
	depends on ARM64_16K_PAGES

config ARM64_VA_BITS_48
	bool "48-bit"

config ARM64_VA_BITS_52
	bool "52-bit"
	depends on ARM64_64K_PAGES && (ARM64_PAN || !ARM64_SW_TTBR0_PAN)
	help
	  Enable 52-bit virtual addressing for userspace when explicitly
	  requested via a hint to mmap(). The kernel will also use 52-bit
	  virtual addresses for its own mappings (provided HW support for
	  this feature is available, otherwise it reverts to 48-bit).

	  NOTE: Enabling 52-bit virtual addressing in conjunction with
	  ARMv8.3 Pointer Authentication will result in the PAC being
	  reduced from 7 bits to 3 bits, which may have a significant
	  impact on its susceptibility to brute-force attacks.

	  If unsure, select 48-bit virtual addressing instead.

endchoice

config ARM64_FORCE_52BIT
	bool "Force 52-bit virtual addresses for userspace"
	depends on ARM64_VA_BITS_52 && EXPERT
	help
	  For systems with 52-bit userspace VAs enabled, the kernel will attempt
	  to maintain compatibility with older software by providing 48-bit VAs
	  unless a hint is supplied to mmap.

	  This configuration option disables the 48-bit compatibility logic, and
	  forces all userspace addresses to be 52-bit on HW that supports it. One
	  should only enable this configuration option for stress testing userspace
	  memory management code. If unsure say N here.

config ARM64_VA_BITS
	int
	default 36 if ARM64_VA_BITS_36
	default 39 if ARM64_VA_BITS_39
	default 42 if ARM64_VA_BITS_42
	default 47 if ARM64_VA_BITS_47
	default 48 if ARM64_VA_BITS_48
	default 52 if ARM64_VA_BITS_52

choice
	prompt "Physical address space size"
	default ARM64_PA_BITS_48
	help
	  Choose the maximum physical address range that the kernel will
	  support.

config ARM64_PA_BITS_48
	bool "48-bit"

config ARM64_PA_BITS_52
	bool "52-bit (ARMv8.2)"
	depends on ARM64_64K_PAGES
	depends on ARM64_PAN || !ARM64_SW_TTBR0_PAN
	help
	  Enable support for a 52-bit physical address space, introduced as
	  part of the ARMv8.2-LPA extension.

	  With this enabled, the kernel will also continue to work on CPUs that
	  do not support ARMv8.2-LPA, but with some added memory overhead (and
	  minor performance overhead).

endchoice

config ARM64_PA_BITS
	int
	default 48 if ARM64_PA_BITS_48
	default 52 if ARM64_PA_BITS_52

choice
	prompt "Endianness"
	default CPU_LITTLE_ENDIAN
	help
	  Select the endianness of data accesses performed by the CPU. Userspace
	  applications will need to be compiled and linked for the endianness
	  that is selected here.

config CPU_BIG_ENDIAN
	bool "Build big-endian kernel"
	depends on !LD_IS_LLD || LLD_VERSION >= 130000
	help
	  Say Y if you plan on running a kernel with a big-endian userspace.

config CPU_LITTLE_ENDIAN
	bool "Build little-endian kernel"
	help
	  Say Y if you plan on running a kernel with a little-endian userspace.
	  This is usually the case for distributions targeting arm64.

endchoice

config SCHED_MC
	bool "Multi-core scheduler support"
	help
	  Multi-core scheduler support improves the CPU scheduler's decision
	  making when dealing with multi-core CPU chips at a cost of slightly
	  increased overhead in some places. If unsure say N here.

config SCHED_SMT
	bool "SMT scheduler support"
	help
	  Improves the CPU scheduler's decision making when dealing with
	  MultiThreading at a cost of slightly increased overhead in some
	  places. If unsure say N here.

config NR_CPUS
	int "Maximum number of CPUs (2-4096)"
	range 2 4096
	default "256"

config HOTPLUG_CPU
	bool "Support for hot-pluggable CPUs"
	select GENERIC_IRQ_MIGRATION
	help
	  Say Y here to experiment with turning CPUs off and on.  CPUs
	  can be controlled through /sys/devices/system/cpu.

# Common NUMA Features
config NUMA
	bool "NUMA Memory Allocation and Scheduler Support"
	select ACPI_NUMA if ACPI
	select OF_NUMA
	help
	  Enable NUMA (Non-Uniform Memory Access) support.

	  The kernel will try to allocate memory used by a CPU on the
	  local memory of the CPU and add some more
	  NUMA awareness to the kernel.

config NODES_SHIFT
	int "Maximum NUMA Nodes (as a power of 2)"
	range 1 10
	default "4"
	depends on NEED_MULTIPLE_NODES
	help
	  Specify the maximum number of NUMA Nodes available on the target
	  system.  Increases memory reserved to accommodate various tables.

config USE_PERCPU_NUMA_NODE_ID
	def_bool y
	depends on NUMA

config HAVE_SETUP_PER_CPU_AREA
	def_bool y
	depends on NUMA

config NEED_PER_CPU_EMBED_FIRST_CHUNK
	def_bool y
	depends on NUMA

config HOLES_IN_ZONE
	def_bool y

source "kernel/Kconfig.hz"

config ARCH_SUPPORTS_DEBUG_PAGEALLOC
	def_bool y

config ARCH_SPARSEMEM_ENABLE
	def_bool y
	select SPARSEMEM_VMEMMAP_ENABLE

config ARCH_SPARSEMEM_DEFAULT
	def_bool ARCH_SPARSEMEM_ENABLE

config ARCH_SELECT_MEMORY_MODEL
	def_bool ARCH_SPARSEMEM_ENABLE

config ARCH_FLATMEM_ENABLE
	def_bool !NUMA

config HAVE_ARCH_PFN_VALID
	def_bool y

config HW_PERF_EVENTS
	def_bool y
	depends on ARM_PMU

config SYS_SUPPORTS_HUGETLBFS
	def_bool y

config ARCH_WANT_HUGE_PMD_SHARE

config ARCH_HAS_CACHE_LINE_SIZE
	def_bool y

config ARCH_ENABLE_SPLIT_PMD_PTLOCK
	def_bool y if PGTABLE_LEVELS > 2

# Supported by clang >= 7.0
config CC_HAVE_SHADOW_CALL_STACK
	def_bool $(cc-option, -fsanitize=shadow-call-stack -ffixed-x18)

config PARAVIRT
	bool "Enable paravirtualization code"
	help
	  This changes the kernel so it can modify itself when it is run
	  under a hypervisor, potentially improving performance significantly
	  over full virtualization.

config PARAVIRT_TIME_ACCOUNTING
	bool "Paravirtual steal time accounting"
	select PARAVIRT
	help
	  Select this option to enable fine granularity task steal time
	  accounting. Time spent executing other tasks in parallel with
	  the current vCPU is discounted from the vCPU power. To account for
	  that, there can be a small performance impact.

	  If in doubt, say N here.

config KEXEC
	depends on PM_SLEEP_SMP
	select KEXEC_CORE
	bool "kexec system call"
	help
	  kexec is a system call that implements the ability to shutdown your
	  current kernel, and to start another kernel.  It is like a reboot
	  but it is independent of the system firmware.   And like a reboot
	  you can start any kernel with it, not just Linux.

config KEXEC_FILE
	bool "kexec file based system call"
	select KEXEC_CORE
	help
	  This is new version of kexec system call. This system call is
	  file based and takes file descriptors as system call argument
	  for kernel and initramfs as opposed to list of segments as
	  accepted by previous system call.

config KEXEC_SIG
	bool "Verify kernel signature during kexec_file_load() syscall"
	depends on KEXEC_FILE
	help
	  Select this option to verify a signature with loaded kernel
	  image. If configured, any attempt of loading a image without
	  valid signature will fail.

	  In addition to that option, you need to enable signature
	  verification for the corresponding kernel image type being
	  loaded in order for this to work.

config KEXEC_IMAGE_VERIFY_SIG
	bool "Enable Image signature verification support"
	default y
	depends on KEXEC_SIG
	depends on EFI && SIGNED_PE_FILE_VERIFICATION
	help
	  Enable Image signature verification support.

comment "Support for PE file signature verification disabled"
	depends on KEXEC_SIG
	depends on !EFI || !SIGNED_PE_FILE_VERIFICATION

config CRASH_DUMP
	bool "Build kdump crash kernel"
	help
	  Generate crash dump after being started by kexec. This should
	  be normally only set in special crash dump kernels which are
	  loaded in the main kernel with kexec-tools into a specially
	  reserved region and then later executed after a crash by
	  kdump/kexec.

	  For more details see Documentation/admin-guide/kdump/kdump.rst

config XEN_DOM0
	def_bool y
	depends on XEN

config XEN
	bool "Xen guest support on ARM64"
	depends on ARM64 && OF
	select SWIOTLB_XEN
	select PARAVIRT
	help
	  Say Y if you want to run Linux in a Virtual Machine on Xen on ARM64.

config FORCE_MAX_ZONEORDER
	int
	default "14" if (ARM64_64K_PAGES && TRANSPARENT_HUGEPAGE)
	default "12" if (ARM64_16K_PAGES && TRANSPARENT_HUGEPAGE)
	default "11"
	help
	  The kernel memory allocator divides physically contiguous memory
	  blocks into "zones", where each zone is a power of two number of
	  pages.  This option selects the largest power of two that the kernel
	  keeps in the memory allocator.  If you need to allocate very large
	  blocks of physically contiguous memory, then you may need to
	  increase this value.

	  This config option is actually maximum order plus one. For example,
	  a value of 11 means that the largest free memory block is 2^10 pages.

	  We make sure that we can allocate upto a HugePage size for each configuration.
	  Hence we have :
		MAX_ORDER = (PMD_SHIFT - PAGE_SHIFT) + 1 => PAGE_SHIFT - 2

	  However for 4K, we choose a higher default value, 11 as opposed to 10, giving us
	  4M allocations matching the default size used by generic code.

config UNMAP_KERNEL_AT_EL0
	bool "Unmap kernel when running in userspace (aka \"KAISER\")" if EXPERT
	default y
	help
	  Speculation attacks against some high-performance processors can
	  be used to bypass MMU permission checks and leak kernel data to
	  userspace. This can be defended against by unmapping the kernel
	  when running in userspace, mapping it back in on exception entry
	  via a trampoline page in the vector table.

	  If unsure, say Y.

config MITIGATE_SPECTRE_BRANCH_HISTORY
	bool "Mitigate Spectre style attacks against branch history" if EXPERT
	default y
	help
	  Speculation attacks against some high-performance processors can
	  make use of branch history to influence future speculation.
	  When taking an exception from user-space, a sequence of branches
	  or a firmware call overwrites the branch history.

config RODATA_FULL_DEFAULT_ENABLED
	bool "Apply r/o permissions of VM areas also to their linear aliases"
	default y
	help
	  Apply read-only attributes of VM areas to the linear alias of
	  the backing pages as well. This prevents code or read-only data
	  from being modified (inadvertently or intentionally) via another
	  mapping of the same memory page. This additional enhancement can
	  be turned off at runtime by passing rodata=[off|on] (and turned on
	  with rodata=full if this option is set to 'n')

	  This requires the linear region to be mapped down to pages,
	  which may adversely affect performance in some cases.

config ARM64_SW_TTBR0_PAN
	bool "Emulate Privileged Access Never using TTBR0_EL1 switching"
	help
	  Enabling this option prevents the kernel from accessing
	  user-space memory directly by pointing TTBR0_EL1 to a reserved
	  zeroed area and reserved ASID. The user access routines
	  restore the valid TTBR0_EL1 temporarily.

config ARM64_TAGGED_ADDR_ABI
	bool "Enable the tagged user addresses syscall ABI"
	default y
	help
	  When this option is enabled, user applications can opt in to a
	  relaxed ABI via prctl() allowing tagged addresses to be passed
	  to system calls as pointer arguments. For details, see
	  Documentation/arm64/tagged-address-abi.rst.

menuconfig COMPAT
	bool "Kernel support for 32-bit EL0"
	depends on ARM64_4K_PAGES || EXPERT
	select COMPAT_BINFMT_ELF if BINFMT_ELF
	select HAVE_UID16
	select OLD_SIGSUSPEND3
	select COMPAT_OLD_SIGACTION
	help
	  This option enables support for a 32-bit EL0 running under a 64-bit
	  kernel at EL1. AArch32-specific components such as system calls,
	  the user helper functions, VFP support and the ptrace interface are
	  handled appropriately by the kernel.

	  If you use a page size other than 4KB (i.e, 16KB or 64KB), please be aware
	  that you will only be able to execute AArch32 binaries that were compiled
	  with page size aligned segments.

	  If you want to execute 32-bit userspace applications, say Y.

if COMPAT

config KUSER_HELPERS
	bool "Enable kuser helpers page for 32-bit applications"
	default y
	help
	  Warning: disabling this option may break 32-bit user programs.

	  Provide kuser helpers to compat tasks. The kernel provides
	  helper code to userspace in read only form at a fixed location
	  to allow userspace to be independent of the CPU type fitted to
	  the system. This permits binaries to be run on ARMv4 through
	  to ARMv8 without modification.

	  See Documentation/arm/kernel_user_helpers.rst for details.

	  However, the fixed address nature of these helpers can be used
	  by ROP (return orientated programming) authors when creating
	  exploits.

	  If all of the binaries and libraries which run on your platform
	  are built specifically for your platform, and make no use of
	  these helpers, then you can turn this option off to hinder
	  such exploits. However, in that case, if a binary or library
	  relying on those helpers is run, it will not function correctly.

	  Say N here only if you are absolutely certain that you do not
	  need these helpers; otherwise, the safe option is to say Y.

config COMPAT_VDSO
	bool "Enable vDSO for 32-bit applications"
	depends on !CPU_BIG_ENDIAN
	depends on (CC_IS_CLANG && LD_IS_LLD) || "$(CROSS_COMPILE_COMPAT)" != ""
	select GENERIC_COMPAT_VDSO
	default y
	help
	  Place in the process address space of 32-bit applications an
	  ELF shared object providing fast implementations of gettimeofday
	  and clock_gettime.

	  You must have a 32-bit build of glibc 2.22 or later for programs
	  to seamlessly take advantage of this.

config THUMB2_COMPAT_VDSO
	bool "Compile the 32-bit vDSO for Thumb-2 mode" if EXPERT
	depends on COMPAT_VDSO
	default y
	help
	  Compile the compat vDSO with '-mthumb -fomit-frame-pointer' if y,
	  otherwise with '-marm'.

menuconfig ARMV8_DEPRECATED
	bool "Emulate deprecated/obsolete ARMv8 instructions"
	depends on SYSCTL
	help
	  Legacy software support may require certain instructions
	  that have been deprecated or obsoleted in the architecture.

	  Enable this config to enable selective emulation of these
	  features.

	  If unsure, say Y

if ARMV8_DEPRECATED

config SWP_EMULATION
	bool "Emulate SWP/SWPB instructions"
	help
	  ARMv8 obsoletes the use of A32 SWP/SWPB instructions such that
	  they are always undefined. Say Y here to enable software
	  emulation of these instructions for userspace using LDXR/STXR.
	  This feature can be controlled at runtime with the abi.swp
	  sysctl which is disabled by default.

	  In some older versions of glibc [<=2.8] SWP is used during futex
	  trylock() operations with the assumption that the code will not
	  be preempted. This invalid assumption may be more likely to fail
	  with SWP emulation enabled, leading to deadlock of the user
	  application.

	  NOTE: when accessing uncached shared regions, LDXR/STXR rely
	  on an external transaction monitoring block called a global
	  monitor to maintain update atomicity. If your system does not
	  implement a global monitor, this option can cause programs that
	  perform SWP operations to uncached memory to deadlock.

	  If unsure, say Y

config CP15_BARRIER_EMULATION
	bool "Emulate CP15 Barrier instructions"
	help
	  The CP15 barrier instructions - CP15ISB, CP15DSB, and
	  CP15DMB - are deprecated in ARMv8 (and ARMv7). It is
	  strongly recommended to use the ISB, DSB, and DMB
	  instructions instead.

	  Say Y here to enable software emulation of these
	  instructions for AArch32 userspace code. When this option is
	  enabled, CP15 barrier usage is traced which can help
	  identify software that needs updating. This feature can be
	  controlled at runtime with the abi.cp15_barrier sysctl.

	  If unsure, say Y

config SETEND_EMULATION
	bool "Emulate SETEND instruction"
	help
	  The SETEND instruction alters the data-endianness of the
	  AArch32 EL0, and is deprecated in ARMv8.

	  Say Y here to enable software emulation of the instruction
	  for AArch32 userspace code. This feature can be controlled
	  at runtime with the abi.setend sysctl.

	  Note: All the cpus on the system must have mixed endian support at EL0
	  for this feature to be enabled. If a new CPU - which doesn't support mixed
	  endian - is hotplugged in after this feature has been enabled, there could
	  be unexpected results in the applications.

	  If unsure, say Y
endif

endif

menu "ARMv8.1 architectural features"

config ARM64_HW_AFDBM
	bool "Support for hardware updates of the Access and Dirty page flags"
	default y
	help
	  The ARMv8.1 architecture extensions introduce support for
	  hardware updates of the access and dirty information in page
	  table entries. When enabled in TCR_EL1 (HA and HD bits) on
	  capable processors, accesses to pages with PTE_AF cleared will
	  set this bit instead of raising an access flag fault.
	  Similarly, writes to read-only pages with the DBM bit set will
	  clear the read-only bit (AP[2]) instead of raising a
	  permission fault.

	  Kernels built with this configuration option enabled continue
	  to work on pre-ARMv8.1 hardware and the performance impact is
	  minimal. If unsure, say Y.

config ARM64_PAN
	bool "Enable support for Privileged Access Never (PAN)"
	default y
	help
	 Privileged Access Never (PAN; part of the ARMv8.1 Extensions)
	 prevents the kernel or hypervisor from accessing user-space (EL0)
	 memory directly.

	 Choosing this option will cause any unprotected (not using
	 copy_to_user et al) memory access to fail with a permission fault.

	 The feature is detected at runtime, and will remain as a 'nop'
	 instruction if the cpu does not implement the feature.

config AS_HAS_LDAPR
	def_bool $(as-instr,.arch_extension rcpc)

config AS_HAS_LSE_ATOMICS
	def_bool $(as-instr,.arch_extension lse)

config ARM64_LSE_ATOMICS
	bool
	default ARM64_USE_LSE_ATOMICS
	depends on AS_HAS_LSE_ATOMICS

config ARM64_USE_LSE_ATOMICS
	bool "Atomic instructions"
	depends on JUMP_LABEL
	default y
	help
	  As part of the Large System Extensions, ARMv8.1 introduces new
	  atomic instructions that are designed specifically to scale in
	  very large systems.

	  Say Y here to make use of these instructions for the in-kernel
	  atomic routines. This incurs a small overhead on CPUs that do
	  not support these instructions and requires the kernel to be
	  built with binutils >= 2.25 in order for the new instructions
	  to be used.

endmenu

menu "ARMv8.2 architectural features"

config ARM64_UAO
	bool "Enable support for User Access Override (UAO)"
	default y
	help
	  User Access Override (UAO; part of the ARMv8.2 Extensions)
	  causes the 'unprivileged' variant of the load/store instructions to
	  be overridden to be privileged.

	  This option changes get_user() and friends to use the 'unprivileged'
	  variant of the load/store instructions. This ensures that user-space
	  really did have access to the supplied memory. When addr_limit is
	  set to kernel memory the UAO bit will be set, allowing privileged
	  access to kernel memory.

	  Choosing this option will cause copy_to_user() et al to use user-space
	  memory permissions.

	  The feature is detected at runtime, the kernel will use the
	  regular load/store instructions if the cpu does not implement the
	  feature.

config ARM64_PMEM
	bool "Enable support for persistent memory"
	select ARCH_HAS_PMEM_API
	select ARCH_HAS_UACCESS_FLUSHCACHE
	help
	  Say Y to enable support for the persistent memory API based on the
	  ARMv8.2 DCPoP feature.

	  The feature is detected at runtime, and the kernel will use DC CVAC
	  operations if DC CVAP is not supported (following the behaviour of
	  DC CVAP itself if the system does not define a point of persistence).

config ARM64_RAS_EXTN
	bool "Enable support for RAS CPU Extensions"
	default y
	help
	  CPUs that support the Reliability, Availability and Serviceability
	  (RAS) Extensions, part of ARMv8.2 are able to track faults and
	  errors, classify them and report them to software.

	  On CPUs with these extensions system software can use additional
	  barriers to determine if faults are pending and read the
	  classification from a new set of registers.

	  Selecting this feature will allow the kernel to use these barriers
	  and access the new registers if the system supports the extension.
	  Platform RAS features may additionally depend on firmware support.

config ARM64_CNP
	bool "Enable support for Common Not Private (CNP) translations"
	default y
	depends on ARM64_PAN || !ARM64_SW_TTBR0_PAN
	help
	  Common Not Private (CNP) allows translation table entries to
	  be shared between different PEs in the same inner shareable
	  domain, so the hardware can use this fact to optimise the
	  caching of such entries in the TLB.

	  Selecting this option allows the CNP feature to be detected
	  at runtime, and does not affect PEs that do not implement
	  this feature.

endmenu

menu "ARMv8.3 architectural features"

config ARM64_PTR_AUTH
	bool "Enable support for pointer authentication"
	default y
	depends on (CC_HAS_SIGN_RETURN_ADDRESS || CC_HAS_BRANCH_PROT_PAC_RET) && AS_HAS_PAC
	# Modern compilers insert a .note.gnu.property section note for PAC
	# which is only understood by binutils starting with version 2.33.1.
	depends on LD_IS_LLD || LD_VERSION >= 23301 || (CC_IS_GCC && GCC_VERSION < 90100)
	depends on !CC_IS_CLANG || AS_HAS_CFI_NEGATE_RA_STATE
	depends on (!FUNCTION_GRAPH_TRACER || DYNAMIC_FTRACE_WITH_REGS)
	help
	  Pointer authentication (part of the ARMv8.3 Extensions) provides
	  instructions for signing and authenticating pointers against secret
	  keys, which can be used to mitigate Return Oriented Programming (ROP)
	  and other attacks.

	  This option enables these instructions at EL0 (i.e. for userspace).
	  Choosing this option will cause the kernel to initialise secret keys
	  for each process at exec() time, with these keys being
	  context-switched along with the process.

	  If the compiler supports the -mbranch-protection or
	  -msign-return-address flag (e.g. GCC 7 or later), then this option
	  will also cause the kernel itself to be compiled with return address
	  protection. In this case, and if the target hardware is known to
	  support pointer authentication, then CONFIG_STACKPROTECTOR can be
	  disabled with minimal loss of protection.

	  The feature is detected at runtime. If the feature is not present in
	  hardware it will not be advertised to userspace/KVM guest nor will it
	  be enabled.

	  If the feature is present on the boot CPU but not on a late CPU, then
	  the late CPU will be parked. Also, if the boot CPU does not have
	  address auth and the late CPU has then the late CPU will still boot
	  but with the feature disabled. On such a system, this option should
	  not be selected.

	  This feature works with FUNCTION_GRAPH_TRACER option only if
	  DYNAMIC_FTRACE_WITH_REGS is enabled.

config CC_HAS_BRANCH_PROT_PAC_RET
	# GCC 9 or later, clang 8 or later
	def_bool $(cc-option,-mbranch-protection=pac-ret+leaf)

config CC_HAS_SIGN_RETURN_ADDRESS
	# GCC 7, 8
	def_bool $(cc-option,-msign-return-address=all)

config AS_HAS_PAC
	def_bool $(cc-option,-Wa$(comma)-march=armv8.3-a)

config AS_HAS_CFI_NEGATE_RA_STATE
	def_bool $(as-instr,.cfi_startproc\n.cfi_negate_ra_state\n.cfi_endproc\n)

endmenu

menu "ARMv8.4 architectural features"

config ARM64_AMU_EXTN
	bool "Enable support for the Activity Monitors Unit CPU extension"
	default y
	help
	  The activity monitors extension is an optional extension introduced
	  by the ARMv8.4 CPU architecture. This enables support for version 1
	  of the activity monitors architecture, AMUv1.

	  To enable the use of this extension on CPUs that implement it, say Y.

	  Note that for architectural reasons, firmware _must_ implement AMU
	  support when running on CPUs that present the activity monitors
	  extension. The required support is present in:
	    * Version 1.5 and later of the ARM Trusted Firmware

	  For kernels that have this configuration enabled but boot with broken
	  firmware, you may need to say N here until the firmware is fixed.
	  Otherwise you may experience firmware panics or lockups when
	  accessing the counter registers. Even if you are not observing these
	  symptoms, the values returned by the register reads might not
	  correctly reflect reality. Most commonly, the value read will be 0,
	  indicating that the counter is not enabled.

config AS_HAS_ARMV8_4
	def_bool $(cc-option,-Wa$(comma)-march=armv8.4-a)

config ARM64_TLB_RANGE
	bool "Enable support for tlbi range feature"
	default y
	depends on AS_HAS_ARMV8_4
	help
	  ARMv8.4-TLBI provides TLBI invalidation instruction that apply to a
	  range of input addresses.

	  The feature introduces new assembly instructions, and they were
	  support when binutils >= 2.30.

endmenu

menu "ARMv8.5 architectural features"

config AS_HAS_ARMV8_5
	def_bool $(cc-option,-Wa$(comma)-march=armv8.5-a)

config ARM64_BTI
	bool "Branch Target Identification support"
	default y
	help
	  Branch Target Identification (part of the ARMv8.5 Extensions)
	  provides a mechanism to limit the set of locations to which computed
	  branch instructions such as BR or BLR can jump.

	  To make use of BTI on CPUs that support it, say Y.

	  BTI is intended to provide complementary protection to other control
	  flow integrity protection mechanisms, such as the Pointer
	  authentication mechanism provided as part of the ARMv8.3 Extensions.
	  For this reason, it does not make sense to enable this option without
	  also enabling support for pointer authentication.  Thus, when
	  enabling this option you should also select ARM64_PTR_AUTH=y.

	  Userspace binaries must also be specifically compiled to make use of
	  this mechanism.  If you say N here or the hardware does not support
	  BTI, such binaries can still run, but you get no additional
	  enforcement of branch destinations.

config ARM64_BTI_KERNEL
	bool "Use Branch Target Identification for kernel"
	default y
	depends on ARM64_BTI
	depends on ARM64_PTR_AUTH
	depends on CC_HAS_BRANCH_PROT_PAC_RET_BTI
	# https://gcc.gnu.org/bugzilla/show_bug.cgi?id=94697
	depends on !CC_IS_GCC || GCC_VERSION >= 100100
	depends on !(CC_IS_CLANG && GCOV_KERNEL)
	# https://bugs.llvm.org/show_bug.cgi?id=46258
	depends on !CFI_CLANG || CLANG_VERSION >= 120000
	depends on (!FUNCTION_GRAPH_TRACER || DYNAMIC_FTRACE_WITH_REGS)
	help
	  Build the kernel with Branch Target Identification annotations
	  and enable enforcement of this for kernel code. When this option
	  is enabled and the system supports BTI all kernel code including
	  modular code must have BTI enabled.

config CC_HAS_BRANCH_PROT_PAC_RET_BTI
	# GCC 9 or later, clang 8 or later
	def_bool $(cc-option,-mbranch-protection=pac-ret+leaf+bti)

config ARM64_E0PD
	bool "Enable support for E0PD"
	default y
	help
	  E0PD (part of the ARMv8.5 extensions) allows us to ensure
	  that EL0 accesses made via TTBR1 always fault in constant time,
	  providing similar benefits to KASLR as those provided by KPTI, but
	  with lower overhead and without disrupting legitimate access to
	  kernel memory such as SPE.

	  This option enables E0PD for TTBR1 where available.

config ARCH_RANDOM
	bool "Enable support for random number generation"
	default y
	help
	  Random number generation (part of the ARMv8.5 Extensions)
	  provides a high bandwidth, cryptographically secure
	  hardware random number generator.

config ARM64_AS_HAS_MTE
	# Initial support for MTE went in binutils 2.32.0, checked with
	# ".arch armv8.5-a+memtag" below. However, this was incomplete
	# as a late addition to the final architecture spec (LDGM/STGM)
	# is only supported in the newer 2.32.x and 2.33 binutils
	# versions, hence the extra "stgm" instruction check below.
	def_bool $(as-instr,.arch armv8.5-a+memtag\nstgm xzr$(comma)[x0])

config ARM64_MTE
	bool "Memory Tagging Extension support"
	default y
	depends on ARM64_AS_HAS_MTE && ARM64_TAGGED_ADDR_ABI
	depends on AS_HAS_ARMV8_5
	# Required for tag checking in the uaccess routines
	depends on ARM64_PAN
	depends on AS_HAS_LSE_ATOMICS
	select ARCH_USES_HIGH_VMA_FLAGS
	help
	  Memory Tagging (part of the ARMv8.5 Extensions) provides
	  architectural support for run-time, always-on detection of
	  various classes of memory error to aid with software debugging
	  to eliminate vulnerabilities arising from memory-unsafe
	  languages.

	  This option enables the support for the Memory Tagging
	  Extension at EL0 (i.e. for userspace).

	  Selecting this option allows the feature to be detected at
	  runtime. Any secondary CPU not implementing this feature will
	  not be allowed a late bring-up.

	  Userspace binaries that want to use this feature must
	  explicitly opt in. The mechanism for the userspace is
	  described in:

	  Documentation/arm64/memory-tagging-extension.rst.

endmenu

config ARM64_SVE
	bool "ARM Scalable Vector Extension support"
	default y
	help
	  The Scalable Vector Extension (SVE) is an extension to the AArch64
	  execution state which complements and extends the SIMD functionality
	  of the base architecture to support much larger vectors and to enable
	  additional vectorisation opportunities.

	  To enable use of this extension on CPUs that implement it, say Y.

	  On CPUs that support the SVE2 extensions, this option will enable
	  those too.

	  Note that for architectural reasons, firmware _must_ implement SVE
	  support when running on SVE capable hardware.  The required support
	  is present in:

	    * version 1.5 and later of the ARM Trusted Firmware
	    * the AArch64 boot wrapper since commit 5e1261e08abf
	      ("bootwrapper: SVE: Enable SVE for EL2 and below").

	  For other firmware implementations, consult the firmware documentation
	  or vendor.

	  If you need the kernel to boot on SVE-capable hardware with broken
	  firmware, you may need to say N here until you get your firmware
	  fixed.  Otherwise, you may experience firmware panics or lockups when
	  booting the kernel.  If unsure and you are not observing these
	  symptoms, you should assume that it is safe to say Y.

config ARM64_MODULE_PLTS
	bool "Use PLTs to allow module memory to spill over into vmalloc area"
	depends on MODULES
	select HAVE_MOD_ARCH_SPECIFIC
	help
	  Allocate PLTs when loading modules so that jumps and calls whose
	  targets are too far away for their relative offsets to be encoded
	  in the instructions themselves can be bounced via veneers in the
	  module's PLT. This allows modules to be allocated in the generic
	  vmalloc area after the dedicated module memory area has been
	  exhausted.

	  When running with address space randomization (KASLR), the module
	  region itself may be too far away for ordinary relative jumps and
	  calls, and so in that case, module PLTs are required and cannot be
	  disabled.

	  Specific errata workaround(s) might also force module PLTs to be
	  enabled (ARM64_ERRATUM_843419).

config ARM64_PSEUDO_NMI
	bool "Support for NMI-like interrupts"
	select ARM_GIC_V3
	help
	  Adds support for mimicking Non-Maskable Interrupts through the use of
	  GIC interrupt priority. This support requires version 3 or later of
	  ARM GIC.

	  This high priority configuration for interrupts needs to be
	  explicitly enabled by setting the kernel parameter
	  "irqchip.gicv3_pseudo_nmi" to 1.

	  If unsure, say N

if ARM64_PSEUDO_NMI
config ARM64_DEBUG_PRIORITY_MASKING
	bool "Debug interrupt priority masking"
	help
	  This adds runtime checks to functions enabling/disabling
	  interrupts when using priority masking. The additional checks verify
	  the validity of ICC_PMR_EL1 when calling concerned functions.

	  If unsure, say N
endif

config RELOCATABLE
	bool "Build a relocatable kernel image" if EXPERT
	select ARCH_HAS_RELR
	default y
	help
	  This builds the kernel as a Position Independent Executable (PIE),
	  which retains all relocation metadata required to relocate the
	  kernel binary at runtime to a different virtual address than the
	  address it was linked at.
	  Since AArch64 uses the RELA relocation format, this requires a
	  relocation pass at runtime even if the kernel is loaded at the
	  same address it was linked at.

config RANDOMIZE_BASE
	bool "Randomize the address of the kernel image"
	select ARM64_MODULE_PLTS if MODULES
	select RELOCATABLE
	help
	  Randomizes the virtual address at which the kernel image is
	  loaded, as a security feature that deters exploit attempts
	  relying on knowledge of the location of kernel internals.

	  It is the bootloader's job to provide entropy, by passing a
	  random u64 value in /chosen/kaslr-seed at kernel entry.

	  When booting via the UEFI stub, it will invoke the firmware's
	  EFI_RNG_PROTOCOL implementation (if available) to supply entropy
	  to the kernel proper. In addition, it will randomise the physical
	  location of the kernel Image as well.

	  If unsure, say N.

config RANDOMIZE_MODULE_REGION_FULL
	bool "Randomize the module region over a 4 GB range"
	depends on RANDOMIZE_BASE
	default y
	help
	  Randomizes the location of the module region inside a 4 GB window
	  covering the core kernel. This way, it is less likely for modules
	  to leak information about the location of core kernel data structures
	  but it does imply that function calls between modules and the core
	  kernel will need to be resolved via veneers in the module PLT.

	  When this option is not set, the module region will be randomized over
	  a limited range that contains the [_stext, _etext] interval of the
	  core kernel, so branch relocations are always in range.

config CC_HAVE_STACKPROTECTOR_SYSREG
	def_bool $(cc-option,-mstack-protector-guard=sysreg -mstack-protector-guard-reg=sp_el0 -mstack-protector-guard-offset=0)

config STACKPROTECTOR_PER_TASK
	def_bool y
	depends on STACKPROTECTOR && CC_HAVE_STACKPROTECTOR_SYSREG

endmenu

menu "Boot options"

config ARM64_ACPI_PARKING_PROTOCOL
	bool "Enable support for the ARM64 ACPI parking protocol"
	depends on ACPI
	help
	  Enable support for the ARM64 ACPI parking protocol. If disabled
	  the kernel will not allow booting through the ARM64 ACPI parking
	  protocol even if the corresponding data is present in the ACPI
	  MADT table.

config CMDLINE
	string "Default kernel command string"
	default ""
	help
	  Provide a set of default command-line options at build time by
	  entering them here. As a minimum, you should specify the the
	  root device (e.g. root=/dev/nfs).

choice
	prompt "Kernel command line type" if CMDLINE != ""
	default CMDLINE_FROM_BOOTLOADER
	help
	  Choose how the kernel will handle the provided default kernel
	  command line string.

config CMDLINE_FROM_BOOTLOADER
	bool "Use bootloader kernel arguments if available"
	help
	  Uses the command-line options passed by the boot loader. If
	  the boot loader doesn't provide any, the default kernel command
	  string provided in CMDLINE will be used.

config CMDLINE_EXTEND
	bool "Extend bootloader kernel arguments"
	help
	  The command-line arguments provided by the boot loader will be
	  appended to the default kernel command string.

config CMDLINE_FORCE
	bool "Always use the default kernel command string"
	help
	  Always use the default kernel command string, even if the boot
	  loader passes other arguments to the kernel.
	  This is useful if you cannot or don't want to change the
	  command-line options your boot loader passes to the kernel.

endchoice

config EFI_STUB
	bool

config EFI
	bool "UEFI runtime support"
	depends on OF && !CPU_BIG_ENDIAN
	depends on KERNEL_MODE_NEON
	select ARCH_SUPPORTS_ACPI
	select LIBFDT
	select UCS2_STRING
	select EFI_PARAMS_FROM_FDT
	select EFI_RUNTIME_WRAPPERS
	select EFI_STUB
	select EFI_GENERIC_STUB
	default y
	help
	  This option provides support for runtime services provided
	  by UEFI firmware (such as non-volatile variables, realtime
          clock, and platform reset). A UEFI stub is also provided to
	  allow the kernel to be booted as an EFI application. This
	  is only useful on systems that have UEFI firmware.

config DMI
	bool "Enable support for SMBIOS (DMI) tables"
	depends on EFI
	default y
	help
	  This enables SMBIOS/DMI feature for systems.

	  This option is only useful on systems that have UEFI firmware.
	  However, even with this option, the resultant kernel should
	  continue to boot on existing non-UEFI platforms.

endmenu

config SYSVIPC_COMPAT
	def_bool y
	depends on COMPAT && SYSVIPC

config ARCH_ENABLE_HUGEPAGE_MIGRATION
	def_bool y
	depends on HUGETLB_PAGE && MIGRATION

config ARCH_ENABLE_THP_MIGRATION
	def_bool y
	depends on TRANSPARENT_HUGEPAGE

menu "Power management options"

source "kernel/power/Kconfig"

config ARCH_HIBERNATION_POSSIBLE
	def_bool y
	depends on CPU_PM

config ARCH_HIBERNATION_HEADER
	def_bool y
	depends on HIBERNATION

config ARCH_SUSPEND_POSSIBLE
	def_bool y

endmenu

menu "CPU Power Management"

source "drivers/cpuidle/Kconfig"

source "drivers/cpufreq/Kconfig"

endmenu

source "drivers/firmware/Kconfig"

source "drivers/acpi/Kconfig"

source "arch/arm64/kvm/Kconfig"

if CRYPTO
source "arch/arm64/crypto/Kconfig"
endif<|MERGE_RESOLUTION|>--- conflicted
+++ resolved
@@ -672,7 +672,6 @@
 
 	  If unsure, say Y.
 
-<<<<<<< HEAD
 config ARM64_WORKAROUND_TSB_FLUSH_FAILURE
 	bool
 
@@ -703,7 +702,9 @@
 	  of the trace cached.
 
 	  Workaround is to issue two TSB consecutively on affected cores.
-=======
+
+	  If unsure, say Y.
+
 config ARM64_ERRATUM_2457168
 	bool "Cortex-A510: 2457168: workaround for AMEVCNTR01 incrementing incorrectly"
 	depends on ARM64_AMU_EXTN
@@ -719,7 +720,6 @@
 	  to 0 thus signaling an error case. This effect is the same to firmware disabling
 	  affected counters, in which case 0 will be returned when reading the disabled
 	  counters.
->>>>>>> f1101295
 
 	  If unsure, say Y.
 
