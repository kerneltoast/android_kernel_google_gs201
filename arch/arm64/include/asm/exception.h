/* SPDX-License-Identifier: GPL-2.0-only */
/*
 * Based on arch/arm/include/asm/exception.h
 *
 * Copyright (C) 2012 ARM Ltd.
 */
#ifndef __ASM_EXCEPTION_H
#define __ASM_EXCEPTION_H

#include <asm/esr.h>
#include <asm/kprobes.h>
#include <asm/ptrace.h>

#include <linux/interrupt.h>

#ifdef CONFIG_FUNCTION_GRAPH_TRACER
#define __exception_irq_entry	__irq_entry
#else
#define __exception_irq_entry	__kprobes
#endif

static inline u32 disr_to_esr(u64 disr)
{
	unsigned int esr = ESR_ELx_EC_SERROR << ESR_ELx_EC_SHIFT;

	if ((disr & DISR_EL1_IDS) == 0)
		esr |= (disr & DISR_EL1_ESR_MASK);
	else
		esr |= (disr & ESR_ELx_ISS_MASK);

	return esr;
}

asmlinkage void noinstr enter_el1_irq_or_nmi(struct pt_regs *regs);
asmlinkage void noinstr exit_el1_irq_or_nmi(struct pt_regs *regs);
asmlinkage void enter_from_user_mode(void);
asmlinkage void exit_to_user_mode(void);
void arm64_enter_nmi(struct pt_regs *regs);
void arm64_exit_nmi(struct pt_regs *regs);
<<<<<<< HEAD
void do_mem_abort(unsigned long addr, unsigned int esr, struct pt_regs *regs);
=======
void do_mem_abort(unsigned long far, unsigned int esr, struct pt_regs *regs);
>>>>>>> c70595ea
void do_undefinstr(struct pt_regs *regs);
void do_bti(struct pt_regs *regs);
asmlinkage void bad_mode(struct pt_regs *regs, int reason, unsigned int esr);
void do_debug_exception(unsigned long addr_if_watchpoint, unsigned int esr,
			struct pt_regs *regs);
void do_fpsimd_acc(unsigned int esr, struct pt_regs *regs);
void do_sve_acc(unsigned int esr, struct pt_regs *regs);
void do_fpsimd_exc(unsigned int esr, struct pt_regs *regs);
void do_sysinstr(unsigned int esr, struct pt_regs *regs);
void do_sp_pc_abort(unsigned long addr, unsigned int esr, struct pt_regs *regs);
void bad_el0_sync(struct pt_regs *regs, int reason, unsigned int esr);
void do_cp15instr(unsigned int esr, struct pt_regs *regs);
void do_el0_svc(struct pt_regs *regs);
void do_el0_svc_compat(struct pt_regs *regs);
void do_ptrauth_fault(struct pt_regs *regs, unsigned int esr);
#endif	/* __ASM_EXCEPTION_H */<|MERGE_RESOLUTION|>--- conflicted
+++ resolved
@@ -37,11 +37,7 @@
 asmlinkage void exit_to_user_mode(void);
 void arm64_enter_nmi(struct pt_regs *regs);
 void arm64_exit_nmi(struct pt_regs *regs);
-<<<<<<< HEAD
-void do_mem_abort(unsigned long addr, unsigned int esr, struct pt_regs *regs);
-=======
 void do_mem_abort(unsigned long far, unsigned int esr, struct pt_regs *regs);
->>>>>>> c70595ea
 void do_undefinstr(struct pt_regs *regs);
 void do_bti(struct pt_regs *regs);
 asmlinkage void bad_mode(struct pt_regs *regs, int reason, unsigned int esr);
