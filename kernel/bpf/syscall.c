--- conflicted
+++ resolved
@@ -2646,7 +2646,6 @@
 	if (!prog->aux->dst_trampoline && !tgt_prog) {
 		err = -ENOENT;
 		goto out_unlock;
-<<<<<<< HEAD
 	}
 
 	if (!prog->aux->dst_trampoline ||
@@ -2679,40 +2678,6 @@
 		tgt_prog = prog->aux->dst_prog;
 	}
 
-=======
-	}
-
-	if (!prog->aux->dst_trampoline ||
-	    (key && key != prog->aux->dst_trampoline->key)) {
-		/* If there is no saved target, or the specified target is
-		 * different from the destination specified at load time, we
-		 * need a new trampoline and a check for compatibility
-		 */
-		struct bpf_attach_target_info tgt_info = {};
-
-		err = bpf_check_attach_target(NULL, prog, tgt_prog, btf_id,
-					      &tgt_info);
-		if (err)
-			goto out_unlock;
-
-		tr = bpf_trampoline_get(key, &tgt_info);
-		if (!tr) {
-			err = -ENOMEM;
-			goto out_unlock;
-		}
-	} else {
-		/* The caller didn't specify a target, or the target was the
-		 * same as the destination supplied during program load. This
-		 * means we can reuse the trampoline and reference from program
-		 * load time, and there is no need to allocate a new one. This
-		 * can only happen once for any program, as the saved values in
-		 * prog->aux are cleared below.
-		 */
-		tr = prog->aux->dst_trampoline;
-		tgt_prog = prog->aux->dst_prog;
-	}
-
->>>>>>> c70595ea
 	err = bpf_link_prime(&link->link, &link_primer);
 	if (err)
 		goto out_unlock;
@@ -2752,10 +2717,6 @@
 out_put_prog:
 	if (tgt_prog_fd && tgt_prog)
 		bpf_prog_put(tgt_prog);
-<<<<<<< HEAD
-	bpf_prog_put(prog);
-=======
->>>>>>> c70595ea
 	return err;
 }
 
@@ -2868,14 +2829,10 @@
 			tp_name = prog->aux->attach_func_name;
 			break;
 		}
-<<<<<<< HEAD
-		return bpf_tracing_prog_attach(prog, 0, 0);
-=======
 		err = bpf_tracing_prog_attach(prog, 0, 0);
 		if (err >= 0)
 			return err;
 		goto out_put_prog;
->>>>>>> c70595ea
 	case BPF_PROG_TYPE_RAW_TRACEPOINT:
 	case BPF_PROG_TYPE_RAW_TRACEPOINT_WRITABLE:
 		if (strncpy_from_user(buf,
