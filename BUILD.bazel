--- conflicted
+++ resolved
@@ -28,12 +28,29 @@
 load("//build/kleaf:kernel.bzl", "kernel_build", "kernel_modules_install")
 load("@kernel_toolchain_info//:dict.bzl", "CLANG_VERSION")
 
-<<<<<<< HEAD
-# This uses android/abi_gki_aarch64* in kmi_configs. If the list of
-# glob(["android/abi_gki_aarch64*"]) differs from
-# KMI_SYMBOL_LIST + ADDITIONAL_KMI_SYMBOL_LISTS in build.config.gki.aarch64,
-# or TRIM_NONLISTED_KMI changes, override kmi_configs here.
-define_common_kernels()
+_aarch64_additional_kmi_symbol_lists = [
+    # keep sorted
+    "android/abi_gki_aarch64_core",
+    "android/abi_gki_aarch64_db845c",
+    "android/abi_gki_aarch64_fips140",
+    "android/abi_gki_aarch64_generic",
+    "android/abi_gki_aarch64_hikey960",
+    "android/abi_gki_aarch64_virtual_device",
+]
+
+define_common_kernels(target_configs = {
+    # Sync with build.config.gki.aarch64
+    "kernel_aarch64": {
+        "kmi_symbol_list": "android/abi_gki_aarch64",
+        "additional_kmi_symbol_lists": _aarch64_additional_kmi_symbol_lists,
+        "abi_definition": "android/abi_gki_aarch64.xml",
+    },
+    "kernel_aarch64_debug": {
+        "kmi_symbol_list": "android/abi_gki_aarch64",
+        "additional_kmi_symbol_lists": _aarch64_additional_kmi_symbol_lists,
+        "abi_definition": "android/abi_gki_aarch64.xml",
+    },
+})
 
 kernel_build(
     name = "cloudripper",
@@ -238,30 +255,4 @@
         ":cloudripper_for_dist",
         ":cloudripper_modules_install",
     ],
-)
-=======
-_aarch64_additional_kmi_symbol_lists = [
-    # keep sorted
-    "android/abi_gki_aarch64_core",
-    "android/abi_gki_aarch64_db845c",
-    "android/abi_gki_aarch64_fips140",
-    "android/abi_gki_aarch64_generic",
-    "android/abi_gki_aarch64_hikey960",
-    "android/abi_gki_aarch64_type_visibility",
-    "android/abi_gki_aarch64_virtual_device",
-]
-
-define_common_kernels(target_configs = {
-    # Sync with build.config.gki.aarch64
-    "kernel_aarch64": {
-        "kmi_symbol_list": "android/abi_gki_aarch64",
-        "additional_kmi_symbol_lists": _aarch64_additional_kmi_symbol_lists,
-        "abi_definition": "android/abi_gki_aarch64.xml",
-    },
-    "kernel_aarch64_debug": {
-        "kmi_symbol_list": "android/abi_gki_aarch64",
-        "additional_kmi_symbol_lists": _aarch64_additional_kmi_symbol_lists,
-        "abi_definition": "android/abi_gki_aarch64.xml",
-    },
-})
->>>>>>> 6e0df303
+)