--- conflicted
+++ resolved
@@ -48,17 +48,12 @@
 	__u8 uuid[16];          /* 128-bit uuid for volume */
 	__u8 volume_name[16];   /* volume name */
 	__le32 feature_incompat;
-<<<<<<< HEAD
-	/* customized lz4 sliding window size instead of 64k by default */
-	__le16 lz4_max_distance;
-=======
 	union {
 		/* bitmap for available compression algorithms */
 		__le16 available_compr_algs;
 		/* customized sliding window size instead of 64k by default */
 		__le16 lz4_max_distance;
 	} __packed u1;
->>>>>>> 4c646ece
 	__u8 reserved2[42];
 };
 
@@ -101,8 +96,6 @@
 #define EROFS_I_ALL	\
 	((1 << (EROFS_I_DATALAYOUT_BIT + EROFS_I_DATALAYOUT_BITS)) - 1)
 
-<<<<<<< HEAD
-=======
 /* indicate chunk blkbits, thus 'chunksize = blocksize << chunk blkbits' */
 #define EROFS_CHUNK_FORMAT_BLKBITS_MASK		0x001F
 /* with chunk indexes or just a 4-byte blkaddr array */
@@ -116,7 +109,6 @@
 	__le16 reserved;
 };
 
->>>>>>> 4c646ece
 /* 32-byte reduced form of an ondisk inode */
 struct erofs_inode_compact {
 	__le16 i_format;	/* inode format hints */
