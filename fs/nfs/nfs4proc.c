--- conflicted
+++ resolved
@@ -1102,18 +1102,12 @@
 		/* Save the delegation */
 		nfs4_stateid_copy(&stateid, &delegation->stateid);
 		rcu_read_unlock();
-<<<<<<< HEAD
+		nfs_release_seqid(opendata->o_arg.seqid);
 		if (!opendata->is_recover) {
 			ret = nfs_may_open(state->inode, state->owner->so_cred, open_mode);
 			if (ret != 0)
 				goto out;
 		}
-=======
-		nfs_release_seqid(opendata->o_arg.seqid);
-		ret = nfs_may_open(state->inode, state->owner->so_cred, open_mode);
-		if (ret != 0)
-			goto out;
->>>>>>> eb04e0ac
 		ret = -EAGAIN;
 
 		/* Try to update the stateid using the delegation */
