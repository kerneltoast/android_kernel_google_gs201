--- conflicted
+++ resolved
@@ -123,18 +123,16 @@
 {
 	struct fuse_inode *fi = get_fuse_inode(inode);
 
-<<<<<<< HEAD
+	/* Will write inode on close/munmap and in all other dirtiers */
+	WARN_ON(inode->i_state & I_DIRTY_INODE);
+
 #ifdef CONFIG_FUSE_BPF
 	iput(fi->backing_inode);
 	if (fi->bpf)
 		bpf_prog_put(fi->bpf);
 	fi->bpf = NULL;
 #endif
-=======
-	/* Will write inode on close/munmap and in all other dirtiers */
-	WARN_ON(inode->i_state & I_DIRTY_INODE);
-
->>>>>>> 272aedd4
+
 	truncate_inode_pages_final(&inode->i_data);
 	clear_inode(inode);
 	if (inode->i_sb->s_flags & SB_ACTIVE) {
