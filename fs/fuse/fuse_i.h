--- conflicted
+++ resolved
@@ -1246,10 +1246,7 @@
 bool fuse_dax_check_alignment(struct fuse_conn *fc, unsigned int map_alignment);
 void fuse_dax_cancel_work(struct fuse_conn *fc);
 
-<<<<<<< HEAD
-=======
 /* passthrough.c */
->>>>>>> c70595ea
 int fuse_passthrough_open(struct fuse_dev *fud,
 			  struct fuse_passthrough_out *pto);
 int fuse_passthrough_setup(struct fuse_conn *fc, struct fuse_file *ff,
@@ -1257,9 +1254,6 @@
 void fuse_passthrough_release(struct fuse_passthrough *passthrough);
 ssize_t fuse_passthrough_read_iter(struct kiocb *iocb, struct iov_iter *to);
 ssize_t fuse_passthrough_write_iter(struct kiocb *iocb, struct iov_iter *from);
-<<<<<<< HEAD
-=======
 ssize_t fuse_passthrough_mmap(struct file *file, struct vm_area_struct *vma);
->>>>>>> c70595ea
 
 #endif /* _FS_FUSE_I_H */