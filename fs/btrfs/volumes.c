--- conflicted
+++ resolved
@@ -3011,10 +3011,6 @@
 
 	num_stripes = 1;
 	stripe_index = 0;
-<<<<<<< HEAD
-	if (map->type & BTRFS_BLOCK_GROUP_RAID1) {
-		if (rw & REQ_WRITE)
-=======
 	stripe_nr_orig = stripe_nr;
 	stripe_nr_end = (offset + *length + map->stripe_len - 1) &
 			(~(map->stripe_len - 1));
@@ -3027,8 +3023,7 @@
 					    stripe_nr_end - stripe_nr_orig);
 		stripe_index = do_div(stripe_nr, map->num_stripes);
 	} else if (map->type & BTRFS_BLOCK_GROUP_RAID1) {
-		if (unplug_page || (rw & (REQ_WRITE | REQ_DISCARD)))
->>>>>>> d9d04879
+		if (rw & (REQ_WRITE | REQ_DISCARD))
 			num_stripes = map->num_stripes;
 		else if (mirror_num)
 			stripe_index = mirror_num - 1;
@@ -3073,14 +3068,6 @@
 	}
 	BUG_ON(stripe_index >= map->num_stripes);
 
-<<<<<<< HEAD
-	for (i = 0; i < num_stripes; i++) {
-		multi->stripes[i].physical =
-			map->stripes[stripe_index].physical +
-			stripe_offset + stripe_nr * map->stripe_len;
-		multi->stripes[i].dev = map->stripes[stripe_index].dev;
-		stripe_index++;
-=======
 	if (rw & REQ_DISCARD) {
 		for (i = 0; i < num_stripes; i++) {
 			multi->stripes[i].physical =
@@ -3168,29 +3155,14 @@
 		}
 	} else {
 		for (i = 0; i < num_stripes; i++) {
-			if (unplug_page) {
-				struct btrfs_device *device;
-				struct backing_dev_info *bdi;
-
-				device = map->stripes[stripe_index].dev;
-				if (device->bdev) {
-					bdi = blk_get_backing_dev_info(device->
-								       bdev);
-					if (bdi->unplug_io_fn)
-						bdi->unplug_io_fn(bdi,
-								  unplug_page);
-				}
-			} else {
-				multi->stripes[i].physical =
-					map->stripes[stripe_index].physical +
-					stripe_offset +
-					stripe_nr * map->stripe_len;
-				multi->stripes[i].dev =
-					map->stripes[stripe_index].dev;
-			}
+			multi->stripes[i].physical =
+				map->stripes[stripe_index].physical +
+				stripe_offset +
+				stripe_nr * map->stripe_len;
+			multi->stripes[i].dev =
+				map->stripes[stripe_index].dev;
 			stripe_index++;
 		}
->>>>>>> d9d04879
 	}
 	if (multi_ret) {
 		*multi_ret = multi;
