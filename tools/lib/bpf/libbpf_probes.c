--- conflicted
+++ resolved
@@ -108,10 +108,7 @@
 	case BPF_PROG_TYPE_TRACING:
 	case BPF_PROG_TYPE_STRUCT_OPS:
 	case BPF_PROG_TYPE_EXT:
-<<<<<<< HEAD
-=======
 	case BPF_PROG_TYPE_LSM:
->>>>>>> 04d5ce62
 	default:
 		break;
 	}
