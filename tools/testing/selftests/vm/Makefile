# SPDX-License-Identifier: GPL-2.0
# Makefile for vm selftests
uname_M := $(shell uname -m 2>/dev/null || echo not)
MACHINE ?= $(shell echo $(uname_M) | sed -e 's/aarch64.*/arm64/' -e 's/ppc64.*/ppc64/')

# Without this, failed build products remain, with up-to-date timestamps,
# thus tricking Make (and you!) into believing that All Is Well, in subsequent
# make invocations:
.DELETE_ON_ERROR:

# Avoid accidental wrong builds, due to built-in rules working just a little
# bit too well--but not quite as well as required for our situation here.
#
# In other words, "make userfaultfd" is supposed to fail to build at all,
# because this Makefile only supports either "make" (all), or "make /full/path".
# However,  the built-in rules, if not suppressed, will pick up CFLAGS and the
# initial LDLIBS (but not the target-specific LDLIBS, because those are only
# set for the full path target!). This causes it to get pretty far into building
# things despite using incorrect values such as an *occasionally* incomplete
# LDLIBS.
MAKEFLAGS += --no-builtin-rules

# Without this, failed build products remain, with up-to-date timestamps,
# thus tricking Make (and you!) into believing that All Is Well, in subsequent
# make invocations:
.DELETE_ON_ERROR:

# Avoid accidental wrong builds, due to built-in rules working just a little
# bit too well--but not quite as well as required for our situation here.
#
# In other words, "make userfaultfd" is supposed to fail to build at all,
# because this Makefile only supports either "make" (all), or "make /full/path".
# However,  the built-in rules, if not suppressed, will pick up CFLAGS and the
# initial LDLIBS (but not the target-specific LDLIBS, because those are only
# set for the full path target!). This causes it to get pretty far into building
# things despite using incorrect values such as an *occasionally* incomplete
# LDLIBS.
MAKEFLAGS += --no-builtin-rules

CFLAGS = -Wall -I ../../../../usr/include $(EXTRA_CFLAGS)
LDLIBS = -lrt
TEST_GEN_FILES = compaction_test
TEST_GEN_FILES += gup_benchmark
TEST_GEN_FILES += hmm-tests
TEST_GEN_FILES += hugepage-mmap
TEST_GEN_FILES += hugepage-shm
TEST_GEN_FILES += map_hugetlb
TEST_GEN_FILES += map_fixed_noreplace
TEST_GEN_FILES += map_populate
TEST_GEN_FILES += mlock-random-test
TEST_GEN_FILES += mlock2-tests
TEST_GEN_FILES += mremap_dontunmap
TEST_GEN_FILES += on-fault-limit
TEST_GEN_FILES += thuge-gen
TEST_GEN_FILES += transhuge-stress
TEST_GEN_FILES += userfaultfd
TEST_GEN_FILES += khugepaged

ifeq ($(MACHINE),x86_64)
CAN_BUILD_I386 := $(shell ./../x86/check_cc.sh $(CC) ../x86/trivial_32bit_program.c -m32)
CAN_BUILD_X86_64 := $(shell ./../x86/check_cc.sh $(CC) ../x86/trivial_64bit_program.c)
CAN_BUILD_WITH_NOPIE := $(shell ./../x86/check_cc.sh $(CC) ../x86/trivial_program.c -no-pie)

TARGETS := protection_keys
BINARIES_32 := $(TARGETS:%=%_32)
BINARIES_64 := $(TARGETS:%=%_64)

ifeq ($(CAN_BUILD_WITH_NOPIE),1)
CFLAGS += -no-pie
endif

ifeq ($(CAN_BUILD_I386),1)
TEST_GEN_FILES += $(BINARIES_32)
endif

ifeq ($(CAN_BUILD_X86_64),1)
TEST_GEN_FILES += $(BINARIES_64)
endif
else

<<<<<<< HEAD
ifneq (,$(findstring $(ARCH),powerpc))
=======
ifneq (,$(findstring $(MACHINE),ppc64))
>>>>>>> c70595ea
TEST_GEN_FILES += protection_keys
endif

endif

<<<<<<< HEAD
ifneq (,$(filter $(MACHINE),arm64 ia64 mips64 parisc64 ppc64 ppc64le riscv64 s390x sh64 sparc64 x86_64))
=======
ifneq (,$(filter $(MACHINE),arm64 ia64 mips64 parisc64 ppc64 riscv64 s390x sh64 sparc64 x86_64))
>>>>>>> c70595ea
TEST_GEN_FILES += va_128TBswitch
TEST_GEN_FILES += virtual_address_range
TEST_GEN_FILES += write_to_hugetlbfs
endif

TEST_PROGS := run_vmtests

TEST_FILES := test_vmalloc.sh

KSFT_KHDR_INSTALL := 1
include ../lib.mk

$(OUTPUT)/hmm-tests: LDLIBS += -lhugetlbfs -lpthread

ifeq ($(MACHINE),x86_64)
BINARIES_32 := $(patsubst %,$(OUTPUT)/%,$(BINARIES_32))
BINARIES_64 := $(patsubst %,$(OUTPUT)/%,$(BINARIES_64))

define gen-target-rule-32
$(1) $(1)_32: $(OUTPUT)/$(1)_32
.PHONY: $(1) $(1)_32
endef

define gen-target-rule-64
$(1) $(1)_64: $(OUTPUT)/$(1)_64
.PHONY: $(1) $(1)_64
endef

ifeq ($(CAN_BUILD_I386),1)
$(BINARIES_32): CFLAGS += -m32
$(BINARIES_32): LDLIBS += -lrt -ldl -lm
$(BINARIES_32): %_32: %.c
	$(CC) $(CFLAGS) $(EXTRA_CFLAGS) $(notdir $^) $(LDLIBS) -o $@
$(foreach t,$(TARGETS),$(eval $(call gen-target-rule-32,$(t))))
endif

ifeq ($(CAN_BUILD_X86_64),1)
$(BINARIES_64): CFLAGS += -m64
$(BINARIES_64): LDLIBS += -lrt -ldl
$(BINARIES_64): %_64: %.c
	$(CC) $(CFLAGS) $(EXTRA_CFLAGS) $(notdir $^) $(LDLIBS) -o $@
$(foreach t,$(TARGETS),$(eval $(call gen-target-rule-64,$(t))))
endif

# x86_64 users should be encouraged to install 32-bit libraries
ifeq ($(CAN_BUILD_I386)$(CAN_BUILD_X86_64),01)
all: warn_32bit_failure

warn_32bit_failure:
	@echo "Warning: you seem to have a broken 32-bit build" 2>&1;		\
	echo  "environment. This will reduce test coverage of 64-bit" 2>&1;	\
	echo  "kernels. If you are using a Debian-like distribution," 2>&1;	\
	echo  "try:"; 2>&1;							\
	echo  "";								\
	echo  "  apt-get install gcc-multilib libc6-i386 libc6-dev-i386";	\
	echo  "";								\
	echo  "If you are using a Fedora-like distribution, try:";		\
	echo  "";								\
	echo  "  yum install glibc-devel.*i686";				\
	exit 0;
endif
endif

$(OUTPUT)/userfaultfd: LDLIBS += -lpthread

$(OUTPUT)/mlock-random-test: LDLIBS += -lcap<|MERGE_RESOLUTION|>--- conflicted
+++ resolved
@@ -2,23 +2,6 @@
 # Makefile for vm selftests
 uname_M := $(shell uname -m 2>/dev/null || echo not)
 MACHINE ?= $(shell echo $(uname_M) | sed -e 's/aarch64.*/arm64/' -e 's/ppc64.*/ppc64/')
-
-# Without this, failed build products remain, with up-to-date timestamps,
-# thus tricking Make (and you!) into believing that All Is Well, in subsequent
-# make invocations:
-.DELETE_ON_ERROR:
-
-# Avoid accidental wrong builds, due to built-in rules working just a little
-# bit too well--but not quite as well as required for our situation here.
-#
-# In other words, "make userfaultfd" is supposed to fail to build at all,
-# because this Makefile only supports either "make" (all), or "make /full/path".
-# However,  the built-in rules, if not suppressed, will pick up CFLAGS and the
-# initial LDLIBS (but not the target-specific LDLIBS, because those are only
-# set for the full path target!). This causes it to get pretty far into building
-# things despite using incorrect values such as an *occasionally* incomplete
-# LDLIBS.
-MAKEFLAGS += --no-builtin-rules
 
 # Without this, failed build products remain, with up-to-date timestamps,
 # thus tricking Make (and you!) into believing that All Is Well, in subsequent
@@ -78,21 +61,13 @@
 endif
 else
 
-<<<<<<< HEAD
-ifneq (,$(findstring $(ARCH),powerpc))
-=======
 ifneq (,$(findstring $(MACHINE),ppc64))
->>>>>>> c70595ea
 TEST_GEN_FILES += protection_keys
 endif
 
 endif
 
-<<<<<<< HEAD
-ifneq (,$(filter $(MACHINE),arm64 ia64 mips64 parisc64 ppc64 ppc64le riscv64 s390x sh64 sparc64 x86_64))
-=======
 ifneq (,$(filter $(MACHINE),arm64 ia64 mips64 parisc64 ppc64 riscv64 s390x sh64 sparc64 x86_64))
->>>>>>> c70595ea
 TEST_GEN_FILES += va_128TBswitch
 TEST_GEN_FILES += virtual_address_range
 TEST_GEN_FILES += write_to_hugetlbfs
