/* SPDX-License-Identifier: GPL-2.0-only */
/*
 * Copyright © 2006-2015, Intel Corporation.
 *
 * Authors: Ashok Raj <ashok.raj@intel.com>
 *          Anil S Keshavamurthy <anil.s.keshavamurthy@intel.com>
 *          David Woodhouse <David.Woodhouse@intel.com>
 */

#ifndef _INTEL_IOMMU_H_
#define _INTEL_IOMMU_H_

#include <linux/types.h>
#include <linux/iova.h>
#include <linux/io.h>
#include <linux/idr.h>
#include <linux/mmu_notifier.h>
#include <linux/list.h>
#include <linux/iommu.h>
#include <linux/io-64-nonatomic-lo-hi.h>
#include <linux/dmar.h>
#include <linux/ioasid.h>

#include <asm/cacheflush.h>
#include <asm/iommu.h>

/*
 * VT-d hardware uses 4KiB page size regardless of host page size.
 */
#define VTD_PAGE_SHIFT		(12)
#define VTD_PAGE_SIZE		(1UL << VTD_PAGE_SHIFT)
#define VTD_PAGE_MASK		(((u64)-1) << VTD_PAGE_SHIFT)
#define VTD_PAGE_ALIGN(addr)	(((addr) + VTD_PAGE_SIZE - 1) & VTD_PAGE_MASK)

#define VTD_STRIDE_SHIFT        (9)
#define VTD_STRIDE_MASK         (((u64)-1) << VTD_STRIDE_SHIFT)

#define DMA_PTE_READ		BIT_ULL(0)
#define DMA_PTE_WRITE		BIT_ULL(1)
#define DMA_PTE_LARGE_PAGE	BIT_ULL(7)
#define DMA_PTE_SNP		BIT_ULL(11)

#define DMA_FL_PTE_PRESENT	BIT_ULL(0)
#define DMA_FL_PTE_US		BIT_ULL(2)
#define DMA_FL_PTE_XD		BIT_ULL(63)

#define ADDR_WIDTH_5LEVEL	(57)
#define ADDR_WIDTH_4LEVEL	(48)

#define CONTEXT_TT_MULTI_LEVEL	0
#define CONTEXT_TT_DEV_IOTLB	1
#define CONTEXT_TT_PASS_THROUGH 2
#define CONTEXT_PASIDE		BIT_ULL(3)

/*
 * Intel IOMMU register specification per version 1.0 public spec.
 */
#define	DMAR_VER_REG	0x0	/* Arch version supported by this IOMMU */
#define	DMAR_CAP_REG	0x8	/* Hardware supported capabilities */
#define	DMAR_ECAP_REG	0x10	/* Extended capabilities supported */
#define	DMAR_GCMD_REG	0x18	/* Global command register */
#define	DMAR_GSTS_REG	0x1c	/* Global status register */
#define	DMAR_RTADDR_REG	0x20	/* Root entry table */
#define	DMAR_CCMD_REG	0x28	/* Context command reg */
#define	DMAR_FSTS_REG	0x34	/* Fault Status register */
#define	DMAR_FECTL_REG	0x38	/* Fault control register */
#define	DMAR_FEDATA_REG	0x3c	/* Fault event interrupt data register */
#define	DMAR_FEADDR_REG	0x40	/* Fault event interrupt addr register */
#define	DMAR_FEUADDR_REG 0x44	/* Upper address register */
#define	DMAR_AFLOG_REG	0x58	/* Advanced Fault control */
#define	DMAR_PMEN_REG	0x64	/* Enable Protected Memory Region */
#define	DMAR_PLMBASE_REG 0x68	/* PMRR Low addr */
#define	DMAR_PLMLIMIT_REG 0x6c	/* PMRR low limit */
#define	DMAR_PHMBASE_REG 0x70	/* pmrr high base addr */
#define	DMAR_PHMLIMIT_REG 0x78	/* pmrr high limit */
#define DMAR_IQH_REG	0x80	/* Invalidation queue head register */
#define DMAR_IQT_REG	0x88	/* Invalidation queue tail register */
#define DMAR_IQ_SHIFT	4	/* Invalidation queue head/tail shift */
#define DMAR_IQA_REG	0x90	/* Invalidation queue addr register */
#define DMAR_ICS_REG	0x9c	/* Invalidation complete status register */
#define DMAR_IRTA_REG	0xb8    /* Interrupt remapping table addr register */
#define DMAR_PQH_REG	0xc0	/* Page request queue head register */
#define DMAR_PQT_REG	0xc8	/* Page request queue tail register */
#define DMAR_PQA_REG	0xd0	/* Page request queue address register */
#define DMAR_PRS_REG	0xdc	/* Page request status register */
#define DMAR_PECTL_REG	0xe0	/* Page request event control register */
#define	DMAR_PEDATA_REG	0xe4	/* Page request event interrupt data register */
#define	DMAR_PEADDR_REG	0xe8	/* Page request event interrupt addr register */
#define	DMAR_PEUADDR_REG 0xec	/* Page request event Upper address register */
#define DMAR_MTRRCAP_REG 0x100	/* MTRR capability register */
#define DMAR_MTRRDEF_REG 0x108	/* MTRR default type register */
#define DMAR_MTRR_FIX64K_00000_REG 0x120 /* MTRR Fixed range registers */
#define DMAR_MTRR_FIX16K_80000_REG 0x128
#define DMAR_MTRR_FIX16K_A0000_REG 0x130
#define DMAR_MTRR_FIX4K_C0000_REG 0x138
#define DMAR_MTRR_FIX4K_C8000_REG 0x140
#define DMAR_MTRR_FIX4K_D0000_REG 0x148
#define DMAR_MTRR_FIX4K_D8000_REG 0x150
#define DMAR_MTRR_FIX4K_E0000_REG 0x158
#define DMAR_MTRR_FIX4K_E8000_REG 0x160
#define DMAR_MTRR_FIX4K_F0000_REG 0x168
#define DMAR_MTRR_FIX4K_F8000_REG 0x170
#define DMAR_MTRR_PHYSBASE0_REG 0x180 /* MTRR Variable range registers */
#define DMAR_MTRR_PHYSMASK0_REG 0x188
#define DMAR_MTRR_PHYSBASE1_REG 0x190
#define DMAR_MTRR_PHYSMASK1_REG 0x198
#define DMAR_MTRR_PHYSBASE2_REG 0x1a0
#define DMAR_MTRR_PHYSMASK2_REG 0x1a8
#define DMAR_MTRR_PHYSBASE3_REG 0x1b0
#define DMAR_MTRR_PHYSMASK3_REG 0x1b8
#define DMAR_MTRR_PHYSBASE4_REG 0x1c0
#define DMAR_MTRR_PHYSMASK4_REG 0x1c8
#define DMAR_MTRR_PHYSBASE5_REG 0x1d0
#define DMAR_MTRR_PHYSMASK5_REG 0x1d8
#define DMAR_MTRR_PHYSBASE6_REG 0x1e0
#define DMAR_MTRR_PHYSMASK6_REG 0x1e8
#define DMAR_MTRR_PHYSBASE7_REG 0x1f0
#define DMAR_MTRR_PHYSMASK7_REG 0x1f8
#define DMAR_MTRR_PHYSBASE8_REG 0x200
#define DMAR_MTRR_PHYSMASK8_REG 0x208
#define DMAR_MTRR_PHYSBASE9_REG 0x210
#define DMAR_MTRR_PHYSMASK9_REG 0x218
#define DMAR_VCCAP_REG		0xe00 /* Virtual command capability register */
#define DMAR_VCMD_REG		0xe10 /* Virtual command register */
#define DMAR_VCRSP_REG		0xe20 /* Virtual command response register */

#define OFFSET_STRIDE		(9)

#define dmar_readq(a) readq(a)
#define dmar_writeq(a,v) writeq(v,a)
#define dmar_readl(a) readl(a)
#define dmar_writel(a, v) writel(v, a)

#define DMAR_VER_MAJOR(v)		(((v) & 0xf0) >> 4)
#define DMAR_VER_MINOR(v)		((v) & 0x0f)

/*
 * Decoding Capability Register
 */
#define cap_5lp_support(c)	(((c) >> 60) & 1)
#define cap_pi_support(c)	(((c) >> 59) & 1)
#define cap_fl1gp_support(c)	(((c) >> 56) & 1)
#define cap_read_drain(c)	(((c) >> 55) & 1)
#define cap_write_drain(c)	(((c) >> 54) & 1)
#define cap_max_amask_val(c)	(((c) >> 48) & 0x3f)
#define cap_num_fault_regs(c)	((((c) >> 40) & 0xff) + 1)
#define cap_pgsel_inv(c)	(((c) >> 39) & 1)

#define cap_super_page_val(c)	(((c) >> 34) & 0xf)
#define cap_super_offset(c)	(((find_first_bit(&cap_super_page_val(c), 4)) \
					* OFFSET_STRIDE) + 21)

#define cap_fault_reg_offset(c)	((((c) >> 24) & 0x3ff) * 16)
#define cap_max_fault_reg_offset(c) \
	(cap_fault_reg_offset(c) + cap_num_fault_regs(c) * 16)

#define cap_zlr(c)		(((c) >> 22) & 1)
#define cap_isoch(c)		(((c) >> 23) & 1)
#define cap_mgaw(c)		((((c) >> 16) & 0x3f) + 1)
#define cap_sagaw(c)		(((c) >> 8) & 0x1f)
#define cap_caching_mode(c)	(((c) >> 7) & 1)
#define cap_phmr(c)		(((c) >> 6) & 1)
#define cap_plmr(c)		(((c) >> 5) & 1)
#define cap_rwbf(c)		(((c) >> 4) & 1)
#define cap_afl(c)		(((c) >> 3) & 1)
#define cap_ndoms(c)		(((unsigned long)1) << (4 + 2 * ((c) & 0x7)))
/*
 * Extended Capability Register
 */

#define ecap_smpwc(e)		(((e) >> 48) & 0x1)
#define ecap_flts(e)		(((e) >> 47) & 0x1)
#define ecap_slts(e)		(((e) >> 46) & 0x1)
#define ecap_vcs(e)		(((e) >> 44) & 0x1)
#define ecap_smts(e)		(((e) >> 43) & 0x1)
#define ecap_dit(e)		((e >> 41) & 0x1)
#define ecap_pasid(e)		((e >> 40) & 0x1)
#define ecap_pss(e)		((e >> 35) & 0x1f)
#define ecap_eafs(e)		((e >> 34) & 0x1)
#define ecap_nwfs(e)		((e >> 33) & 0x1)
#define ecap_srs(e)		((e >> 31) & 0x1)
#define ecap_ers(e)		((e >> 30) & 0x1)
#define ecap_prs(e)		((e >> 29) & 0x1)
#define ecap_broken_pasid(e)	((e >> 28) & 0x1)
#define ecap_dis(e)		((e >> 27) & 0x1)
#define ecap_nest(e)		((e >> 26) & 0x1)
#define ecap_mts(e)		((e >> 25) & 0x1)
#define ecap_ecs(e)		((e >> 24) & 0x1)
#define ecap_iotlb_offset(e) 	((((e) >> 8) & 0x3ff) * 16)
#define ecap_max_iotlb_offset(e) (ecap_iotlb_offset(e) + 16)
#define ecap_coherent(e)	((e) & 0x1)
#define ecap_qis(e)		((e) & 0x2)
#define ecap_pass_through(e)	((e >> 6) & 0x1)
#define ecap_eim_support(e)	((e >> 4) & 0x1)
#define ecap_ir_support(e)	((e >> 3) & 0x1)
#define ecap_dev_iotlb_support(e)	(((e) >> 2) & 0x1)
#define ecap_max_handle_mask(e) ((e >> 20) & 0xf)
#define ecap_sc_support(e)	((e >> 7) & 0x1) /* Snooping Control */

/* Virtual command interface capability */
#define vccap_pasid(v)		(((v) & DMA_VCS_PAS)) /* PASID allocation */

/* IOTLB_REG */
#define DMA_TLB_FLUSH_GRANU_OFFSET  60
#define DMA_TLB_GLOBAL_FLUSH (((u64)1) << 60)
#define DMA_TLB_DSI_FLUSH (((u64)2) << 60)
#define DMA_TLB_PSI_FLUSH (((u64)3) << 60)
#define DMA_TLB_IIRG(type) ((type >> 60) & 3)
#define DMA_TLB_IAIG(val) (((val) >> 57) & 3)
#define DMA_TLB_READ_DRAIN (((u64)1) << 49)
#define DMA_TLB_WRITE_DRAIN (((u64)1) << 48)
#define DMA_TLB_DID(id)	(((u64)((id) & 0xffff)) << 32)
#define DMA_TLB_IVT (((u64)1) << 63)
#define DMA_TLB_IH_NONLEAF (((u64)1) << 6)
#define DMA_TLB_MAX_SIZE (0x3f)

/* INVALID_DESC */
#define DMA_CCMD_INVL_GRANU_OFFSET  61
#define DMA_ID_TLB_GLOBAL_FLUSH	(((u64)1) << 4)
#define DMA_ID_TLB_DSI_FLUSH	(((u64)2) << 4)
#define DMA_ID_TLB_PSI_FLUSH	(((u64)3) << 4)
#define DMA_ID_TLB_READ_DRAIN	(((u64)1) << 7)
#define DMA_ID_TLB_WRITE_DRAIN	(((u64)1) << 6)
#define DMA_ID_TLB_DID(id)	(((u64)((id & 0xffff) << 16)))
#define DMA_ID_TLB_IH_NONLEAF	(((u64)1) << 6)
#define DMA_ID_TLB_ADDR(addr)	(addr)
#define DMA_ID_TLB_ADDR_MASK(mask)	(mask)

/* PMEN_REG */
#define DMA_PMEN_EPM (((u32)1)<<31)
#define DMA_PMEN_PRS (((u32)1)<<0)

/* GCMD_REG */
#define DMA_GCMD_TE (((u32)1) << 31)
#define DMA_GCMD_SRTP (((u32)1) << 30)
#define DMA_GCMD_SFL (((u32)1) << 29)
#define DMA_GCMD_EAFL (((u32)1) << 28)
#define DMA_GCMD_WBF (((u32)1) << 27)
#define DMA_GCMD_QIE (((u32)1) << 26)
#define DMA_GCMD_SIRTP (((u32)1) << 24)
#define DMA_GCMD_IRE (((u32) 1) << 25)
#define DMA_GCMD_CFI (((u32) 1) << 23)

/* GSTS_REG */
#define DMA_GSTS_TES (((u32)1) << 31)
#define DMA_GSTS_RTPS (((u32)1) << 30)
#define DMA_GSTS_FLS (((u32)1) << 29)
#define DMA_GSTS_AFLS (((u32)1) << 28)
#define DMA_GSTS_WBFS (((u32)1) << 27)
#define DMA_GSTS_QIES (((u32)1) << 26)
#define DMA_GSTS_IRTPS (((u32)1) << 24)
#define DMA_GSTS_IRES (((u32)1) << 25)
#define DMA_GSTS_CFIS (((u32)1) << 23)

/* DMA_RTADDR_REG */
#define DMA_RTADDR_RTT (((u64)1) << 11)
#define DMA_RTADDR_SMT (((u64)1) << 10)

/* CCMD_REG */
#define DMA_CCMD_ICC (((u64)1) << 63)
#define DMA_CCMD_GLOBAL_INVL (((u64)1) << 61)
#define DMA_CCMD_DOMAIN_INVL (((u64)2) << 61)
#define DMA_CCMD_DEVICE_INVL (((u64)3) << 61)
#define DMA_CCMD_FM(m) (((u64)((m) & 0x3)) << 32)
#define DMA_CCMD_MASK_NOBIT 0
#define DMA_CCMD_MASK_1BIT 1
#define DMA_CCMD_MASK_2BIT 2
#define DMA_CCMD_MASK_3BIT 3
#define DMA_CCMD_SID(s) (((u64)((s) & 0xffff)) << 16)
#define DMA_CCMD_DID(d) ((u64)((d) & 0xffff))

/* FECTL_REG */
#define DMA_FECTL_IM (((u32)1) << 31)

/* FSTS_REG */
#define DMA_FSTS_PFO (1 << 0) /* Primary Fault Overflow */
#define DMA_FSTS_PPF (1 << 1) /* Primary Pending Fault */
#define DMA_FSTS_IQE (1 << 4) /* Invalidation Queue Error */
#define DMA_FSTS_ICE (1 << 5) /* Invalidation Completion Error */
#define DMA_FSTS_ITE (1 << 6) /* Invalidation Time-out Error */
#define DMA_FSTS_PRO (1 << 7) /* Page Request Overflow */
#define dma_fsts_fault_record_index(s) (((s) >> 8) & 0xff)

/* FRCD_REG, 32 bits access */
#define DMA_FRCD_F (((u32)1) << 31)
#define dma_frcd_type(d) ((d >> 30) & 1)
#define dma_frcd_fault_reason(c) (c & 0xff)
#define dma_frcd_source_id(c) (c & 0xffff)
#define dma_frcd_pasid_value(c) (((c) >> 8) & 0xfffff)
#define dma_frcd_pasid_present(c) (((c) >> 31) & 1)
/* low 64 bit */
#define dma_frcd_page_addr(d) (d & (((u64)-1) << PAGE_SHIFT))

/* PRS_REG */
#define DMA_PRS_PPR	((u32)1)
#define DMA_PRS_PRO	((u32)2)

#define DMA_VCS_PAS	((u64)1)

#define IOMMU_WAIT_OP(iommu, offset, op, cond, sts)			\
do {									\
	cycles_t start_time = get_cycles();				\
	while (1) {							\
		sts = op(iommu->reg + offset);				\
		if (cond)						\
			break;						\
		if (DMAR_OPERATION_TIMEOUT < (get_cycles() - start_time))\
			panic("DMAR hardware is malfunctioning\n");	\
		cpu_relax();						\
	}								\
} while (0)

#define QI_LENGTH	256	/* queue length */

enum {
	QI_FREE,
	QI_IN_USE,
	QI_DONE,
	QI_ABORT
};

#define QI_CC_TYPE		0x1
#define QI_IOTLB_TYPE		0x2
#define QI_DIOTLB_TYPE		0x3
#define QI_IEC_TYPE		0x4
#define QI_IWD_TYPE		0x5
#define QI_EIOTLB_TYPE		0x6
#define QI_PC_TYPE		0x7
#define QI_DEIOTLB_TYPE		0x8
#define QI_PGRP_RESP_TYPE	0x9
#define QI_PSTRM_RESP_TYPE	0xa

#define QI_IEC_SELECTIVE	(((u64)1) << 4)
#define QI_IEC_IIDEX(idx)	(((u64)(idx & 0xffff) << 32))
#define QI_IEC_IM(m)		(((u64)(m & 0x1f) << 27))

#define QI_IWD_STATUS_DATA(d)	(((u64)d) << 32)
#define QI_IWD_STATUS_WRITE	(((u64)1) << 5)
#define QI_IWD_FENCE		(((u64)1) << 6)
#define QI_IWD_PRQ_DRAIN	(((u64)1) << 7)

#define QI_IOTLB_DID(did) 	(((u64)did) << 16)
#define QI_IOTLB_DR(dr) 	(((u64)dr) << 7)
#define QI_IOTLB_DW(dw) 	(((u64)dw) << 6)
#define QI_IOTLB_GRAN(gran) 	(((u64)gran) >> (DMA_TLB_FLUSH_GRANU_OFFSET-4))
#define QI_IOTLB_ADDR(addr)	(((u64)addr) & VTD_PAGE_MASK)
#define QI_IOTLB_IH(ih)		(((u64)ih) << 6)
#define QI_IOTLB_AM(am)		(((u8)am) & 0x3f)

#define QI_CC_FM(fm)		(((u64)fm) << 48)
#define QI_CC_SID(sid)		(((u64)sid) << 32)
#define QI_CC_DID(did)		(((u64)did) << 16)
#define QI_CC_GRAN(gran)	(((u64)gran) >> (DMA_CCMD_INVL_GRANU_OFFSET-4))

#define QI_DEV_IOTLB_SID(sid)	((u64)((sid) & 0xffff) << 32)
#define QI_DEV_IOTLB_QDEP(qdep)	(((qdep) & 0x1f) << 16)
#define QI_DEV_IOTLB_ADDR(addr)	((u64)(addr) & VTD_PAGE_MASK)
#define QI_DEV_IOTLB_PFSID(pfsid) (((u64)(pfsid & 0xf) << 12) | \
				   ((u64)((pfsid >> 4) & 0xfff) << 52))
#define QI_DEV_IOTLB_SIZE	1
#define QI_DEV_IOTLB_MAX_INVS	32

#define QI_PC_PASID(pasid)	(((u64)pasid) << 32)
#define QI_PC_DID(did)		(((u64)did) << 16)
#define QI_PC_GRAN(gran)	(((u64)gran) << 4)

/* PASID cache invalidation granu */
#define QI_PC_ALL_PASIDS	0
#define QI_PC_PASID_SEL		1

#define QI_EIOTLB_ADDR(addr)	((u64)(addr) & VTD_PAGE_MASK)
#define QI_EIOTLB_IH(ih)	(((u64)ih) << 6)
#define QI_EIOTLB_AM(am)	(((u64)am) & 0x3f)
#define QI_EIOTLB_PASID(pasid) 	(((u64)pasid) << 32)
#define QI_EIOTLB_DID(did)	(((u64)did) << 16)
#define QI_EIOTLB_GRAN(gran) 	(((u64)gran) << 4)

/* QI Dev-IOTLB inv granu */
#define QI_DEV_IOTLB_GRAN_ALL		1
#define QI_DEV_IOTLB_GRAN_PASID_SEL	0

#define QI_DEV_EIOTLB_ADDR(a)	((u64)(a) & VTD_PAGE_MASK)
#define QI_DEV_EIOTLB_SIZE	(((u64)1) << 11)
#define QI_DEV_EIOTLB_PASID(p)	((u64)((p) & 0xfffff) << 32)
#define QI_DEV_EIOTLB_SID(sid)	((u64)((sid) & 0xffff) << 16)
#define QI_DEV_EIOTLB_QDEP(qd)	((u64)((qd) & 0x1f) << 4)
#define QI_DEV_EIOTLB_PFSID(pfsid) (((u64)(pfsid & 0xf) << 12) | \
				    ((u64)((pfsid >> 4) & 0xfff) << 52))
#define QI_DEV_EIOTLB_MAX_INVS	32

/* Page group response descriptor QW0 */
#define QI_PGRP_PASID_P(p)	(((u64)(p)) << 4)
#define QI_PGRP_PDP(p)		(((u64)(p)) << 5)
#define QI_PGRP_RESP_CODE(res)	(((u64)(res)) << 12)
#define QI_PGRP_DID(rid)	(((u64)(rid)) << 16)
#define QI_PGRP_PASID(pasid)	(((u64)(pasid)) << 32)

/* Page group response descriptor QW1 */
#define QI_PGRP_LPIG(x)		(((u64)(x)) << 2)
#define QI_PGRP_IDX(idx)	(((u64)(idx)) << 3)


#define QI_RESP_SUCCESS		0x0
#define QI_RESP_INVALID		0x1
#define QI_RESP_FAILURE		0xf

#define QI_GRAN_NONG_PASID		2
#define QI_GRAN_PSI_PASID		3

#define qi_shift(iommu)		(DMAR_IQ_SHIFT + !!ecap_smts((iommu)->ecap))

struct qi_desc {
	u64 qw0;
	u64 qw1;
	u64 qw2;
	u64 qw3;
};

struct q_inval {
	raw_spinlock_t  q_lock;
	void		*desc;          /* invalidation queue */
	int             *desc_status;   /* desc status */
	int             free_head;      /* first free entry */
	int             free_tail;      /* last free entry */
	int             free_cnt;
};

struct dmar_pci_notify_info;

#ifdef CONFIG_IRQ_REMAP
/* 1MB - maximum possible interrupt remapping table size */
#define INTR_REMAP_PAGE_ORDER	8
#define INTR_REMAP_TABLE_REG_SIZE	0xf
#define INTR_REMAP_TABLE_REG_SIZE_MASK  0xf

#define INTR_REMAP_TABLE_ENTRIES	65536

struct irq_domain;

struct ir_table {
	struct irte *base;
	unsigned long *bitmap;
};

void intel_irq_remap_add_device(struct dmar_pci_notify_info *info);
#else
static inline void
intel_irq_remap_add_device(struct dmar_pci_notify_info *info) { }
#endif

struct iommu_flush {
	void (*flush_context)(struct intel_iommu *iommu, u16 did, u16 sid,
			      u8 fm, u64 type);
	void (*flush_iotlb)(struct intel_iommu *iommu, u16 did, u64 addr,
			    unsigned int size_order, u64 type);
};

enum {
	SR_DMAR_FECTL_REG,
	SR_DMAR_FEDATA_REG,
	SR_DMAR_FEADDR_REG,
	SR_DMAR_FEUADDR_REG,
	MAX_SR_DMAR_REGS
};

#define VTD_FLAG_TRANS_PRE_ENABLED	(1 << 0)
#define VTD_FLAG_IRQ_REMAP_PRE_ENABLED	(1 << 1)
#define VTD_FLAG_SVM_CAPABLE		(1 << 2)

extern int intel_iommu_sm;
extern spinlock_t device_domain_lock;

#define sm_supported(iommu)	(intel_iommu_sm && ecap_smts((iommu)->ecap))
#define pasid_supported(iommu)	(sm_supported(iommu) &&			\
				 ecap_pasid((iommu)->ecap))

struct pasid_entry;
struct pasid_state_entry;
struct page_req_dsc;

/*
 * 0: Present
 * 1-11: Reserved
 * 12-63: Context Ptr (12 - (haw-1))
 * 64-127: Reserved
 */
struct root_entry {
	u64     lo;
	u64     hi;
};

/*
 * low 64 bits:
 * 0: present
 * 1: fault processing disable
 * 2-3: translation type
 * 12-63: address space root
 * high 64 bits:
 * 0-2: address width
 * 3-6: aval
 * 8-23: domain id
 */
struct context_entry {
	u64 lo;
	u64 hi;
};

/* si_domain contains mulitple devices */
#define DOMAIN_FLAG_STATIC_IDENTITY		BIT(0)

/*
 * When VT-d works in the scalable mode, it allows DMA translation to
 * happen through either first level or second level page table. This
 * bit marks that the DMA translation for the domain goes through the
 * first level page table, otherwise, it goes through the second level.
 */
#define DOMAIN_FLAG_USE_FIRST_LEVEL		BIT(1)

/*
 * Domain represents a virtual machine which demands iommu nested
 * translation mode support.
 */
#define DOMAIN_FLAG_NESTING_MODE		BIT(2)

struct dmar_domain {
	int	nid;			/* node id */

	unsigned	iommu_refcnt[DMAR_UNITS_SUPPORTED];
					/* Refcount of devices per iommu */


	u16		iommu_did[DMAR_UNITS_SUPPORTED];
					/* Domain ids per IOMMU. Use u16 since
					 * domain ids are 16 bit wide according
					 * to VT-d spec, section 9.3 */
	unsigned int	auxd_refcnt;	/* Refcount of auxiliary attaching */

	bool has_iotlb_device;
	struct list_head devices;	/* all devices' list */
	struct list_head auxd;		/* link to device's auxiliary list */
	struct iova_domain iovad;	/* iova's that belong to this domain */

	struct dma_pte	*pgd;		/* virtual address */
	int		gaw;		/* max guest address width */

	/* adjusted guest address width, 0 is level 2 30-bit */
	int		agaw;

	int		flags;		/* flags to find out type of domain */

	int		iommu_coherency;/* indicate coherency of iommu access */
	int		iommu_snooping; /* indicate snooping control feature*/
	int		iommu_count;	/* reference count of iommu */
	int		iommu_superpage;/* Level of superpages supported:
					   0 == 4KiB (no superpages), 1 == 2MiB,
					   2 == 1GiB, 3 == 512GiB, 4 == 1TiB */
	u64		max_addr;	/* maximum mapped address */

	u32		default_pasid;	/*
					 * The default pasid used for non-SVM
					 * traffic on mediated devices.
					 */

	struct iommu_domain domain;	/* generic domain data structure for
					   iommu core */
};

struct intel_iommu {
	void __iomem	*reg; /* Pointer to hardware regs, virtual addr */
	u64 		reg_phys; /* physical address of hw register set */
	u64		reg_size; /* size of hw register set */
	u64		cap;
	u64		ecap;
	u64		vccap;
	u32		gcmd; /* Holds TE, EAFL. Don't need SRTP, SFL, WBF */
	raw_spinlock_t	register_lock; /* protect register handling */
	int		seq_id;	/* sequence id of the iommu */
	int		agaw; /* agaw of this iommu */
	int		msagaw; /* max sagaw of this iommu */
	unsigned int 	irq, pr_irq;
	u16		segment;     /* PCI segment# */
	unsigned char 	name[13];    /* Device Name */

#ifdef CONFIG_INTEL_IOMMU
	unsigned long 	*domain_ids; /* bitmap of domains */
	struct dmar_domain ***domains; /* ptr to domains */
	spinlock_t	lock; /* protect context, domain ids */
	struct root_entry *root_entry; /* virtual address */

	struct iommu_flush flush;
#endif
#ifdef CONFIG_INTEL_IOMMU_SVM
	struct page_req_dsc *prq;
	unsigned char prq_name[16];    /* Name for PRQ interrupt */
	struct completion prq_complete;
	struct ioasid_allocator_ops pasid_allocator; /* Custom allocator for PASIDs */
#endif
	struct q_inval  *qi;            /* Queued invalidation info */
	u32 *iommu_state; /* Store iommu states between suspend and resume.*/

#ifdef CONFIG_IRQ_REMAP
	struct ir_table *ir_table;	/* Interrupt remapping info */
	struct irq_domain *ir_domain;
	struct irq_domain *ir_msi_domain;
#endif
	struct iommu_device iommu;  /* IOMMU core code handle */
	int		node;
	u32		flags;      /* Software defined flags */

	struct dmar_drhd_unit *drhd;
};

/* PCI domain-device relationship */
struct device_domain_info {
	struct list_head link;	/* link to domain siblings */
	struct list_head global; /* link to global list */
	struct list_head table;	/* link to pasid table */
	struct list_head auxiliary_domains; /* auxiliary domains
					     * attached to this device
					     */
	u32 segment;		/* PCI segment number */
	u8 bus;			/* PCI bus number */
	u8 devfn;		/* PCI devfn number */
	u16 pfsid;		/* SRIOV physical function source ID */
	u8 pasid_supported:3;
	u8 pasid_enabled:1;
	u8 pri_supported:1;
	u8 pri_enabled:1;
	u8 ats_supported:1;
	u8 ats_enabled:1;
	u8 auxd_enabled:1;	/* Multiple domains per device */
	u8 ats_qdep;
	struct device *dev; /* it's NULL for PCIe-to-PCI bridge */
	struct intel_iommu *iommu; /* IOMMU used by this device */
	struct dmar_domain *domain; /* pointer to domain */
	struct pasid_table *pasid_table; /* pasid table */
};

static inline void __iommu_flush_cache(
	struct intel_iommu *iommu, void *addr, int size)
{
	if (!ecap_coherent(iommu->ecap))
		clflush_cache_range(addr, size);
}

/* Convert generic struct iommu_domain to private struct dmar_domain */
static inline struct dmar_domain *to_dmar_domain(struct iommu_domain *dom)
{
	return container_of(dom, struct dmar_domain, domain);
}

/*
 * 0: readable
 * 1: writable
 * 2-6: reserved
 * 7: super page
 * 8-10: available
 * 11: snoop behavior
 * 12-63: Host physcial address
 */
struct dma_pte {
	u64 val;
};

static inline void dma_clear_pte(struct dma_pte *pte)
{
	pte->val = 0;
}

static inline u64 dma_pte_addr(struct dma_pte *pte)
{
#ifdef CONFIG_64BIT
	return pte->val & VTD_PAGE_MASK & (~DMA_FL_PTE_XD);
#else
	/* Must have a full atomic 64-bit read */
	return  __cmpxchg64(&pte->val, 0ULL, 0ULL) &
			VTD_PAGE_MASK & (~DMA_FL_PTE_XD);
#endif
}

static inline bool dma_pte_present(struct dma_pte *pte)
{
	return (pte->val & 3) != 0;
}

static inline bool dma_pte_superpage(struct dma_pte *pte)
{
	return (pte->val & DMA_PTE_LARGE_PAGE);
}

static inline int first_pte_in_page(struct dma_pte *pte)
{
	return !((unsigned long)pte & ~VTD_PAGE_MASK);
}

extern struct dmar_drhd_unit * dmar_find_matched_drhd_unit(struct pci_dev *dev);
extern int dmar_find_matched_atsr_unit(struct pci_dev *dev);

extern int dmar_enable_qi(struct intel_iommu *iommu);
extern void dmar_disable_qi(struct intel_iommu *iommu);
extern int dmar_reenable_qi(struct intel_iommu *iommu);
extern void qi_global_iec(struct intel_iommu *iommu);

extern void qi_flush_context(struct intel_iommu *iommu, u16 did, u16 sid,
			     u8 fm, u64 type);
extern void qi_flush_iotlb(struct intel_iommu *iommu, u16 did, u64 addr,
			  unsigned int size_order, u64 type);
extern void qi_flush_dev_iotlb(struct intel_iommu *iommu, u16 sid, u16 pfsid,
			u16 qdep, u64 addr, unsigned mask);

void qi_flush_piotlb(struct intel_iommu *iommu, u16 did, u32 pasid, u64 addr,
		     unsigned long npages, bool ih);

void qi_flush_dev_iotlb_pasid(struct intel_iommu *iommu, u16 sid, u16 pfsid,
			      u32 pasid, u16 qdep, u64 addr,
			      unsigned int size_order);
void qi_flush_pasid_cache(struct intel_iommu *iommu, u16 did, u64 granu,
			  u32 pasid);

int qi_submit_sync(struct intel_iommu *iommu, struct qi_desc *desc,
		   unsigned int count, unsigned long options);
/*
 * Options used in qi_submit_sync:
 * QI_OPT_WAIT_DRAIN - Wait for PRQ drain completion, spec 6.5.2.8.
 */
#define QI_OPT_WAIT_DRAIN		BIT(0)

extern int dmar_ir_support(void);

void *alloc_pgtable_page(int node);
void free_pgtable_page(void *vaddr);
struct intel_iommu *domain_get_iommu(struct dmar_domain *domain);
int for_each_device_domain(int (*fn)(struct device_domain_info *info,
				     void *data), void *data);
void iommu_flush_write_buffer(struct intel_iommu *iommu);
int intel_iommu_enable_pasid(struct intel_iommu *iommu, struct device *dev);
struct dmar_domain *find_domain(struct device *dev);
struct device_domain_info *get_domain_info(struct device *dev);
struct intel_iommu *device_to_iommu(struct device *dev, u8 *bus, u8 *devfn);

#ifdef CONFIG_INTEL_IOMMU_SVM
extern void intel_svm_check(struct intel_iommu *iommu);
extern int intel_svm_enable_prq(struct intel_iommu *iommu);
extern int intel_svm_finish_prq(struct intel_iommu *iommu);
int intel_svm_bind_gpasid(struct iommu_domain *domain, struct device *dev,
			  struct iommu_gpasid_bind_data *data);
int intel_svm_unbind_gpasid(struct device *dev, u32 pasid);
struct iommu_sva *intel_svm_bind(struct device *dev, struct mm_struct *mm,
				 void *drvdata);
void intel_svm_unbind(struct iommu_sva *handle);
u32 intel_svm_get_pasid(struct iommu_sva *handle);
int intel_svm_page_response(struct device *dev, struct iommu_fault_event *evt,
			    struct iommu_page_response *msg);

struct svm_dev_ops;

struct intel_svm_dev {
	struct list_head list;
	struct rcu_head rcu;
	struct device *dev;
	struct intel_iommu *iommu;
	struct svm_dev_ops *ops;
	struct iommu_sva sva;
	u32 pasid;
	int users;
	u16 did;
	u16 dev_iotlb:1;
	u16 sid, qdep;
};

struct intel_svm {
	struct mmu_notifier notifier;
	struct mm_struct *mm;

<<<<<<< HEAD
	struct intel_iommu *iommu;
=======
>>>>>>> c70595ea
	unsigned int flags;
	u32 pasid;
	int gpasid; /* In case that guest PASID is different from host PASID */
	struct list_head devs;
	struct list_head list;
};
#else
static inline void intel_svm_check(struct intel_iommu *iommu) {}
#endif

#ifdef CONFIG_INTEL_IOMMU_DEBUGFS
void intel_iommu_debugfs_init(void);
#else
static inline void intel_iommu_debugfs_init(void) {}
#endif /* CONFIG_INTEL_IOMMU_DEBUGFS */

extern const struct attribute_group *intel_iommu_groups[];
bool context_present(struct context_entry *context);
struct context_entry *iommu_context_addr(struct intel_iommu *iommu, u8 bus,
					 u8 devfn, int alloc);

#ifdef CONFIG_INTEL_IOMMU
extern int iommu_calculate_agaw(struct intel_iommu *iommu);
extern int iommu_calculate_max_sagaw(struct intel_iommu *iommu);
extern int dmar_disabled;
extern int intel_iommu_enabled;
extern int intel_iommu_gfx_mapped;
#else
static inline int iommu_calculate_agaw(struct intel_iommu *iommu)
{
	return 0;
}
static inline int iommu_calculate_max_sagaw(struct intel_iommu *iommu)
{
	return 0;
}
#define dmar_disabled	(1)
#define intel_iommu_enabled (0)
#endif

#endif<|MERGE_RESOLUTION|>--- conflicted
+++ resolved
@@ -772,10 +772,6 @@
 	struct mmu_notifier notifier;
 	struct mm_struct *mm;
 
-<<<<<<< HEAD
-	struct intel_iommu *iommu;
-=======
->>>>>>> c70595ea
 	unsigned int flags;
 	u32 pasid;
 	int gpasid; /* In case that guest PASID is different from host PASID */
