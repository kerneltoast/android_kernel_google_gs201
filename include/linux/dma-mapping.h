/* SPDX-License-Identifier: GPL-2.0 */
#ifndef _LINUX_DMA_MAPPING_H
#define _LINUX_DMA_MAPPING_H

#include <linux/sizes.h>
#include <linux/string.h>
#include <linux/device.h>
#include <linux/err.h>
#include <linux/dma-direction.h>
#include <linux/scatterlist.h>
#include <linux/bug.h>
#include <linux/mem_encrypt.h>

/**
 * List of possible attributes associated with a DMA mapping. The semantics
 * of each attribute should be defined in Documentation/core-api/dma-attributes.rst.
 */

/*
 * DMA_ATTR_WEAK_ORDERING: Specifies that reads and writes to the mapping
 * may be weakly ordered, that is that reads and writes may pass each other.
 */
#define DMA_ATTR_WEAK_ORDERING		(1UL << 1)
/*
 * DMA_ATTR_WRITE_COMBINE: Specifies that writes to the mapping may be
 * buffered to improve performance.
 */
#define DMA_ATTR_WRITE_COMBINE		(1UL << 2)
/*
 * DMA_ATTR_NO_KERNEL_MAPPING: Lets the platform to avoid creating a kernel
 * virtual mapping for the allocated buffer.
 */
#define DMA_ATTR_NO_KERNEL_MAPPING	(1UL << 4)
/*
 * DMA_ATTR_SKIP_CPU_SYNC: Allows platform code to skip synchronization of
 * the CPU cache for the given buffer assuming that it has been already
 * transferred to 'device' domain.
 */
#define DMA_ATTR_SKIP_CPU_SYNC		(1UL << 5)
/*
 * DMA_ATTR_FORCE_CONTIGUOUS: Forces contiguous allocation of the buffer
 * in physical memory.
 */
#define DMA_ATTR_FORCE_CONTIGUOUS	(1UL << 6)
/*
 * DMA_ATTR_ALLOC_SINGLE_PAGES: This is a hint to the DMA-mapping subsystem
 * that it's probably not worth the time to try to allocate memory to in a way
 * that gives better TLB efficiency.
 */
#define DMA_ATTR_ALLOC_SINGLE_PAGES	(1UL << 7)
/*
 * DMA_ATTR_NO_WARN: This tells the DMA-mapping subsystem to suppress
 * allocation failure reports (similarly to __GFP_NOWARN).
 */
#define DMA_ATTR_NO_WARN	(1UL << 8)

/*
 * DMA_ATTR_PRIVILEGED: used to indicate that the buffer is fully
 * accessible at an elevated privilege level (and ideally inaccessible or
 * at least read-only at lesser-privileged levels).
 */
#define DMA_ATTR_PRIVILEGED		(1UL << 9)

/*
<<<<<<< HEAD
 * A dma_addr_t can hold any valid DMA or bus address for the platform.  It can
 * be given to a device to use as a DMA source or target.  It is specific to a
 * given device and there may be a translation between the CPU physical address
 * space and the bus address space.
 *
 * DMA_MAPPING_ERROR is the magic error code if a mapping failed.  It should not
 * be used directly in drivers, but checked for using dma_mapping_error()
 * instead.
 */
#define DMA_MAPPING_ERROR		(~(dma_addr_t)0)

#define DMA_BIT_MASK(n)	(((n) == 64) ? ~0ULL : ((1ULL<<(n))-1))

=======
 * DMA_ATTR_SYS_CACHE_ONLY: used to indicate that the buffer should be mapped
 * with the correct memory attributes so that it can be cached in the system
 * or last level cache. This is useful for buffers that are being mapped for
 * devices that are non-coherent, but can use the system cache.
 */
#define DMA_ATTR_SYS_CACHE_ONLY		(1UL << 10)

/*
 * DMA_ATTR_SYS_CACHE_ONLY_NWA: used to indicate that the buffer should be
 * mapped with the correct memory attributes so that it can be cached in the
 * system or last level cache, with a no write allocate cache policy. This is
 * useful for buffers that are being mapped for devices that are non-coherent,
 * but can use the system cache.
 */
#define DMA_ATTR_SYS_CACHE_ONLY_NWA	(1UL << 11)

/*
 * A dma_addr_t can hold any valid DMA or bus address for the platform.  It can
 * be given to a device to use as a DMA source or target.  It is specific to a
 * given device and there may be a translation between the CPU physical address
 * space and the bus address space.
 *
 * DMA_MAPPING_ERROR is the magic error code if a mapping failed.  It should not
 * be used directly in drivers, but checked for using dma_mapping_error()
 * instead.
 */
#define DMA_MAPPING_ERROR		(~(dma_addr_t)0)

#define DMA_BIT_MASK(n)	(((n) == 64) ? ~0ULL : ((1ULL<<(n))-1))

>>>>>>> c70595ea
#ifdef CONFIG_DMA_API_DEBUG
void debug_dma_mapping_error(struct device *dev, dma_addr_t dma_addr);
void debug_dma_map_single(struct device *dev, const void *addr,
		unsigned long len);
#else
static inline void debug_dma_mapping_error(struct device *dev,
		dma_addr_t dma_addr)
<<<<<<< HEAD
{
}
static inline void debug_dma_map_single(struct device *dev, const void *addr,
		unsigned long len)
{
}
=======
{
}
static inline void debug_dma_map_single(struct device *dev, const void *addr,
		unsigned long len)
{
}
>>>>>>> c70595ea
#endif /* CONFIG_DMA_API_DEBUG */

#ifdef CONFIG_HAS_DMA
static inline int dma_mapping_error(struct device *dev, dma_addr_t dma_addr)
{
	debug_dma_mapping_error(dev, dma_addr);

	if (dma_addr == DMA_MAPPING_ERROR)
		return -ENOMEM;
	return 0;
}

dma_addr_t dma_map_page_attrs(struct device *dev, struct page *page,
		size_t offset, size_t size, enum dma_data_direction dir,
		unsigned long attrs);
void dma_unmap_page_attrs(struct device *dev, dma_addr_t addr, size_t size,
		enum dma_data_direction dir, unsigned long attrs);
int dma_map_sg_attrs(struct device *dev, struct scatterlist *sg, int nents,
		enum dma_data_direction dir, unsigned long attrs);
void dma_unmap_sg_attrs(struct device *dev, struct scatterlist *sg,
				      int nents, enum dma_data_direction dir,
				      unsigned long attrs);
dma_addr_t dma_map_resource(struct device *dev, phys_addr_t phys_addr,
		size_t size, enum dma_data_direction dir, unsigned long attrs);
void dma_unmap_resource(struct device *dev, dma_addr_t addr, size_t size,
		enum dma_data_direction dir, unsigned long attrs);
void dma_sync_single_for_cpu(struct device *dev, dma_addr_t addr, size_t size,
		enum dma_data_direction dir);
void dma_sync_single_for_device(struct device *dev, dma_addr_t addr,
		size_t size, enum dma_data_direction dir);
void dma_sync_sg_for_cpu(struct device *dev, struct scatterlist *sg,
		    int nelems, enum dma_data_direction dir);
void dma_sync_sg_for_device(struct device *dev, struct scatterlist *sg,
		       int nelems, enum dma_data_direction dir);
void *dma_alloc_attrs(struct device *dev, size_t size, dma_addr_t *dma_handle,
		gfp_t flag, unsigned long attrs);
void dma_free_attrs(struct device *dev, size_t size, void *cpu_addr,
		dma_addr_t dma_handle, unsigned long attrs);
void *dmam_alloc_attrs(struct device *dev, size_t size, dma_addr_t *dma_handle,
		gfp_t gfp, unsigned long attrs);
void dmam_free_coherent(struct device *dev, size_t size, void *vaddr,
		dma_addr_t dma_handle);
int dma_get_sgtable_attrs(struct device *dev, struct sg_table *sgt,
		void *cpu_addr, dma_addr_t dma_addr, size_t size,
		unsigned long attrs);
int dma_mmap_attrs(struct device *dev, struct vm_area_struct *vma,
		void *cpu_addr, dma_addr_t dma_addr, size_t size,
		unsigned long attrs);
bool dma_can_mmap(struct device *dev);
int dma_supported(struct device *dev, u64 mask);
int dma_set_mask(struct device *dev, u64 mask);
int dma_set_coherent_mask(struct device *dev, u64 mask);
u64 dma_get_required_mask(struct device *dev);
size_t dma_max_mapping_size(struct device *dev);
bool dma_need_sync(struct device *dev, dma_addr_t dma_addr);
unsigned long dma_get_merge_boundary(struct device *dev);
#else /* CONFIG_HAS_DMA */
static inline dma_addr_t dma_map_page_attrs(struct device *dev,
		struct page *page, size_t offset, size_t size,
		enum dma_data_direction dir, unsigned long attrs)
{
	return DMA_MAPPING_ERROR;
}
static inline void dma_unmap_page_attrs(struct device *dev, dma_addr_t addr,
		size_t size, enum dma_data_direction dir, unsigned long attrs)
{
}
static inline int dma_map_sg_attrs(struct device *dev, struct scatterlist *sg,
		int nents, enum dma_data_direction dir, unsigned long attrs)
{
	return 0;
}
static inline void dma_unmap_sg_attrs(struct device *dev,
		struct scatterlist *sg, int nents, enum dma_data_direction dir,
		unsigned long attrs)
{
}
static inline dma_addr_t dma_map_resource(struct device *dev,
		phys_addr_t phys_addr, size_t size, enum dma_data_direction dir,
		unsigned long attrs)
{
	return DMA_MAPPING_ERROR;
}
static inline void dma_unmap_resource(struct device *dev, dma_addr_t addr,
		size_t size, enum dma_data_direction dir, unsigned long attrs)
{
}
static inline void dma_sync_single_for_cpu(struct device *dev, dma_addr_t addr,
		size_t size, enum dma_data_direction dir)
{
}
static inline void dma_sync_single_for_device(struct device *dev,
		dma_addr_t addr, size_t size, enum dma_data_direction dir)
{
}
static inline void dma_sync_sg_for_cpu(struct device *dev,
		struct scatterlist *sg, int nelems, enum dma_data_direction dir)
{
}
static inline void dma_sync_sg_for_device(struct device *dev,
		struct scatterlist *sg, int nelems, enum dma_data_direction dir)
{
}
static inline int dma_mapping_error(struct device *dev, dma_addr_t dma_addr)
{
	return -ENOMEM;
}
static inline void *dma_alloc_attrs(struct device *dev, size_t size,
		dma_addr_t *dma_handle, gfp_t flag, unsigned long attrs)
{
	return NULL;
}
static void dma_free_attrs(struct device *dev, size_t size, void *cpu_addr,
		dma_addr_t dma_handle, unsigned long attrs)
{
}
static inline void *dmam_alloc_attrs(struct device *dev, size_t size,
		dma_addr_t *dma_handle, gfp_t gfp, unsigned long attrs)
{
	return NULL;
}
static inline void dmam_free_coherent(struct device *dev, size_t size,
		void *vaddr, dma_addr_t dma_handle)
{
}
static inline int dma_get_sgtable_attrs(struct device *dev,
		struct sg_table *sgt, void *cpu_addr, dma_addr_t dma_addr,
		size_t size, unsigned long attrs)
{
	return -ENXIO;
}
static inline int dma_mmap_attrs(struct device *dev, struct vm_area_struct *vma,
		void *cpu_addr, dma_addr_t dma_addr, size_t size,
		unsigned long attrs)
{
	return -ENXIO;
}
static inline bool dma_can_mmap(struct device *dev)
{
	return false;
}
static inline int dma_supported(struct device *dev, u64 mask)
{
	return 0;
}
static inline int dma_set_mask(struct device *dev, u64 mask)
{
	return -EIO;
}
static inline int dma_set_coherent_mask(struct device *dev, u64 mask)
{
	return -EIO;
}
static inline u64 dma_get_required_mask(struct device *dev)
{
	return 0;
}
static inline size_t dma_max_mapping_size(struct device *dev)
{
	return 0;
}
static inline bool dma_need_sync(struct device *dev, dma_addr_t dma_addr)
{
	return false;
}
static inline unsigned long dma_get_merge_boundary(struct device *dev)
{
	return 0;
}
#endif /* CONFIG_HAS_DMA */

struct page *dma_alloc_pages(struct device *dev, size_t size,
		dma_addr_t *dma_handle, enum dma_data_direction dir, gfp_t gfp);
void dma_free_pages(struct device *dev, size_t size, struct page *page,
		dma_addr_t dma_handle, enum dma_data_direction dir);
void *dma_alloc_noncoherent(struct device *dev, size_t size,
		dma_addr_t *dma_handle, enum dma_data_direction dir, gfp_t gfp);
void dma_free_noncoherent(struct device *dev, size_t size, void *vaddr,
		dma_addr_t dma_handle, enum dma_data_direction dir);

static inline dma_addr_t dma_map_single_attrs(struct device *dev, void *ptr,
		size_t size, enum dma_data_direction dir, unsigned long attrs)
{
	/* DMA must never operate on areas that might be remapped. */
	if (dev_WARN_ONCE(dev, is_vmalloc_addr(ptr),
			  "rejecting DMA map of vmalloc memory\n"))
		return DMA_MAPPING_ERROR;
	debug_dma_map_single(dev, ptr, size);
	return dma_map_page_attrs(dev, virt_to_page(ptr), offset_in_page(ptr),
			size, dir, attrs);
}

static inline void dma_unmap_single_attrs(struct device *dev, dma_addr_t addr,
		size_t size, enum dma_data_direction dir, unsigned long attrs)
{
	return dma_unmap_page_attrs(dev, addr, size, dir, attrs);
}

static inline void dma_sync_single_range_for_cpu(struct device *dev,
		dma_addr_t addr, unsigned long offset, size_t size,
		enum dma_data_direction dir)
{
	return dma_sync_single_for_cpu(dev, addr + offset, size, dir);
}

static inline void dma_sync_single_range_for_device(struct device *dev,
		dma_addr_t addr, unsigned long offset, size_t size,
		enum dma_data_direction dir)
{
	return dma_sync_single_for_device(dev, addr + offset, size, dir);
}

/**
 * dma_map_sgtable - Map the given buffer for DMA
 * @dev:	The device for which to perform the DMA operation
 * @sgt:	The sg_table object describing the buffer
 * @dir:	DMA direction
 * @attrs:	Optional DMA attributes for the map operation
 *
 * Maps a buffer described by a scatterlist stored in the given sg_table
 * object for the @dir DMA operation by the @dev device. After success the
 * ownership for the buffer is transferred to the DMA domain.  One has to
 * call dma_sync_sgtable_for_cpu() or dma_unmap_sgtable() to move the
 * ownership of the buffer back to the CPU domain before touching the
 * buffer by the CPU.
 *
 * Returns 0 on success or -EINVAL on error during mapping the buffer.
 */
static inline int dma_map_sgtable(struct device *dev, struct sg_table *sgt,
		enum dma_data_direction dir, unsigned long attrs)
{
	int nents;

	nents = dma_map_sg_attrs(dev, sgt->sgl, sgt->orig_nents, dir, attrs);
	if (nents <= 0)
		return -EINVAL;
	sgt->nents = nents;
	return 0;
}

/**
 * dma_unmap_sgtable - Unmap the given buffer for DMA
 * @dev:	The device for which to perform the DMA operation
 * @sgt:	The sg_table object describing the buffer
 * @dir:	DMA direction
 * @attrs:	Optional DMA attributes for the unmap operation
 *
 * Unmaps a buffer described by a scatterlist stored in the given sg_table
 * object for the @dir DMA operation by the @dev device. After this function
 * the ownership of the buffer is transferred back to the CPU domain.
 */
static inline void dma_unmap_sgtable(struct device *dev, struct sg_table *sgt,
		enum dma_data_direction dir, unsigned long attrs)
{
	dma_unmap_sg_attrs(dev, sgt->sgl, sgt->orig_nents, dir, attrs);
}

/**
 * dma_sync_sgtable_for_cpu - Synchronize the given buffer for CPU access
 * @dev:	The device for which to perform the DMA operation
 * @sgt:	The sg_table object describing the buffer
 * @dir:	DMA direction
 *
 * Performs the needed cache synchronization and moves the ownership of the
 * buffer back to the CPU domain, so it is safe to perform any access to it
 * by the CPU. Before doing any further DMA operations, one has to transfer
 * the ownership of the buffer back to the DMA domain by calling the
 * dma_sync_sgtable_for_device().
 */
static inline void dma_sync_sgtable_for_cpu(struct device *dev,
		struct sg_table *sgt, enum dma_data_direction dir)
{
	dma_sync_sg_for_cpu(dev, sgt->sgl, sgt->orig_nents, dir);
}

/**
 * dma_sync_sgtable_for_device - Synchronize the given buffer for DMA
 * @dev:	The device for which to perform the DMA operation
 * @sgt:	The sg_table object describing the buffer
 * @dir:	DMA direction
 *
 * Performs the needed cache synchronization and moves the ownership of the
 * buffer back to the DMA domain, so it is safe to perform the DMA operation.
 * Once finished, one has to call dma_sync_sgtable_for_cpu() or
 * dma_unmap_sgtable().
 */
static inline void dma_sync_sgtable_for_device(struct device *dev,
		struct sg_table *sgt, enum dma_data_direction dir)
{
	dma_sync_sg_for_device(dev, sgt->sgl, sgt->orig_nents, dir);
}

#define dma_map_single(d, a, s, r) dma_map_single_attrs(d, a, s, r, 0)
#define dma_unmap_single(d, a, s, r) dma_unmap_single_attrs(d, a, s, r, 0)
#define dma_map_sg(d, s, n, r) dma_map_sg_attrs(d, s, n, r, 0)
#define dma_unmap_sg(d, s, n, r) dma_unmap_sg_attrs(d, s, n, r, 0)
#define dma_map_page(d, p, o, s, r) dma_map_page_attrs(d, p, o, s, r, 0)
#define dma_unmap_page(d, a, s, r) dma_unmap_page_attrs(d, a, s, r, 0)
#define dma_get_sgtable(d, t, v, h, s) dma_get_sgtable_attrs(d, t, v, h, s, 0)
#define dma_mmap_coherent(d, v, c, h, s) dma_mmap_attrs(d, v, c, h, s, 0)

static inline void *dma_alloc_coherent(struct device *dev, size_t size,
		dma_addr_t *dma_handle, gfp_t gfp)
{

	return dma_alloc_attrs(dev, size, dma_handle, gfp,
			(gfp & __GFP_NOWARN) ? DMA_ATTR_NO_WARN : 0);
}

static inline void dma_free_coherent(struct device *dev, size_t size,
		void *cpu_addr, dma_addr_t dma_handle)
{
	return dma_free_attrs(dev, size, cpu_addr, dma_handle, 0);
}


static inline u64 dma_get_mask(struct device *dev)
{
	if (dev->dma_mask && *dev->dma_mask)
		return *dev->dma_mask;
	return DMA_BIT_MASK(32);
}

/*
 * Set both the DMA mask and the coherent DMA mask to the same thing.
 * Note that we don't check the return value from dma_set_coherent_mask()
 * as the DMA API guarantees that the coherent DMA mask can be set to
 * the same or smaller than the streaming DMA mask.
 */
static inline int dma_set_mask_and_coherent(struct device *dev, u64 mask)
{
	int rc = dma_set_mask(dev, mask);
	if (rc == 0)
		dma_set_coherent_mask(dev, mask);
	return rc;
}

/*
 * Similar to the above, except it deals with the case where the device
 * does not have dev->dma_mask appropriately setup.
 */
static inline int dma_coerce_mask_and_coherent(struct device *dev, u64 mask)
{
	dev->dma_mask = &dev->coherent_dma_mask;
	return dma_set_mask_and_coherent(dev, mask);
}

/**
 * dma_addressing_limited - return if the device is addressing limited
 * @dev:	device to check
 *
 * Return %true if the devices DMA mask is too small to address all memory in
 * the system, else %false.  Lack of addressing bits is the prime reason for
 * bounce buffering, but might not be the only one.
 */
static inline bool dma_addressing_limited(struct device *dev)
{
	return min_not_zero(dma_get_mask(dev), dev->bus_dma_limit) <
			    dma_get_required_mask(dev);
}

static inline unsigned int dma_get_max_seg_size(struct device *dev)
{
	if (dev->dma_parms && dev->dma_parms->max_segment_size)
		return dev->dma_parms->max_segment_size;
	return SZ_64K;
}

static inline int dma_set_max_seg_size(struct device *dev, unsigned int size)
{
	if (dev->dma_parms) {
		dev->dma_parms->max_segment_size = size;
		return 0;
	}
	return -EIO;
}

static inline unsigned long dma_get_seg_boundary(struct device *dev)
{
	if (dev->dma_parms && dev->dma_parms->segment_boundary_mask)
		return dev->dma_parms->segment_boundary_mask;
	return ULONG_MAX;
}

/**
 * dma_get_seg_boundary_nr_pages - return the segment boundary in "page" units
 * @dev: device to guery the boundary for
 * @page_shift: ilog() of the IOMMU page size
 *
 * Return the segment boundary in IOMMU page units (which may be different from
 * the CPU page size) for the passed in device.
 *
 * If @dev is NULL a boundary of U32_MAX is assumed, this case is just for
 * non-DMA API callers.
 */
static inline unsigned long dma_get_seg_boundary_nr_pages(struct device *dev,
		unsigned int page_shift)
{
	if (!dev)
		return (U32_MAX >> page_shift) + 1;
	return (dma_get_seg_boundary(dev) >> page_shift) + 1;
}

static inline int dma_set_seg_boundary(struct device *dev, unsigned long mask)
{
	if (dev->dma_parms) {
		dev->dma_parms->segment_boundary_mask = mask;
		return 0;
	}
	return -EIO;
}

static inline int dma_get_cache_alignment(void)
{
#ifdef ARCH_DMA_MINALIGN
	return ARCH_DMA_MINALIGN;
#endif
	return 1;
}

static inline void *dmam_alloc_coherent(struct device *dev, size_t size,
		dma_addr_t *dma_handle, gfp_t gfp)
{
	return dmam_alloc_attrs(dev, size, dma_handle, gfp,
			(gfp & __GFP_NOWARN) ? DMA_ATTR_NO_WARN : 0);
}

static inline void *dma_alloc_wc(struct device *dev, size_t size,
				 dma_addr_t *dma_addr, gfp_t gfp)
{
	unsigned long attrs = DMA_ATTR_WRITE_COMBINE;

	if (gfp & __GFP_NOWARN)
		attrs |= DMA_ATTR_NO_WARN;

	return dma_alloc_attrs(dev, size, dma_addr, gfp, attrs);
}

static inline void dma_free_wc(struct device *dev, size_t size,
			       void *cpu_addr, dma_addr_t dma_addr)
{
	return dma_free_attrs(dev, size, cpu_addr, dma_addr,
			      DMA_ATTR_WRITE_COMBINE);
}

static inline int dma_mmap_wc(struct device *dev,
			      struct vm_area_struct *vma,
			      void *cpu_addr, dma_addr_t dma_addr,
			      size_t size)
{
	return dma_mmap_attrs(dev, vma, cpu_addr, dma_addr, size,
			      DMA_ATTR_WRITE_COMBINE);
}

#ifdef CONFIG_NEED_DMA_MAP_STATE
#define DEFINE_DMA_UNMAP_ADDR(ADDR_NAME)        dma_addr_t ADDR_NAME
#define DEFINE_DMA_UNMAP_LEN(LEN_NAME)          __u32 LEN_NAME
#define dma_unmap_addr(PTR, ADDR_NAME)           ((PTR)->ADDR_NAME)
#define dma_unmap_addr_set(PTR, ADDR_NAME, VAL)  (((PTR)->ADDR_NAME) = (VAL))
#define dma_unmap_len(PTR, LEN_NAME)             ((PTR)->LEN_NAME)
#define dma_unmap_len_set(PTR, LEN_NAME, VAL)    (((PTR)->LEN_NAME) = (VAL))
#else
#define DEFINE_DMA_UNMAP_ADDR(ADDR_NAME)
#define DEFINE_DMA_UNMAP_LEN(LEN_NAME)
#define dma_unmap_addr(PTR, ADDR_NAME)           (0)
#define dma_unmap_addr_set(PTR, ADDR_NAME, VAL)  do { } while (0)
#define dma_unmap_len(PTR, LEN_NAME)             (0)
#define dma_unmap_len_set(PTR, LEN_NAME, VAL)    do { } while (0)
#endif

/*
 * Legacy interface to set up the dma offset map.  Drivers really should not
 * actually use it, but we have a few legacy cases left.
 */
int dma_direct_set_offset(struct device *dev, phys_addr_t cpu_start,
		dma_addr_t dma_start, u64 size);

extern const struct dma_map_ops dma_virt_ops;

#endif /* _LINUX_DMA_MAPPING_H */<|MERGE_RESOLUTION|>--- conflicted
+++ resolved
@@ -62,21 +62,6 @@
 #define DMA_ATTR_PRIVILEGED		(1UL << 9)
 
 /*
-<<<<<<< HEAD
- * A dma_addr_t can hold any valid DMA or bus address for the platform.  It can
- * be given to a device to use as a DMA source or target.  It is specific to a
- * given device and there may be a translation between the CPU physical address
- * space and the bus address space.
- *
- * DMA_MAPPING_ERROR is the magic error code if a mapping failed.  It should not
- * be used directly in drivers, but checked for using dma_mapping_error()
- * instead.
- */
-#define DMA_MAPPING_ERROR		(~(dma_addr_t)0)
-
-#define DMA_BIT_MASK(n)	(((n) == 64) ? ~0ULL : ((1ULL<<(n))-1))
-
-=======
  * DMA_ATTR_SYS_CACHE_ONLY: used to indicate that the buffer should be mapped
  * with the correct memory attributes so that it can be cached in the system
  * or last level cache. This is useful for buffers that are being mapped for
@@ -107,7 +92,6 @@
 
 #define DMA_BIT_MASK(n)	(((n) == 64) ? ~0ULL : ((1ULL<<(n))-1))
 
->>>>>>> c70595ea
 #ifdef CONFIG_DMA_API_DEBUG
 void debug_dma_mapping_error(struct device *dev, dma_addr_t dma_addr);
 void debug_dma_map_single(struct device *dev, const void *addr,
@@ -115,21 +99,12 @@
 #else
 static inline void debug_dma_mapping_error(struct device *dev,
 		dma_addr_t dma_addr)
-<<<<<<< HEAD
 {
 }
 static inline void debug_dma_map_single(struct device *dev, const void *addr,
 		unsigned long len)
 {
 }
-=======
-{
-}
-static inline void debug_dma_map_single(struct device *dev, const void *addr,
-		unsigned long len)
-{
-}
->>>>>>> c70595ea
 #endif /* CONFIG_DMA_API_DEBUG */
 
 #ifdef CONFIG_HAS_DMA
