// SPDX-License-Identifier: GPL-2.0-only
/*
 * IOMMU API for ARM architected SMMU implementations.
 *
 * Copyright (C) 2013 ARM Limited
 *
 * Author: Will Deacon <will.deacon@arm.com>
 *
 * This driver currently supports:
 *	- SMMUv1 and v2 implementations
 *	- Stream-matching and stream-indexing
 *	- v7/v8 long-descriptor format
 *	- Non-secure access to the SMMU
 *	- Context fault reporting
 *	- Extended Stream ID (16 bit)
 */

#define pr_fmt(fmt) "arm-smmu: " fmt

#include <linux/acpi.h>
#include <linux/acpi_iort.h>
#include <linux/bitfield.h>
#include <linux/delay.h>
#include <linux/dma-iommu.h>
#include <linux/dma-mapping.h>
#include <linux/err.h>
#include <linux/interrupt.h>
#include <linux/io.h>
#include <linux/iopoll.h>
#include <linux/module.h>
#include <linux/of.h>
#include <linux/of_address.h>
#include <linux/of_device.h>
#include <linux/of_iommu.h>
#include <linux/pci.h>
#include <linux/platform_device.h>
#include <linux/pm_runtime.h>
#include <linux/ratelimit.h>
#include <linux/slab.h>

#include <linux/amba/bus.h>
#include <linux/fsl/mc.h>

#include "arm-smmu.h"

/*
 * Apparently, some Qualcomm arm64 platforms which appear to expose their SMMU
 * global register space are still, in fact, using a hypervisor to mediate it
 * by trapping and emulating register accesses. Sadly, some deployed versions
 * of said trapping code have bugs wherein they go horribly wrong for stores
 * using r31 (i.e. XZR/WZR) as the source register.
 */
#define QCOM_DUMMY_VAL -1

#define TLB_LOOP_TIMEOUT		1000000	/* 1s! */
#define TLB_SPIN_COUNT			10

#define MSI_IOVA_BASE			0x8000000
#define MSI_IOVA_LENGTH			0x100000

static int force_stage;
module_param(force_stage, int, S_IRUGO);
MODULE_PARM_DESC(force_stage,
	"Force SMMU mappings to be installed at a particular stage of translation. A value of '1' or '2' forces the corresponding stage. All other values are ignored (i.e. no stage is forced). Note that selecting a specific stage will disable support for nested translation.");
static bool disable_bypass =
	IS_ENABLED(CONFIG_ARM_SMMU_DISABLE_BYPASS_BY_DEFAULT);
module_param(disable_bypass, bool, S_IRUGO);
MODULE_PARM_DESC(disable_bypass,
	"Disable bypass streams such that incoming transactions from devices that are not attached to an iommu domain will report an abort back to the device and will not be allowed to pass through the SMMU.");

struct arm_smmu_s2cr {
	struct iommu_group		*group;
	int				count;
	enum arm_smmu_s2cr_type		type;
	enum arm_smmu_s2cr_privcfg	privcfg;
	u8				cbndx;
};

#define s2cr_init_val (struct arm_smmu_s2cr){				\
	.type = disable_bypass ? S2CR_TYPE_FAULT : S2CR_TYPE_BYPASS,	\
}

struct arm_smmu_smr {
	u16				mask;
	u16				id;
	bool				valid;
};

struct arm_smmu_cb {
	u64				ttbr[2];
	u32				tcr[2];
	u32				mair[2];
	struct arm_smmu_cfg		*cfg;
};

struct arm_smmu_master_cfg {
	struct arm_smmu_device		*smmu;
	s16				smendx[];
};
#define INVALID_SMENDX			-1
#define cfg_smendx(cfg, fw, i) \
	(i >= fw->num_ids ? INVALID_SMENDX : cfg->smendx[i])
#define for_each_cfg_sme(cfg, fw, i, idx) \
	for (i = 0; idx = cfg_smendx(cfg, fw, i), i < fw->num_ids; ++i)

static bool using_legacy_binding, using_generic_binding;

static inline int arm_smmu_rpm_get(struct arm_smmu_device *smmu)
{
	if (pm_runtime_enabled(smmu->dev))
		return pm_runtime_get_sync(smmu->dev);

	return 0;
}

static inline void arm_smmu_rpm_put(struct arm_smmu_device *smmu)
{
	if (pm_runtime_enabled(smmu->dev))
		pm_runtime_put_autosuspend(smmu->dev);
}

static struct arm_smmu_domain *to_smmu_domain(struct iommu_domain *dom)
{
	return container_of(dom, struct arm_smmu_domain, domain);
}

static struct platform_driver arm_smmu_driver;
static struct iommu_ops arm_smmu_ops;

#ifdef CONFIG_ARM_SMMU_LEGACY_DT_BINDINGS
static int arm_smmu_bus_init(struct iommu_ops *ops);

static struct device_node *dev_get_dev_node(struct device *dev)
{
	if (dev_is_pci(dev)) {
		struct pci_bus *bus = to_pci_dev(dev)->bus;

		while (!pci_is_root_bus(bus))
			bus = bus->parent;
		return of_node_get(bus->bridge->parent->of_node);
	}

	return of_node_get(dev->of_node);
}

static int __arm_smmu_get_pci_sid(struct pci_dev *pdev, u16 alias, void *data)
{
	*((__be32 *)data) = cpu_to_be32(alias);
	return 0; /* Continue walking */
}

static int __find_legacy_master_phandle(struct device *dev, void *data)
{
	struct of_phandle_iterator *it = *(void **)data;
	struct device_node *np = it->node;
	int err;

	of_for_each_phandle(it, err, dev->of_node, "mmu-masters",
			    "#stream-id-cells", -1)
		if (it->node == np) {
			*(void **)data = dev;
			return 1;
		}
	it->node = np;
	return err == -ENOENT ? 0 : err;
}

static int arm_smmu_register_legacy_master(struct device *dev,
					   struct arm_smmu_device **smmu)
{
	struct device *smmu_dev;
	struct device_node *np;
	struct of_phandle_iterator it;
	void *data = &it;
	u32 *sids;
	__be32 pci_sid;
	int err;

	np = dev_get_dev_node(dev);
	if (!np || !of_find_property(np, "#stream-id-cells", NULL)) {
		of_node_put(np);
		return -ENODEV;
	}

	it.node = np;
	err = driver_for_each_device(&arm_smmu_driver.driver, NULL, &data,
				     __find_legacy_master_phandle);
	smmu_dev = data;
	of_node_put(np);
	if (err == 0)
		return -ENODEV;
	if (err < 0)
		return err;

	if (dev_is_pci(dev)) {
		/* "mmu-masters" assumes Stream ID == Requester ID */
		pci_for_each_dma_alias(to_pci_dev(dev), __arm_smmu_get_pci_sid,
				       &pci_sid);
		it.cur = &pci_sid;
		it.cur_count = 1;
	}

	err = iommu_fwspec_init(dev, &smmu_dev->of_node->fwnode,
				&arm_smmu_ops);
	if (err)
		return err;

	sids = kcalloc(it.cur_count, sizeof(*sids), GFP_KERNEL);
	if (!sids)
		return -ENOMEM;

	*smmu = dev_get_drvdata(smmu_dev);
	of_phandle_iterator_args(&it, sids, it.cur_count);
	err = iommu_fwspec_add_ids(dev, sids, it.cur_count);
	kfree(sids);
	return err;
}

/*
 * With the legacy DT binding in play, we have no guarantees about
 * probe order, but then we're also not doing default domains, so we can
 * delay setting bus ops until we're sure every possible SMMU is ready,
 * and that way ensure that no add_device() calls get missed.
 */
static int arm_smmu_legacy_bus_init(void)
{
	if (using_legacy_binding)
		return arm_smmu_bus_init(&arm_smmu_ops);
	return 0;
}
device_initcall_sync(arm_smmu_legacy_bus_init);
#else
static int arm_smmu_register_legacy_master(struct device *dev,
					   struct arm_smmu_device **smmu)
{
	return -ENODEV;
}
#endif /* CONFIG_ARM_SMMU_LEGACY_DT_BINDINGS */

static int __arm_smmu_alloc_bitmap(unsigned long *map, int start, int end)
{
	int idx;

	do {
		idx = find_next_zero_bit(map, end, start);
		if (idx == end)
			return -ENOSPC;
	} while (test_and_set_bit(idx, map));

	return idx;
}

static void __arm_smmu_free_bitmap(unsigned long *map, int idx)
{
	clear_bit(idx, map);
}

/* Wait for any pending TLB invalidations to complete */
static void __arm_smmu_tlb_sync(struct arm_smmu_device *smmu, int page,
				int sync, int status)
{
	unsigned int spin_cnt, delay;
	u32 reg;

	if (smmu->impl && unlikely(smmu->impl->tlb_sync))
		return smmu->impl->tlb_sync(smmu, page, sync, status);

	arm_smmu_writel(smmu, page, sync, QCOM_DUMMY_VAL);
	for (delay = 1; delay < TLB_LOOP_TIMEOUT; delay *= 2) {
		for (spin_cnt = TLB_SPIN_COUNT; spin_cnt > 0; spin_cnt--) {
			reg = arm_smmu_readl(smmu, page, status);
			if (!(reg & ARM_SMMU_sTLBGSTATUS_GSACTIVE))
				return;
			cpu_relax();
		}
		udelay(delay);
	}
	dev_err_ratelimited(smmu->dev,
			    "TLB sync timed out -- SMMU may be deadlocked\n");
}

static void arm_smmu_tlb_sync_global(struct arm_smmu_device *smmu)
{
	unsigned long flags;

	spin_lock_irqsave(&smmu->global_sync_lock, flags);
	__arm_smmu_tlb_sync(smmu, ARM_SMMU_GR0, ARM_SMMU_GR0_sTLBGSYNC,
			    ARM_SMMU_GR0_sTLBGSTATUS);
	spin_unlock_irqrestore(&smmu->global_sync_lock, flags);
}

static void arm_smmu_tlb_sync_context(struct arm_smmu_domain *smmu_domain)
{
	struct arm_smmu_device *smmu = smmu_domain->smmu;
	unsigned long flags;

	spin_lock_irqsave(&smmu_domain->cb_lock, flags);
	__arm_smmu_tlb_sync(smmu, ARM_SMMU_CB(smmu, smmu_domain->cfg.cbndx),
			    ARM_SMMU_CB_TLBSYNC, ARM_SMMU_CB_TLBSTATUS);
	spin_unlock_irqrestore(&smmu_domain->cb_lock, flags);
}

static void arm_smmu_tlb_inv_context_s1(void *cookie)
{
	struct arm_smmu_domain *smmu_domain = cookie;
	/*
	 * The TLBI write may be relaxed, so ensure that PTEs cleared by the
	 * current CPU are visible beforehand.
	 */
	wmb();
	arm_smmu_cb_write(smmu_domain->smmu, smmu_domain->cfg.cbndx,
			  ARM_SMMU_CB_S1_TLBIASID, smmu_domain->cfg.asid);
	arm_smmu_tlb_sync_context(smmu_domain);
}

static void arm_smmu_tlb_inv_context_s2(void *cookie)
{
	struct arm_smmu_domain *smmu_domain = cookie;
	struct arm_smmu_device *smmu = smmu_domain->smmu;

	/* See above */
	wmb();
	arm_smmu_gr0_write(smmu, ARM_SMMU_GR0_TLBIVMID, smmu_domain->cfg.vmid);
	arm_smmu_tlb_sync_global(smmu);
}

static void arm_smmu_tlb_inv_range_s1(unsigned long iova, size_t size,
				      size_t granule, void *cookie, int reg)
{
	struct arm_smmu_domain *smmu_domain = cookie;
	struct arm_smmu_device *smmu = smmu_domain->smmu;
	struct arm_smmu_cfg *cfg = &smmu_domain->cfg;
	int idx = cfg->cbndx;

	if (smmu->features & ARM_SMMU_FEAT_COHERENT_WALK)
		wmb();

	if (cfg->fmt != ARM_SMMU_CTX_FMT_AARCH64) {
		iova = (iova >> 12) << 12;
		iova |= cfg->asid;
		do {
			arm_smmu_cb_write(smmu, idx, reg, iova);
			iova += granule;
		} while (size -= granule);
	} else {
		iova >>= 12;
		iova |= (u64)cfg->asid << 48;
		do {
			arm_smmu_cb_writeq(smmu, idx, reg, iova);
			iova += granule >> 12;
		} while (size -= granule);
	}
}

static void arm_smmu_tlb_inv_range_s2(unsigned long iova, size_t size,
				      size_t granule, void *cookie, int reg)
{
	struct arm_smmu_domain *smmu_domain = cookie;
	struct arm_smmu_device *smmu = smmu_domain->smmu;
	int idx = smmu_domain->cfg.cbndx;

	if (smmu->features & ARM_SMMU_FEAT_COHERENT_WALK)
		wmb();

	iova >>= 12;
	do {
		if (smmu_domain->cfg.fmt == ARM_SMMU_CTX_FMT_AARCH64)
			arm_smmu_cb_writeq(smmu, idx, reg, iova);
		else
			arm_smmu_cb_write(smmu, idx, reg, iova);
		iova += granule >> 12;
	} while (size -= granule);
}

static void arm_smmu_tlb_inv_walk_s1(unsigned long iova, size_t size,
				     size_t granule, void *cookie)
{
	arm_smmu_tlb_inv_range_s1(iova, size, granule, cookie,
				  ARM_SMMU_CB_S1_TLBIVA);
	arm_smmu_tlb_sync_context(cookie);
}

static void arm_smmu_tlb_inv_leaf_s1(unsigned long iova, size_t size,
				     size_t granule, void *cookie)
{
	arm_smmu_tlb_inv_range_s1(iova, size, granule, cookie,
				  ARM_SMMU_CB_S1_TLBIVAL);
	arm_smmu_tlb_sync_context(cookie);
}

static void arm_smmu_tlb_add_page_s1(struct iommu_iotlb_gather *gather,
				     unsigned long iova, size_t granule,
				     void *cookie)
{
	arm_smmu_tlb_inv_range_s1(iova, granule, granule, cookie,
				  ARM_SMMU_CB_S1_TLBIVAL);
}

static void arm_smmu_tlb_inv_walk_s2(unsigned long iova, size_t size,
				     size_t granule, void *cookie)
{
	arm_smmu_tlb_inv_range_s2(iova, size, granule, cookie,
				  ARM_SMMU_CB_S2_TLBIIPAS2);
	arm_smmu_tlb_sync_context(cookie);
}

static void arm_smmu_tlb_inv_leaf_s2(unsigned long iova, size_t size,
				     size_t granule, void *cookie)
{
	arm_smmu_tlb_inv_range_s2(iova, size, granule, cookie,
				  ARM_SMMU_CB_S2_TLBIIPAS2L);
	arm_smmu_tlb_sync_context(cookie);
}

static void arm_smmu_tlb_add_page_s2(struct iommu_iotlb_gather *gather,
				     unsigned long iova, size_t granule,
				     void *cookie)
{
	arm_smmu_tlb_inv_range_s2(iova, granule, granule, cookie,
				  ARM_SMMU_CB_S2_TLBIIPAS2L);
}

static void arm_smmu_tlb_inv_any_s2_v1(unsigned long iova, size_t size,
				       size_t granule, void *cookie)
{
	arm_smmu_tlb_inv_context_s2(cookie);
}
/*
 * On MMU-401 at least, the cost of firing off multiple TLBIVMIDs appears
 * almost negligible, but the benefit of getting the first one in as far ahead
 * of the sync as possible is significant, hence we don't just make this a
 * no-op and call arm_smmu_tlb_inv_context_s2() from .iotlb_sync as you might
 * think.
 */
static void arm_smmu_tlb_add_page_s2_v1(struct iommu_iotlb_gather *gather,
					unsigned long iova, size_t granule,
					void *cookie)
{
	struct arm_smmu_domain *smmu_domain = cookie;
	struct arm_smmu_device *smmu = smmu_domain->smmu;

	if (smmu->features & ARM_SMMU_FEAT_COHERENT_WALK)
		wmb();

	arm_smmu_gr0_write(smmu, ARM_SMMU_GR0_TLBIVMID, smmu_domain->cfg.vmid);
}

static const struct iommu_flush_ops arm_smmu_s1_tlb_ops = {
	.tlb_flush_all	= arm_smmu_tlb_inv_context_s1,
	.tlb_flush_walk	= arm_smmu_tlb_inv_walk_s1,
	.tlb_flush_leaf	= arm_smmu_tlb_inv_leaf_s1,
	.tlb_add_page	= arm_smmu_tlb_add_page_s1,
};

static const struct iommu_flush_ops arm_smmu_s2_tlb_ops_v2 = {
	.tlb_flush_all	= arm_smmu_tlb_inv_context_s2,
	.tlb_flush_walk	= arm_smmu_tlb_inv_walk_s2,
	.tlb_flush_leaf	= arm_smmu_tlb_inv_leaf_s2,
	.tlb_add_page	= arm_smmu_tlb_add_page_s2,
};

static const struct iommu_flush_ops arm_smmu_s2_tlb_ops_v1 = {
	.tlb_flush_all	= arm_smmu_tlb_inv_context_s2,
	.tlb_flush_walk	= arm_smmu_tlb_inv_any_s2_v1,
	.tlb_flush_leaf	= arm_smmu_tlb_inv_any_s2_v1,
	.tlb_add_page	= arm_smmu_tlb_add_page_s2_v1,
};

static irqreturn_t arm_smmu_context_fault(int irq, void *dev)
{
	u32 fsr, fsynr, cbfrsynra;
	unsigned long iova;
	struct iommu_domain *domain = dev;
	struct arm_smmu_domain *smmu_domain = to_smmu_domain(domain);
	struct arm_smmu_device *smmu = smmu_domain->smmu;
	int idx = smmu_domain->cfg.cbndx;

	fsr = arm_smmu_cb_read(smmu, idx, ARM_SMMU_CB_FSR);
	if (!(fsr & ARM_SMMU_FSR_FAULT))
		return IRQ_NONE;

	fsynr = arm_smmu_cb_read(smmu, idx, ARM_SMMU_CB_FSYNR0);
	iova = arm_smmu_cb_readq(smmu, idx, ARM_SMMU_CB_FAR);
	cbfrsynra = arm_smmu_gr1_read(smmu, ARM_SMMU_GR1_CBFRSYNRA(idx));

	dev_err_ratelimited(smmu->dev,
	"Unhandled context fault: fsr=0x%x, iova=0x%08lx, fsynr=0x%x, cbfrsynra=0x%x, cb=%d\n",
			    fsr, iova, fsynr, cbfrsynra, idx);

	arm_smmu_cb_write(smmu, idx, ARM_SMMU_CB_FSR, fsr);
	return IRQ_HANDLED;
}

static irqreturn_t arm_smmu_global_fault(int irq, void *dev)
{
	u32 gfsr, gfsynr0, gfsynr1, gfsynr2;
	struct arm_smmu_device *smmu = dev;
	static DEFINE_RATELIMIT_STATE(rs, DEFAULT_RATELIMIT_INTERVAL,
				      DEFAULT_RATELIMIT_BURST);

	gfsr = arm_smmu_gr0_read(smmu, ARM_SMMU_GR0_sGFSR);
	gfsynr0 = arm_smmu_gr0_read(smmu, ARM_SMMU_GR0_sGFSYNR0);
	gfsynr1 = arm_smmu_gr0_read(smmu, ARM_SMMU_GR0_sGFSYNR1);
	gfsynr2 = arm_smmu_gr0_read(smmu, ARM_SMMU_GR0_sGFSYNR2);

	if (!gfsr)
		return IRQ_NONE;

	if (__ratelimit(&rs)) {
		if (IS_ENABLED(CONFIG_ARM_SMMU_DISABLE_BYPASS_BY_DEFAULT) &&
		    (gfsr & ARM_SMMU_sGFSR_USF))
			dev_err(smmu->dev,
				"Blocked unknown Stream ID 0x%hx; boot with \"arm-smmu.disable_bypass=0\" to allow, but this may have security implications\n",
				(u16)gfsynr1);
		else
			dev_err(smmu->dev,
				"Unexpected global fault, this could be serious\n");
		dev_err(smmu->dev,
			"\tGFSR 0x%08x, GFSYNR0 0x%08x, GFSYNR1 0x%08x, GFSYNR2 0x%08x\n",
			gfsr, gfsynr0, gfsynr1, gfsynr2);
	}

	arm_smmu_gr0_write(smmu, ARM_SMMU_GR0_sGFSR, gfsr);
	return IRQ_HANDLED;
}

static void arm_smmu_init_context_bank(struct arm_smmu_domain *smmu_domain,
				       struct io_pgtable_cfg *pgtbl_cfg)
{
	struct arm_smmu_cfg *cfg = &smmu_domain->cfg;
	struct arm_smmu_cb *cb = &smmu_domain->smmu->cbs[cfg->cbndx];
	bool stage1 = cfg->cbar != CBAR_TYPE_S2_TRANS;

	cb->cfg = cfg;

	/* TCR */
	if (stage1) {
		if (cfg->fmt == ARM_SMMU_CTX_FMT_AARCH32_S) {
			cb->tcr[0] = pgtbl_cfg->arm_v7s_cfg.tcr;
		} else {
			cb->tcr[0] = arm_smmu_lpae_tcr(pgtbl_cfg);
			cb->tcr[1] = arm_smmu_lpae_tcr2(pgtbl_cfg);
			if (cfg->fmt == ARM_SMMU_CTX_FMT_AARCH64)
				cb->tcr[1] |= ARM_SMMU_TCR2_AS;
			else
				cb->tcr[0] |= ARM_SMMU_TCR_EAE;
		}
	} else {
		cb->tcr[0] = arm_smmu_lpae_vtcr(pgtbl_cfg);
	}

	/* TTBRs */
	if (stage1) {
		if (cfg->fmt == ARM_SMMU_CTX_FMT_AARCH32_S) {
			cb->ttbr[0] = pgtbl_cfg->arm_v7s_cfg.ttbr;
			cb->ttbr[1] = 0;
		} else {
			cb->ttbr[0] = pgtbl_cfg->arm_lpae_s1_cfg.ttbr;
			cb->ttbr[0] |= FIELD_PREP(ARM_SMMU_TTBRn_ASID,
						  cfg->asid);
			cb->ttbr[1] = FIELD_PREP(ARM_SMMU_TTBRn_ASID,
						 cfg->asid);
		}
	} else {
		cb->ttbr[0] = pgtbl_cfg->arm_lpae_s2_cfg.vttbr;
	}

	/* MAIRs (stage-1 only) */
	if (stage1) {
		if (cfg->fmt == ARM_SMMU_CTX_FMT_AARCH32_S) {
			cb->mair[0] = pgtbl_cfg->arm_v7s_cfg.prrr;
			cb->mair[1] = pgtbl_cfg->arm_v7s_cfg.nmrr;
		} else {
			cb->mair[0] = pgtbl_cfg->arm_lpae_s1_cfg.mair;
			cb->mair[1] = pgtbl_cfg->arm_lpae_s1_cfg.mair >> 32;
		}
	}
}

static void arm_smmu_write_context_bank(struct arm_smmu_device *smmu, int idx)
{
	u32 reg;
	bool stage1;
	struct arm_smmu_cb *cb = &smmu->cbs[idx];
	struct arm_smmu_cfg *cfg = cb->cfg;

	/* Unassigned context banks only need disabling */
	if (!cfg) {
		arm_smmu_cb_write(smmu, idx, ARM_SMMU_CB_SCTLR, 0);
		return;
	}

	stage1 = cfg->cbar != CBAR_TYPE_S2_TRANS;

	/* CBA2R */
	if (smmu->version > ARM_SMMU_V1) {
		if (cfg->fmt == ARM_SMMU_CTX_FMT_AARCH64)
			reg = ARM_SMMU_CBA2R_VA64;
		else
			reg = 0;
		/* 16-bit VMIDs live in CBA2R */
		if (smmu->features & ARM_SMMU_FEAT_VMID16)
			reg |= FIELD_PREP(ARM_SMMU_CBA2R_VMID16, cfg->vmid);

		arm_smmu_gr1_write(smmu, ARM_SMMU_GR1_CBA2R(idx), reg);
	}

	/* CBAR */
	reg = FIELD_PREP(ARM_SMMU_CBAR_TYPE, cfg->cbar);
	if (smmu->version < ARM_SMMU_V2)
		reg |= FIELD_PREP(ARM_SMMU_CBAR_IRPTNDX, cfg->irptndx);

	/*
	 * Use the weakest shareability/memory types, so they are
	 * overridden by the ttbcr/pte.
	 */
	if (stage1) {
		reg |= FIELD_PREP(ARM_SMMU_CBAR_S1_BPSHCFG,
				  ARM_SMMU_CBAR_S1_BPSHCFG_NSH) |
		       FIELD_PREP(ARM_SMMU_CBAR_S1_MEMATTR,
				  ARM_SMMU_CBAR_S1_MEMATTR_WB);
	} else if (!(smmu->features & ARM_SMMU_FEAT_VMID16)) {
		/* 8-bit VMIDs live in CBAR */
		reg |= FIELD_PREP(ARM_SMMU_CBAR_VMID, cfg->vmid);
	}
	arm_smmu_gr1_write(smmu, ARM_SMMU_GR1_CBAR(idx), reg);

	/*
	 * TCR
	 * We must write this before the TTBRs, since it determines the
	 * access behaviour of some fields (in particular, ASID[15:8]).
	 */
	if (stage1 && smmu->version > ARM_SMMU_V1)
		arm_smmu_cb_write(smmu, idx, ARM_SMMU_CB_TCR2, cb->tcr[1]);
	arm_smmu_cb_write(smmu, idx, ARM_SMMU_CB_TCR, cb->tcr[0]);

	/* TTBRs */
	if (cfg->fmt == ARM_SMMU_CTX_FMT_AARCH32_S) {
		arm_smmu_cb_write(smmu, idx, ARM_SMMU_CB_CONTEXTIDR, cfg->asid);
		arm_smmu_cb_write(smmu, idx, ARM_SMMU_CB_TTBR0, cb->ttbr[0]);
		arm_smmu_cb_write(smmu, idx, ARM_SMMU_CB_TTBR1, cb->ttbr[1]);
	} else {
		arm_smmu_cb_writeq(smmu, idx, ARM_SMMU_CB_TTBR0, cb->ttbr[0]);
		if (stage1)
			arm_smmu_cb_writeq(smmu, idx, ARM_SMMU_CB_TTBR1,
					   cb->ttbr[1]);
	}

	/* MAIRs (stage-1 only) */
	if (stage1) {
		arm_smmu_cb_write(smmu, idx, ARM_SMMU_CB_S1_MAIR0, cb->mair[0]);
		arm_smmu_cb_write(smmu, idx, ARM_SMMU_CB_S1_MAIR1, cb->mair[1]);
	}

	/* SCTLR */
	reg = ARM_SMMU_SCTLR_CFIE | ARM_SMMU_SCTLR_CFRE | ARM_SMMU_SCTLR_AFE |
	      ARM_SMMU_SCTLR_TRE | ARM_SMMU_SCTLR_M;
	if (stage1)
		reg |= ARM_SMMU_SCTLR_S1_ASIDPNE;
	if (IS_ENABLED(CONFIG_CPU_BIG_ENDIAN))
		reg |= ARM_SMMU_SCTLR_E;

	arm_smmu_cb_write(smmu, idx, ARM_SMMU_CB_SCTLR, reg);
}

static int arm_smmu_init_domain_context(struct iommu_domain *domain,
					struct arm_smmu_device *smmu)
{
	int irq, start, ret = 0;
	unsigned long ias, oas;
	struct io_pgtable_ops *pgtbl_ops;
	struct io_pgtable_cfg pgtbl_cfg;
	enum io_pgtable_fmt fmt;
	struct arm_smmu_domain *smmu_domain = to_smmu_domain(domain);
	struct arm_smmu_cfg *cfg = &smmu_domain->cfg;

	mutex_lock(&smmu_domain->init_mutex);
	if (smmu_domain->smmu)
		goto out_unlock;

	if (domain->type == IOMMU_DOMAIN_IDENTITY) {
		smmu_domain->stage = ARM_SMMU_DOMAIN_BYPASS;
		smmu_domain->smmu = smmu;
		goto out_unlock;
	}

	/*
	 * Mapping the requested stage onto what we support is surprisingly
	 * complicated, mainly because the spec allows S1+S2 SMMUs without
	 * support for nested translation. That means we end up with the
	 * following table:
	 *
	 * Requested        Supported        Actual
	 *     S1               N              S1
	 *     S1             S1+S2            S1
	 *     S1               S2             S2
	 *     S1               S1             S1
	 *     N                N              N
	 *     N              S1+S2            S2
	 *     N                S2             S2
	 *     N                S1             S1
	 *
	 * Note that you can't actually request stage-2 mappings.
	 */
	if (!(smmu->features & ARM_SMMU_FEAT_TRANS_S1))
		smmu_domain->stage = ARM_SMMU_DOMAIN_S2;
	if (!(smmu->features & ARM_SMMU_FEAT_TRANS_S2))
		smmu_domain->stage = ARM_SMMU_DOMAIN_S1;

	/*
	 * Choosing a suitable context format is even more fiddly. Until we
	 * grow some way for the caller to express a preference, and/or move
	 * the decision into the io-pgtable code where it arguably belongs,
	 * just aim for the closest thing to the rest of the system, and hope
	 * that the hardware isn't esoteric enough that we can't assume AArch64
	 * support to be a superset of AArch32 support...
	 */
	if (smmu->features & ARM_SMMU_FEAT_FMT_AARCH32_L)
		cfg->fmt = ARM_SMMU_CTX_FMT_AARCH32_L;
	if (IS_ENABLED(CONFIG_IOMMU_IO_PGTABLE_ARMV7S) &&
	    !IS_ENABLED(CONFIG_64BIT) && !IS_ENABLED(CONFIG_ARM_LPAE) &&
	    (smmu->features & ARM_SMMU_FEAT_FMT_AARCH32_S) &&
	    (smmu_domain->stage == ARM_SMMU_DOMAIN_S1))
		cfg->fmt = ARM_SMMU_CTX_FMT_AARCH32_S;
	if ((IS_ENABLED(CONFIG_64BIT) || cfg->fmt == ARM_SMMU_CTX_FMT_NONE) &&
	    (smmu->features & (ARM_SMMU_FEAT_FMT_AARCH64_64K |
			       ARM_SMMU_FEAT_FMT_AARCH64_16K |
			       ARM_SMMU_FEAT_FMT_AARCH64_4K)))
		cfg->fmt = ARM_SMMU_CTX_FMT_AARCH64;

	if (cfg->fmt == ARM_SMMU_CTX_FMT_NONE) {
		ret = -EINVAL;
		goto out_unlock;
	}

	switch (smmu_domain->stage) {
	case ARM_SMMU_DOMAIN_S1:
		cfg->cbar = CBAR_TYPE_S1_TRANS_S2_BYPASS;
		start = smmu->num_s2_context_banks;
		ias = smmu->va_size;
		oas = smmu->ipa_size;
		if (cfg->fmt == ARM_SMMU_CTX_FMT_AARCH64) {
			fmt = ARM_64_LPAE_S1;
		} else if (cfg->fmt == ARM_SMMU_CTX_FMT_AARCH32_L) {
			fmt = ARM_32_LPAE_S1;
			ias = min(ias, 32UL);
			oas = min(oas, 40UL);
		} else {
			fmt = ARM_V7S;
			ias = min(ias, 32UL);
			oas = min(oas, 32UL);
		}
		smmu_domain->flush_ops = &arm_smmu_s1_tlb_ops;
		break;
	case ARM_SMMU_DOMAIN_NESTED:
		/*
		 * We will likely want to change this if/when KVM gets
		 * involved.
		 */
	case ARM_SMMU_DOMAIN_S2:
		cfg->cbar = CBAR_TYPE_S2_TRANS;
		start = 0;
		ias = smmu->ipa_size;
		oas = smmu->pa_size;
		if (cfg->fmt == ARM_SMMU_CTX_FMT_AARCH64) {
			fmt = ARM_64_LPAE_S2;
		} else {
			fmt = ARM_32_LPAE_S2;
			ias = min(ias, 40UL);
			oas = min(oas, 40UL);
		}
		if (smmu->version == ARM_SMMU_V2)
			smmu_domain->flush_ops = &arm_smmu_s2_tlb_ops_v2;
		else
			smmu_domain->flush_ops = &arm_smmu_s2_tlb_ops_v1;
		break;
	default:
		ret = -EINVAL;
		goto out_unlock;
	}
	ret = __arm_smmu_alloc_bitmap(smmu->context_map, start,
				      smmu->num_context_banks);
	if (ret < 0)
		goto out_unlock;

	cfg->cbndx = ret;
	if (smmu->version < ARM_SMMU_V2) {
		cfg->irptndx = atomic_inc_return(&smmu->irptndx);
		cfg->irptndx %= smmu->num_context_irqs;
	} else {
		cfg->irptndx = cfg->cbndx;
	}

	if (smmu_domain->stage == ARM_SMMU_DOMAIN_S2)
		cfg->vmid = cfg->cbndx + 1;
	else
		cfg->asid = cfg->cbndx;

	smmu_domain->smmu = smmu;
	if (smmu->impl && smmu->impl->init_context) {
		ret = smmu->impl->init_context(smmu_domain);
		if (ret)
			goto out_unlock;
	}

	pgtbl_cfg = (struct io_pgtable_cfg) {
		.pgsize_bitmap	= smmu->pgsize_bitmap,
		.ias		= ias,
		.oas		= oas,
		.coherent_walk	= smmu->features & ARM_SMMU_FEAT_COHERENT_WALK,
		.tlb		= smmu_domain->flush_ops,
		.iommu_dev	= smmu->dev,
	};

	if (smmu_domain->non_strict)
		pgtbl_cfg.quirks |= IO_PGTABLE_QUIRK_NON_STRICT;

	pgtbl_ops = alloc_io_pgtable_ops(fmt, &pgtbl_cfg, smmu_domain);
	if (!pgtbl_ops) {
		ret = -ENOMEM;
		goto out_clear_smmu;
	}

	/* Update the domain's page sizes to reflect the page table format */
	domain->pgsize_bitmap = pgtbl_cfg.pgsize_bitmap;
	domain->geometry.aperture_end = (1UL << ias) - 1;
	domain->geometry.force_aperture = true;

	/* Initialise the context bank with our page table cfg */
	arm_smmu_init_context_bank(smmu_domain, &pgtbl_cfg);
	arm_smmu_write_context_bank(smmu, cfg->cbndx);

	/*
	 * Request context fault interrupt. Do this last to avoid the
	 * handler seeing a half-initialised domain state.
	 */
	irq = smmu->irqs[smmu->num_global_irqs + cfg->irptndx];
	ret = devm_request_irq(smmu->dev, irq, arm_smmu_context_fault,
			       IRQF_SHARED, "arm-smmu-context-fault", domain);
	if (ret < 0) {
		dev_err(smmu->dev, "failed to request context IRQ %d (%u)\n",
			cfg->irptndx, irq);
		cfg->irptndx = ARM_SMMU_INVALID_IRPTNDX;
	}

	mutex_unlock(&smmu_domain->init_mutex);

	/* Publish page table ops for map/unmap */
	smmu_domain->pgtbl_ops = pgtbl_ops;
	return 0;

out_clear_smmu:
	__arm_smmu_free_bitmap(smmu->context_map, cfg->cbndx);
	smmu_domain->smmu = NULL;
out_unlock:
	mutex_unlock(&smmu_domain->init_mutex);
	return ret;
}

static void arm_smmu_destroy_domain_context(struct iommu_domain *domain)
{
	struct arm_smmu_domain *smmu_domain = to_smmu_domain(domain);
	struct arm_smmu_device *smmu = smmu_domain->smmu;
	struct arm_smmu_cfg *cfg = &smmu_domain->cfg;
	int ret, irq;

	if (!smmu || domain->type == IOMMU_DOMAIN_IDENTITY)
		return;

	ret = arm_smmu_rpm_get(smmu);
	if (ret < 0)
		return;

	/*
	 * Disable the context bank and free the page tables before freeing
	 * it.
	 */
	smmu->cbs[cfg->cbndx].cfg = NULL;
	arm_smmu_write_context_bank(smmu, cfg->cbndx);

	if (cfg->irptndx != ARM_SMMU_INVALID_IRPTNDX) {
		irq = smmu->irqs[smmu->num_global_irqs + cfg->irptndx];
		devm_free_irq(smmu->dev, irq, domain);
	}

	free_io_pgtable_ops(smmu_domain->pgtbl_ops);
	__arm_smmu_free_bitmap(smmu->context_map, cfg->cbndx);

	arm_smmu_rpm_put(smmu);
}

static struct iommu_domain *arm_smmu_domain_alloc(unsigned type)
{
	struct arm_smmu_domain *smmu_domain;

	if (type != IOMMU_DOMAIN_UNMANAGED &&
	    type != IOMMU_DOMAIN_DMA &&
	    type != IOMMU_DOMAIN_IDENTITY)
		return NULL;
	/*
	 * Allocate the domain and initialise some of its data structures.
	 * We can't really do anything meaningful until we've added a
	 * master.
	 */
	smmu_domain = kzalloc(sizeof(*smmu_domain), GFP_KERNEL);
	if (!smmu_domain)
		return NULL;

	if (type == IOMMU_DOMAIN_DMA && (using_legacy_binding ||
	    iommu_get_dma_cookie(&smmu_domain->domain))) {
		kfree(smmu_domain);
		return NULL;
	}

	mutex_init(&smmu_domain->init_mutex);
	spin_lock_init(&smmu_domain->cb_lock);

	return &smmu_domain->domain;
}

static void arm_smmu_domain_free(struct iommu_domain *domain)
{
	struct arm_smmu_domain *smmu_domain = to_smmu_domain(domain);

	/*
	 * Free the domain resources. We assume that all devices have
	 * already been detached.
	 */
	iommu_put_dma_cookie(domain);
	arm_smmu_destroy_domain_context(domain);
	kfree(smmu_domain);
}

static void arm_smmu_write_smr(struct arm_smmu_device *smmu, int idx)
{
	struct arm_smmu_smr *smr = smmu->smrs + idx;
	u32 reg = FIELD_PREP(ARM_SMMU_SMR_ID, smr->id) |
		  FIELD_PREP(ARM_SMMU_SMR_MASK, smr->mask);

	if (!(smmu->features & ARM_SMMU_FEAT_EXIDS) && smr->valid)
		reg |= ARM_SMMU_SMR_VALID;
	arm_smmu_gr0_write(smmu, ARM_SMMU_GR0_SMR(idx), reg);
}

static void arm_smmu_write_s2cr(struct arm_smmu_device *smmu, int idx)
{
	struct arm_smmu_s2cr *s2cr = smmu->s2crs + idx;
	u32 reg = FIELD_PREP(ARM_SMMU_S2CR_TYPE, s2cr->type) |
		  FIELD_PREP(ARM_SMMU_S2CR_CBNDX, s2cr->cbndx) |
		  FIELD_PREP(ARM_SMMU_S2CR_PRIVCFG, s2cr->privcfg);

	if (smmu->features & ARM_SMMU_FEAT_EXIDS && smmu->smrs &&
	    smmu->smrs[idx].valid)
		reg |= ARM_SMMU_S2CR_EXIDVALID;
	arm_smmu_gr0_write(smmu, ARM_SMMU_GR0_S2CR(idx), reg);
}

static void arm_smmu_write_sme(struct arm_smmu_device *smmu, int idx)
{
	arm_smmu_write_s2cr(smmu, idx);
	if (smmu->smrs)
		arm_smmu_write_smr(smmu, idx);
}

/*
 * The width of SMR's mask field depends on sCR0_EXIDENABLE, so this function
 * should be called after sCR0 is written.
 */
static void arm_smmu_test_smr_masks(struct arm_smmu_device *smmu)
{
	u32 smr;
	int i;

	if (!smmu->smrs)
		return;
	/*
	 * If we've had to accommodate firmware memory regions, we may
	 * have live SMRs by now; tread carefully...
	 *
	 * Somewhat perversely, not having a free SMR for this test implies we
	 * can get away without it anyway, as we'll only be able to 'allocate'
	 * these SMRs for the ID/mask values we're already trusting to be OK.
	 */
	for (i = 0; i < smmu->num_mapping_groups; i++)
		if (!smmu->smrs[i].valid)
			goto smr_ok;
	return;
smr_ok:
	/*
	 * SMR.ID bits may not be preserved if the corresponding MASK
	 * bits are set, so check each one separately. We can reject
	 * masters later if they try to claim IDs outside these masks.
	 */
	smr = FIELD_PREP(ARM_SMMU_SMR_ID, smmu->streamid_mask);
	arm_smmu_gr0_write(smmu, ARM_SMMU_GR0_SMR(i), smr);
	smr = arm_smmu_gr0_read(smmu, ARM_SMMU_GR0_SMR(i));
	smmu->streamid_mask = FIELD_GET(ARM_SMMU_SMR_ID, smr);

	smr = FIELD_PREP(ARM_SMMU_SMR_MASK, smmu->streamid_mask);
	arm_smmu_gr0_write(smmu, ARM_SMMU_GR0_SMR(i), smr);
	smr = arm_smmu_gr0_read(smmu, ARM_SMMU_GR0_SMR(i));
	smmu->smr_mask_mask = FIELD_GET(ARM_SMMU_SMR_MASK, smr);
}

static int arm_smmu_find_sme(struct arm_smmu_device *smmu, u16 id, u16 mask)
{
	struct arm_smmu_smr *smrs = smmu->smrs;
	int i, free_idx = -ENOSPC;

	/* Stream indexing is blissfully easy */
	if (!smrs)
		return id;

	/* Validating SMRs is... less so */
	for (i = 0; i < smmu->num_mapping_groups; ++i) {
		if (!smrs[i].valid) {
			/*
			 * Note the first free entry we come across, which
			 * we'll claim in the end if nothing else matches.
			 */
			if (free_idx < 0)
				free_idx = i;
			continue;
		}
		/*
		 * If the new entry is _entirely_ matched by an existing entry,
		 * then reuse that, with the guarantee that there also cannot
		 * be any subsequent conflicting entries. In normal use we'd
		 * expect simply identical entries for this case, but there's
		 * no harm in accommodating the generalisation.
		 */
		if ((mask & smrs[i].mask) == mask &&
		    !((id ^ smrs[i].id) & ~smrs[i].mask))
			return i;
		/*
		 * If the new entry has any other overlap with an existing one,
		 * though, then there always exists at least one stream ID
		 * which would cause a conflict, and we can't allow that risk.
		 */
		if (!((id ^ smrs[i].id) & ~(smrs[i].mask | mask)))
			return -EINVAL;
	}

	return free_idx;
}

static bool arm_smmu_free_sme(struct arm_smmu_device *smmu, int idx)
{
	if (--smmu->s2crs[idx].count)
		return false;

	smmu->s2crs[idx] = s2cr_init_val;
	if (smmu->smrs)
		smmu->smrs[idx].valid = false;

	return true;
}

static int arm_smmu_master_alloc_smes(struct device *dev)
{
	struct iommu_fwspec *fwspec = dev_iommu_fwspec_get(dev);
	struct arm_smmu_master_cfg *cfg = dev_iommu_priv_get(dev);
	struct arm_smmu_device *smmu = cfg->smmu;
	struct arm_smmu_smr *smrs = smmu->smrs;
	struct iommu_group *group;
	int i, idx, ret;

	mutex_lock(&smmu->stream_map_mutex);
	/* Figure out a viable stream map entry allocation */
<<<<<<< HEAD
	for_each_cfg_sme(fwspec, i, idx) {
=======
	for_each_cfg_sme(cfg, fwspec, i, idx) {
>>>>>>> 04d5ce62
		u16 sid = FIELD_GET(ARM_SMMU_SMR_ID, fwspec->ids[i]);
		u16 mask = FIELD_GET(ARM_SMMU_SMR_MASK, fwspec->ids[i]);

		if (idx != INVALID_SMENDX) {
			ret = -EEXIST;
			goto out_err;
		}

		ret = arm_smmu_find_sme(smmu, sid, mask);
		if (ret < 0)
			goto out_err;

		idx = ret;
		if (smrs && smmu->s2crs[idx].count == 0) {
			smrs[idx].id = sid;
			smrs[idx].mask = mask;
			smrs[idx].valid = true;
		}
		smmu->s2crs[idx].count++;
		cfg->smendx[i] = (s16)idx;
	}

	group = iommu_group_get_for_dev(dev);
	if (IS_ERR(group)) {
		ret = PTR_ERR(group);
		goto out_err;
	}
	iommu_group_put(group);

	/* It worked! Now, poke the actual hardware */
	for_each_cfg_sme(cfg, fwspec, i, idx) {
		arm_smmu_write_sme(smmu, idx);
		smmu->s2crs[idx].group = group;
	}

	mutex_unlock(&smmu->stream_map_mutex);
	return 0;

out_err:
	while (i--) {
		arm_smmu_free_sme(smmu, cfg->smendx[i]);
		cfg->smendx[i] = INVALID_SMENDX;
	}
	mutex_unlock(&smmu->stream_map_mutex);
	return ret;
}

static void arm_smmu_master_free_smes(struct arm_smmu_master_cfg *cfg,
				      struct iommu_fwspec *fwspec)
{
	struct arm_smmu_device *smmu = cfg->smmu;
	int i, idx;

	mutex_lock(&smmu->stream_map_mutex);
	for_each_cfg_sme(cfg, fwspec, i, idx) {
		if (arm_smmu_free_sme(smmu, idx))
			arm_smmu_write_sme(smmu, idx);
		cfg->smendx[i] = INVALID_SMENDX;
	}
	mutex_unlock(&smmu->stream_map_mutex);
}

static int arm_smmu_domain_add_master(struct arm_smmu_domain *smmu_domain,
				      struct arm_smmu_master_cfg *cfg,
				      struct iommu_fwspec *fwspec)
{
	struct arm_smmu_device *smmu = smmu_domain->smmu;
	struct arm_smmu_s2cr *s2cr = smmu->s2crs;
	u8 cbndx = smmu_domain->cfg.cbndx;
	enum arm_smmu_s2cr_type type;
	int i, idx;

	if (smmu_domain->stage == ARM_SMMU_DOMAIN_BYPASS)
		type = S2CR_TYPE_BYPASS;
	else
		type = S2CR_TYPE_TRANS;

	for_each_cfg_sme(cfg, fwspec, i, idx) {
		if (type == s2cr[idx].type && cbndx == s2cr[idx].cbndx)
			continue;

		s2cr[idx].type = type;
		s2cr[idx].privcfg = S2CR_PRIVCFG_DEFAULT;
		s2cr[idx].cbndx = cbndx;
		arm_smmu_write_s2cr(smmu, idx);
	}
	return 0;
}

static int arm_smmu_attach_dev(struct iommu_domain *domain, struct device *dev)
{
	struct arm_smmu_domain *smmu_domain = to_smmu_domain(domain);
	struct iommu_fwspec *fwspec = dev_iommu_fwspec_get(dev);
	struct arm_smmu_master_cfg *cfg;
	struct arm_smmu_device *smmu;
	int ret;

	if (!fwspec || fwspec->ops != &arm_smmu_ops) {
		dev_err(dev, "cannot attach to SMMU, is it on the same bus?\n");
		return -ENXIO;
	}

	/*
	 * FIXME: The arch/arm DMA API code tries to attach devices to its own
	 * domains between of_xlate() and add_device() - we have no way to cope
	 * with that, so until ARM gets converted to rely on groups and default
	 * domains, just say no (but more politely than by dereferencing NULL).
	 * This should be at least a WARN_ON once that's sorted.
	 */
	cfg = dev_iommu_priv_get(dev);
	if (!cfg)
		return -ENODEV;

	smmu = cfg->smmu;

	ret = arm_smmu_rpm_get(smmu);
	if (ret < 0)
		return ret;

	/* Ensure that the domain is finalised */
	ret = arm_smmu_init_domain_context(domain, smmu);
	if (ret < 0)
		goto rpm_put;

	/*
	 * Sanity check the domain. We don't support domains across
	 * different SMMUs.
	 */
	if (smmu_domain->smmu != smmu) {
		dev_err(dev,
			"cannot attach to SMMU %s whilst already attached to domain on SMMU %s\n",
			dev_name(smmu_domain->smmu->dev), dev_name(smmu->dev));
		ret = -EINVAL;
		goto rpm_put;
	}

	/* Looks ok, so add the device to the domain */
	ret = arm_smmu_domain_add_master(smmu_domain, cfg, fwspec);

	/*
	 * Setup an autosuspend delay to avoid bouncing runpm state.
	 * Otherwise, if a driver for a suspended consumer device
	 * unmaps buffers, it will runpm resume/suspend for each one.
	 *
	 * For example, when used by a GPU device, when an application
	 * or game exits, it can trigger unmapping 100s or 1000s of
	 * buffers.  With a runpm cycle for each buffer, that adds up
	 * to 5-10sec worth of reprogramming the context bank, while
	 * the system appears to be locked up to the user.
	 */
	pm_runtime_set_autosuspend_delay(smmu->dev, 20);
	pm_runtime_use_autosuspend(smmu->dev);

rpm_put:
	arm_smmu_rpm_put(smmu);
	return ret;
}

static int arm_smmu_map(struct iommu_domain *domain, unsigned long iova,
			phys_addr_t paddr, size_t size, int prot, gfp_t gfp)
{
	struct io_pgtable_ops *ops = to_smmu_domain(domain)->pgtbl_ops;
	struct arm_smmu_device *smmu = to_smmu_domain(domain)->smmu;
	int ret;

	if (!ops)
		return -ENODEV;

	arm_smmu_rpm_get(smmu);
	ret = ops->map(ops, iova, paddr, size, prot);
	arm_smmu_rpm_put(smmu);

	return ret;
}

static size_t arm_smmu_unmap(struct iommu_domain *domain, unsigned long iova,
			     size_t size, struct iommu_iotlb_gather *gather)
{
	struct io_pgtable_ops *ops = to_smmu_domain(domain)->pgtbl_ops;
	struct arm_smmu_device *smmu = to_smmu_domain(domain)->smmu;
	size_t ret;

	if (!ops)
		return 0;

	arm_smmu_rpm_get(smmu);
	ret = ops->unmap(ops, iova, size, gather);
	arm_smmu_rpm_put(smmu);

	return ret;
}

static void arm_smmu_flush_iotlb_all(struct iommu_domain *domain)
{
	struct arm_smmu_domain *smmu_domain = to_smmu_domain(domain);
	struct arm_smmu_device *smmu = smmu_domain->smmu;

	if (smmu_domain->flush_ops) {
		arm_smmu_rpm_get(smmu);
		smmu_domain->flush_ops->tlb_flush_all(smmu_domain);
		arm_smmu_rpm_put(smmu);
	}
}

static void arm_smmu_iotlb_sync(struct iommu_domain *domain,
				struct iommu_iotlb_gather *gather)
{
	struct arm_smmu_domain *smmu_domain = to_smmu_domain(domain);
	struct arm_smmu_device *smmu = smmu_domain->smmu;

	if (!smmu)
		return;

	arm_smmu_rpm_get(smmu);
	if (smmu->version == ARM_SMMU_V2 ||
	    smmu_domain->stage == ARM_SMMU_DOMAIN_S1)
		arm_smmu_tlb_sync_context(smmu_domain);
	else
		arm_smmu_tlb_sync_global(smmu);
	arm_smmu_rpm_put(smmu);
}

static phys_addr_t arm_smmu_iova_to_phys_hard(struct iommu_domain *domain,
					      dma_addr_t iova)
{
	struct arm_smmu_domain *smmu_domain = to_smmu_domain(domain);
	struct arm_smmu_device *smmu = smmu_domain->smmu;
	struct arm_smmu_cfg *cfg = &smmu_domain->cfg;
	struct io_pgtable_ops *ops= smmu_domain->pgtbl_ops;
	struct device *dev = smmu->dev;
	void __iomem *reg;
	u32 tmp;
	u64 phys;
	unsigned long va, flags;
	int ret, idx = cfg->cbndx;

	ret = arm_smmu_rpm_get(smmu);
	if (ret < 0)
		return 0;

	spin_lock_irqsave(&smmu_domain->cb_lock, flags);
	va = iova & ~0xfffUL;
	if (cfg->fmt == ARM_SMMU_CTX_FMT_AARCH64)
		arm_smmu_cb_writeq(smmu, idx, ARM_SMMU_CB_ATS1PR, va);
	else
		arm_smmu_cb_write(smmu, idx, ARM_SMMU_CB_ATS1PR, va);

	reg = arm_smmu_page(smmu, ARM_SMMU_CB(smmu, idx)) + ARM_SMMU_CB_ATSR;
	if (readl_poll_timeout_atomic(reg, tmp, !(tmp & ARM_SMMU_ATSR_ACTIVE),
				      5, 50)) {
		spin_unlock_irqrestore(&smmu_domain->cb_lock, flags);
		dev_err(dev,
			"iova to phys timed out on %pad. Falling back to software table walk.\n",
			&iova);
		return ops->iova_to_phys(ops, iova);
	}

	phys = arm_smmu_cb_readq(smmu, idx, ARM_SMMU_CB_PAR);
	spin_unlock_irqrestore(&smmu_domain->cb_lock, flags);
	if (phys & ARM_SMMU_CB_PAR_F) {
		dev_err(dev, "translation fault!\n");
		dev_err(dev, "PAR = 0x%llx\n", phys);
		return 0;
	}

	arm_smmu_rpm_put(smmu);

	return (phys & GENMASK_ULL(39, 12)) | (iova & 0xfff);
}

static phys_addr_t arm_smmu_iova_to_phys(struct iommu_domain *domain,
					dma_addr_t iova)
{
	struct arm_smmu_domain *smmu_domain = to_smmu_domain(domain);
	struct io_pgtable_ops *ops = smmu_domain->pgtbl_ops;

	if (domain->type == IOMMU_DOMAIN_IDENTITY)
		return iova;

	if (!ops)
		return 0;

	if (smmu_domain->smmu->features & ARM_SMMU_FEAT_TRANS_OPS &&
			smmu_domain->stage == ARM_SMMU_DOMAIN_S1)
		return arm_smmu_iova_to_phys_hard(domain, iova);

	return ops->iova_to_phys(ops, iova);
}

static bool arm_smmu_capable(enum iommu_cap cap)
{
	switch (cap) {
	case IOMMU_CAP_CACHE_COHERENCY:
		/*
		 * Return true here as the SMMU can always send out coherent
		 * requests.
		 */
		return true;
	case IOMMU_CAP_NOEXEC:
		return true;
	default:
		return false;
	}
}

static
struct arm_smmu_device *arm_smmu_get_by_fwnode(struct fwnode_handle *fwnode)
{
	struct device *dev = driver_find_device_by_fwnode(&arm_smmu_driver.driver,
							  fwnode);
	put_device(dev);
	return dev ? dev_get_drvdata(dev) : NULL;
}

static int arm_smmu_add_device(struct device *dev)
{
	struct arm_smmu_device *smmu = NULL;
	struct arm_smmu_master_cfg *cfg;
	struct iommu_fwspec *fwspec = dev_iommu_fwspec_get(dev);
	int i, ret;

	if (using_legacy_binding) {
		ret = arm_smmu_register_legacy_master(dev, &smmu);

		/*
		 * If dev->iommu_fwspec is initally NULL, arm_smmu_register_legacy_master()
		 * will allocate/initialise a new one. Thus we need to update fwspec for
		 * later use.
		 */
		fwspec = dev_iommu_fwspec_get(dev);
		if (ret)
			goto out_free;
	} else if (fwspec && fwspec->ops == &arm_smmu_ops) {
		smmu = arm_smmu_get_by_fwnode(fwspec->iommu_fwnode);
	} else {
		return -ENODEV;
	}

	ret = -EINVAL;
	for (i = 0; i < fwspec->num_ids; i++) {
		u16 sid = FIELD_GET(ARM_SMMU_SMR_ID, fwspec->ids[i]);
		u16 mask = FIELD_GET(ARM_SMMU_SMR_MASK, fwspec->ids[i]);

		if (sid & ~smmu->streamid_mask) {
			dev_err(dev, "stream ID 0x%x out of range for SMMU (0x%x)\n",
				sid, smmu->streamid_mask);
			goto out_free;
		}
		if (mask & ~smmu->smr_mask_mask) {
			dev_err(dev, "SMR mask 0x%x out of range for SMMU (0x%x)\n",
				mask, smmu->smr_mask_mask);
			goto out_free;
		}
	}

	ret = -ENOMEM;
	cfg = kzalloc(offsetof(struct arm_smmu_master_cfg, smendx[i]),
		      GFP_KERNEL);
	if (!cfg)
		goto out_free;

	cfg->smmu = smmu;
	dev_iommu_priv_set(dev, cfg);
	while (i--)
		cfg->smendx[i] = INVALID_SMENDX;

	ret = arm_smmu_rpm_get(smmu);
	if (ret < 0)
		goto out_cfg_free;

	ret = arm_smmu_master_alloc_smes(dev);
	arm_smmu_rpm_put(smmu);

	if (ret)
		goto out_cfg_free;

	iommu_device_link(&smmu->iommu, dev);

	device_link_add(dev, smmu->dev,
			DL_FLAG_PM_RUNTIME | DL_FLAG_AUTOREMOVE_SUPPLIER);

	return 0;

out_cfg_free:
	kfree(cfg);
out_free:
	iommu_fwspec_free(dev);
	return ret;
}

static void arm_smmu_remove_device(struct device *dev)
{
	struct iommu_fwspec *fwspec = dev_iommu_fwspec_get(dev);
	struct arm_smmu_master_cfg *cfg;
	struct arm_smmu_device *smmu;
	int ret;

	if (!fwspec || fwspec->ops != &arm_smmu_ops)
		return;

	cfg  = dev_iommu_priv_get(dev);
	smmu = cfg->smmu;

	ret = arm_smmu_rpm_get(smmu);
	if (ret < 0)
		return;

	iommu_device_unlink(&smmu->iommu, dev);
	arm_smmu_master_free_smes(cfg, fwspec);

	arm_smmu_rpm_put(smmu);

	dev_iommu_priv_set(dev, NULL);
	iommu_group_remove_device(dev);
	kfree(cfg);
	iommu_fwspec_free(dev);
}

static struct iommu_group *arm_smmu_device_group(struct device *dev)
{
	struct arm_smmu_master_cfg *cfg = dev_iommu_priv_get(dev);
	struct iommu_fwspec *fwspec = dev_iommu_fwspec_get(dev);
	struct arm_smmu_device *smmu = cfg->smmu;
	struct iommu_group *group = NULL;
	int i, idx;

	for_each_cfg_sme(cfg, fwspec, i, idx) {
		if (group && smmu->s2crs[idx].group &&
		    group != smmu->s2crs[idx].group)
			return ERR_PTR(-EINVAL);

		group = smmu->s2crs[idx].group;
	}

	if (group)
		return iommu_group_ref_get(group);

	if (dev_is_pci(dev))
		group = pci_device_group(dev);
	else if (dev_is_fsl_mc(dev))
		group = fsl_mc_device_group(dev);
	else
		group = generic_device_group(dev);

	return group;
}

static int arm_smmu_domain_get_attr(struct iommu_domain *domain,
				    enum iommu_attr attr, void *data)
{
	struct arm_smmu_domain *smmu_domain = to_smmu_domain(domain);

	switch(domain->type) {
	case IOMMU_DOMAIN_UNMANAGED:
		switch (attr) {
		case DOMAIN_ATTR_NESTING:
			*(int *)data = (smmu_domain->stage == ARM_SMMU_DOMAIN_NESTED);
			return 0;
		default:
			return -ENODEV;
		}
		break;
	case IOMMU_DOMAIN_DMA:
		switch (attr) {
		case DOMAIN_ATTR_DMA_USE_FLUSH_QUEUE:
			*(int *)data = smmu_domain->non_strict;
			return 0;
		default:
			return -ENODEV;
		}
		break;
	default:
		return -EINVAL;
	}
}

static int arm_smmu_domain_set_attr(struct iommu_domain *domain,
				    enum iommu_attr attr, void *data)
{
	int ret = 0;
	struct arm_smmu_domain *smmu_domain = to_smmu_domain(domain);

	mutex_lock(&smmu_domain->init_mutex);

	switch(domain->type) {
	case IOMMU_DOMAIN_UNMANAGED:
		switch (attr) {
		case DOMAIN_ATTR_NESTING:
			if (smmu_domain->smmu) {
				ret = -EPERM;
				goto out_unlock;
			}

			if (*(int *)data)
				smmu_domain->stage = ARM_SMMU_DOMAIN_NESTED;
			else
				smmu_domain->stage = ARM_SMMU_DOMAIN_S1;
			break;
		default:
			ret = -ENODEV;
		}
		break;
	case IOMMU_DOMAIN_DMA:
		switch (attr) {
		case DOMAIN_ATTR_DMA_USE_FLUSH_QUEUE:
			smmu_domain->non_strict = *(int *)data;
			break;
		default:
			ret = -ENODEV;
		}
		break;
	default:
		ret = -EINVAL;
	}
out_unlock:
	mutex_unlock(&smmu_domain->init_mutex);
	return ret;
}

static int arm_smmu_of_xlate(struct device *dev, struct of_phandle_args *args)
{
	u32 mask, fwid = 0;

	if (args->args_count > 0)
		fwid |= FIELD_PREP(ARM_SMMU_SMR_ID, args->args[0]);

	if (args->args_count > 1)
		fwid |= FIELD_PREP(ARM_SMMU_SMR_MASK, args->args[1]);
	else if (!of_property_read_u32(args->np, "stream-match-mask", &mask))
		fwid |= FIELD_PREP(ARM_SMMU_SMR_MASK, mask);

	return iommu_fwspec_add_ids(dev, &fwid, 1);
}

static void arm_smmu_get_resv_regions(struct device *dev,
				      struct list_head *head)
{
	struct iommu_resv_region *region;
	int prot = IOMMU_WRITE | IOMMU_NOEXEC | IOMMU_MMIO;

	region = iommu_alloc_resv_region(MSI_IOVA_BASE, MSI_IOVA_LENGTH,
					 prot, IOMMU_RESV_SW_MSI);
	if (!region)
		return;

	list_add_tail(&region->list, head);

	iommu_dma_get_resv_regions(dev, head);
}

static struct iommu_ops arm_smmu_ops = {
	.capable		= arm_smmu_capable,
	.domain_alloc		= arm_smmu_domain_alloc,
	.domain_free		= arm_smmu_domain_free,
	.attach_dev		= arm_smmu_attach_dev,
	.map			= arm_smmu_map,
	.unmap			= arm_smmu_unmap,
	.flush_iotlb_all	= arm_smmu_flush_iotlb_all,
	.iotlb_sync		= arm_smmu_iotlb_sync,
	.iova_to_phys		= arm_smmu_iova_to_phys,
	.add_device		= arm_smmu_add_device,
	.remove_device		= arm_smmu_remove_device,
	.device_group		= arm_smmu_device_group,
	.domain_get_attr	= arm_smmu_domain_get_attr,
	.domain_set_attr	= arm_smmu_domain_set_attr,
	.of_xlate		= arm_smmu_of_xlate,
	.get_resv_regions	= arm_smmu_get_resv_regions,
	.put_resv_regions	= generic_iommu_put_resv_regions,
	.pgsize_bitmap		= -1UL, /* Restricted during device attach */
};

static void arm_smmu_device_reset(struct arm_smmu_device *smmu)
{
	int i;
	u32 reg;

	/* clear global FSR */
	reg = arm_smmu_gr0_read(smmu, ARM_SMMU_GR0_sGFSR);
	arm_smmu_gr0_write(smmu, ARM_SMMU_GR0_sGFSR, reg);

	/*
	 * Reset stream mapping groups: Initial values mark all SMRn as
	 * invalid and all S2CRn as bypass unless overridden.
	 */
	for (i = 0; i < smmu->num_mapping_groups; ++i)
		arm_smmu_write_sme(smmu, i);

	/* Make sure all context banks are disabled and clear CB_FSR  */
	for (i = 0; i < smmu->num_context_banks; ++i) {
		arm_smmu_write_context_bank(smmu, i);
		arm_smmu_cb_write(smmu, i, ARM_SMMU_CB_FSR, ARM_SMMU_FSR_FAULT);
	}

	/* Invalidate the TLB, just in case */
	arm_smmu_gr0_write(smmu, ARM_SMMU_GR0_TLBIALLH, QCOM_DUMMY_VAL);
	arm_smmu_gr0_write(smmu, ARM_SMMU_GR0_TLBIALLNSNH, QCOM_DUMMY_VAL);

	reg = arm_smmu_gr0_read(smmu, ARM_SMMU_GR0_sCR0);

	/* Enable fault reporting */
	reg |= (ARM_SMMU_sCR0_GFRE | ARM_SMMU_sCR0_GFIE |
		ARM_SMMU_sCR0_GCFGFRE | ARM_SMMU_sCR0_GCFGFIE);

	/* Disable TLB broadcasting. */
	reg |= (ARM_SMMU_sCR0_VMIDPNE | ARM_SMMU_sCR0_PTM);

	/* Enable client access, handling unmatched streams as appropriate */
	reg &= ~ARM_SMMU_sCR0_CLIENTPD;
	if (disable_bypass)
		reg |= ARM_SMMU_sCR0_USFCFG;
	else
		reg &= ~ARM_SMMU_sCR0_USFCFG;

	/* Disable forced broadcasting */
	reg &= ~ARM_SMMU_sCR0_FB;

	/* Don't upgrade barriers */
	reg &= ~(ARM_SMMU_sCR0_BSU);

	if (smmu->features & ARM_SMMU_FEAT_VMID16)
		reg |= ARM_SMMU_sCR0_VMID16EN;

	if (smmu->features & ARM_SMMU_FEAT_EXIDS)
		reg |= ARM_SMMU_sCR0_EXIDENABLE;

	if (smmu->impl && smmu->impl->reset)
		smmu->impl->reset(smmu);

	/* Push the button */
	arm_smmu_tlb_sync_global(smmu);
	arm_smmu_gr0_write(smmu, ARM_SMMU_GR0_sCR0, reg);
}

static int arm_smmu_id_size_to_bits(int size)
{
	switch (size) {
	case 0:
		return 32;
	case 1:
		return 36;
	case 2:
		return 40;
	case 3:
		return 42;
	case 4:
		return 44;
	case 5:
	default:
		return 48;
	}
}

static int arm_smmu_device_cfg_probe(struct arm_smmu_device *smmu)
{
	unsigned int size;
	u32 id;
	bool cttw_reg, cttw_fw = smmu->features & ARM_SMMU_FEAT_COHERENT_WALK;
	int i;

	dev_notice(smmu->dev, "probing hardware configuration...\n");
	dev_notice(smmu->dev, "SMMUv%d with:\n",
			smmu->version == ARM_SMMU_V2 ? 2 : 1);

	/* ID0 */
	id = arm_smmu_gr0_read(smmu, ARM_SMMU_GR0_ID0);

	/* Restrict available stages based on module parameter */
	if (force_stage == 1)
		id &= ~(ARM_SMMU_ID0_S2TS | ARM_SMMU_ID0_NTS);
	else if (force_stage == 2)
		id &= ~(ARM_SMMU_ID0_S1TS | ARM_SMMU_ID0_NTS);

	if (id & ARM_SMMU_ID0_S1TS) {
		smmu->features |= ARM_SMMU_FEAT_TRANS_S1;
		dev_notice(smmu->dev, "\tstage 1 translation\n");
	}

	if (id & ARM_SMMU_ID0_S2TS) {
		smmu->features |= ARM_SMMU_FEAT_TRANS_S2;
		dev_notice(smmu->dev, "\tstage 2 translation\n");
	}

	if (id & ARM_SMMU_ID0_NTS) {
		smmu->features |= ARM_SMMU_FEAT_TRANS_NESTED;
		dev_notice(smmu->dev, "\tnested translation\n");
	}

	if (!(smmu->features &
		(ARM_SMMU_FEAT_TRANS_S1 | ARM_SMMU_FEAT_TRANS_S2))) {
		dev_err(smmu->dev, "\tno translation support!\n");
		return -ENODEV;
	}

	if ((id & ARM_SMMU_ID0_S1TS) &&
	    ((smmu->version < ARM_SMMU_V2) || !(id & ARM_SMMU_ID0_ATOSNS))) {
		smmu->features |= ARM_SMMU_FEAT_TRANS_OPS;
		dev_notice(smmu->dev, "\taddress translation ops\n");
	}

	/*
	 * In order for DMA API calls to work properly, we must defer to what
	 * the FW says about coherency, regardless of what the hardware claims.
	 * Fortunately, this also opens up a workaround for systems where the
	 * ID register value has ended up configured incorrectly.
	 */
	cttw_reg = !!(id & ARM_SMMU_ID0_CTTW);
	if (cttw_fw || cttw_reg)
		dev_notice(smmu->dev, "\t%scoherent table walk\n",
			   cttw_fw ? "" : "non-");
	if (cttw_fw != cttw_reg)
		dev_notice(smmu->dev,
			   "\t(IDR0.CTTW overridden by FW configuration)\n");

	/* Max. number of entries we have for stream matching/indexing */
	if (smmu->version == ARM_SMMU_V2 && id & ARM_SMMU_ID0_EXIDS) {
		smmu->features |= ARM_SMMU_FEAT_EXIDS;
		size = 1 << 16;
	} else {
		size = 1 << FIELD_GET(ARM_SMMU_ID0_NUMSIDB, id);
	}
	smmu->streamid_mask = size - 1;
	if (id & ARM_SMMU_ID0_SMS) {
		smmu->features |= ARM_SMMU_FEAT_STREAM_MATCH;
		size = FIELD_GET(ARM_SMMU_ID0_NUMSMRG, id);
		if (size == 0) {
			dev_err(smmu->dev,
				"stream-matching supported, but no SMRs present!\n");
			return -ENODEV;
		}

		/* Zero-initialised to mark as invalid */
		smmu->smrs = devm_kcalloc(smmu->dev, size, sizeof(*smmu->smrs),
					  GFP_KERNEL);
		if (!smmu->smrs)
			return -ENOMEM;

		dev_notice(smmu->dev,
			   "\tstream matching with %u register groups", size);
	}
	/* s2cr->type == 0 means translation, so initialise explicitly */
	smmu->s2crs = devm_kmalloc_array(smmu->dev, size, sizeof(*smmu->s2crs),
					 GFP_KERNEL);
	if (!smmu->s2crs)
		return -ENOMEM;
	for (i = 0; i < size; i++)
		smmu->s2crs[i] = s2cr_init_val;

	smmu->num_mapping_groups = size;
	mutex_init(&smmu->stream_map_mutex);
	spin_lock_init(&smmu->global_sync_lock);

	if (smmu->version < ARM_SMMU_V2 ||
	    !(id & ARM_SMMU_ID0_PTFS_NO_AARCH32)) {
		smmu->features |= ARM_SMMU_FEAT_FMT_AARCH32_L;
		if (!(id & ARM_SMMU_ID0_PTFS_NO_AARCH32S))
			smmu->features |= ARM_SMMU_FEAT_FMT_AARCH32_S;
	}

	/* ID1 */
	id = arm_smmu_gr0_read(smmu, ARM_SMMU_GR0_ID1);
	smmu->pgshift = (id & ARM_SMMU_ID1_PAGESIZE) ? 16 : 12;

	/* Check for size mismatch of SMMU address space from mapped region */
	size = 1 << (FIELD_GET(ARM_SMMU_ID1_NUMPAGENDXB, id) + 1);
	if (smmu->numpage != 2 * size << smmu->pgshift)
		dev_warn(smmu->dev,
			"SMMU address space size (0x%x) differs from mapped region size (0x%x)!\n",
			2 * size << smmu->pgshift, smmu->numpage);
	/* Now properly encode NUMPAGE to subsequently derive SMMU_CB_BASE */
	smmu->numpage = size;

	smmu->num_s2_context_banks = FIELD_GET(ARM_SMMU_ID1_NUMS2CB, id);
	smmu->num_context_banks = FIELD_GET(ARM_SMMU_ID1_NUMCB, id);
	if (smmu->num_s2_context_banks > smmu->num_context_banks) {
		dev_err(smmu->dev, "impossible number of S2 context banks!\n");
		return -ENODEV;
	}
	dev_notice(smmu->dev, "\t%u context banks (%u stage-2 only)\n",
		   smmu->num_context_banks, smmu->num_s2_context_banks);
	smmu->cbs = devm_kcalloc(smmu->dev, smmu->num_context_banks,
				 sizeof(*smmu->cbs), GFP_KERNEL);
	if (!smmu->cbs)
		return -ENOMEM;

	/* ID2 */
	id = arm_smmu_gr0_read(smmu, ARM_SMMU_GR0_ID2);
	size = arm_smmu_id_size_to_bits(FIELD_GET(ARM_SMMU_ID2_IAS, id));
	smmu->ipa_size = size;

	/* The output mask is also applied for bypass */
	size = arm_smmu_id_size_to_bits(FIELD_GET(ARM_SMMU_ID2_OAS, id));
	smmu->pa_size = size;

	if (id & ARM_SMMU_ID2_VMID16)
		smmu->features |= ARM_SMMU_FEAT_VMID16;

	/*
	 * What the page table walker can address actually depends on which
	 * descriptor format is in use, but since a) we don't know that yet,
	 * and b) it can vary per context bank, this will have to do...
	 */
	if (dma_set_mask_and_coherent(smmu->dev, DMA_BIT_MASK(size)))
		dev_warn(smmu->dev,
			 "failed to set DMA mask for table walker\n");

	if (smmu->version < ARM_SMMU_V2) {
		smmu->va_size = smmu->ipa_size;
		if (smmu->version == ARM_SMMU_V1_64K)
			smmu->features |= ARM_SMMU_FEAT_FMT_AARCH64_64K;
	} else {
		size = FIELD_GET(ARM_SMMU_ID2_UBS, id);
		smmu->va_size = arm_smmu_id_size_to_bits(size);
		if (id & ARM_SMMU_ID2_PTFS_4K)
			smmu->features |= ARM_SMMU_FEAT_FMT_AARCH64_4K;
		if (id & ARM_SMMU_ID2_PTFS_16K)
			smmu->features |= ARM_SMMU_FEAT_FMT_AARCH64_16K;
		if (id & ARM_SMMU_ID2_PTFS_64K)
			smmu->features |= ARM_SMMU_FEAT_FMT_AARCH64_64K;
	}

	/* Now we've corralled the various formats, what'll it do? */
	if (smmu->features & ARM_SMMU_FEAT_FMT_AARCH32_S)
		smmu->pgsize_bitmap |= SZ_4K | SZ_64K | SZ_1M | SZ_16M;
	if (smmu->features &
	    (ARM_SMMU_FEAT_FMT_AARCH32_L | ARM_SMMU_FEAT_FMT_AARCH64_4K))
		smmu->pgsize_bitmap |= SZ_4K | SZ_2M | SZ_1G;
	if (smmu->features & ARM_SMMU_FEAT_FMT_AARCH64_16K)
		smmu->pgsize_bitmap |= SZ_16K | SZ_32M;
	if (smmu->features & ARM_SMMU_FEAT_FMT_AARCH64_64K)
		smmu->pgsize_bitmap |= SZ_64K | SZ_512M;

	if (arm_smmu_ops.pgsize_bitmap == -1UL)
		arm_smmu_ops.pgsize_bitmap = smmu->pgsize_bitmap;
	else
		arm_smmu_ops.pgsize_bitmap |= smmu->pgsize_bitmap;
	dev_notice(smmu->dev, "\tSupported page sizes: 0x%08lx\n",
		   smmu->pgsize_bitmap);


	if (smmu->features & ARM_SMMU_FEAT_TRANS_S1)
		dev_notice(smmu->dev, "\tStage-1: %lu-bit VA -> %lu-bit IPA\n",
			   smmu->va_size, smmu->ipa_size);

	if (smmu->features & ARM_SMMU_FEAT_TRANS_S2)
		dev_notice(smmu->dev, "\tStage-2: %lu-bit IPA -> %lu-bit PA\n",
			   smmu->ipa_size, smmu->pa_size);

	if (smmu->impl && smmu->impl->cfg_probe)
		return smmu->impl->cfg_probe(smmu);

	return 0;
}

struct arm_smmu_match_data {
	enum arm_smmu_arch_version version;
	enum arm_smmu_implementation model;
};

#define ARM_SMMU_MATCH_DATA(name, ver, imp)	\
static const struct arm_smmu_match_data name = { .version = ver, .model = imp }

ARM_SMMU_MATCH_DATA(smmu_generic_v1, ARM_SMMU_V1, GENERIC_SMMU);
ARM_SMMU_MATCH_DATA(smmu_generic_v2, ARM_SMMU_V2, GENERIC_SMMU);
ARM_SMMU_MATCH_DATA(arm_mmu401, ARM_SMMU_V1_64K, GENERIC_SMMU);
ARM_SMMU_MATCH_DATA(arm_mmu500, ARM_SMMU_V2, ARM_MMU500);
ARM_SMMU_MATCH_DATA(cavium_smmuv2, ARM_SMMU_V2, CAVIUM_SMMUV2);
ARM_SMMU_MATCH_DATA(qcom_smmuv2, ARM_SMMU_V2, QCOM_SMMUV2);

static const struct of_device_id arm_smmu_of_match[] = {
	{ .compatible = "arm,smmu-v1", .data = &smmu_generic_v1 },
	{ .compatible = "arm,smmu-v2", .data = &smmu_generic_v2 },
	{ .compatible = "arm,mmu-400", .data = &smmu_generic_v1 },
	{ .compatible = "arm,mmu-401", .data = &arm_mmu401 },
	{ .compatible = "arm,mmu-500", .data = &arm_mmu500 },
	{ .compatible = "cavium,smmu-v2", .data = &cavium_smmuv2 },
	{ .compatible = "qcom,smmu-v2", .data = &qcom_smmuv2 },
	{ },
};
MODULE_DEVICE_TABLE(of, arm_smmu_of_match);

#ifdef CONFIG_ACPI
static int acpi_smmu_get_data(u32 model, struct arm_smmu_device *smmu)
{
	int ret = 0;

	switch (model) {
	case ACPI_IORT_SMMU_V1:
	case ACPI_IORT_SMMU_CORELINK_MMU400:
		smmu->version = ARM_SMMU_V1;
		smmu->model = GENERIC_SMMU;
		break;
	case ACPI_IORT_SMMU_CORELINK_MMU401:
		smmu->version = ARM_SMMU_V1_64K;
		smmu->model = GENERIC_SMMU;
		break;
	case ACPI_IORT_SMMU_V2:
		smmu->version = ARM_SMMU_V2;
		smmu->model = GENERIC_SMMU;
		break;
	case ACPI_IORT_SMMU_CORELINK_MMU500:
		smmu->version = ARM_SMMU_V2;
		smmu->model = ARM_MMU500;
		break;
	case ACPI_IORT_SMMU_CAVIUM_THUNDERX:
		smmu->version = ARM_SMMU_V2;
		smmu->model = CAVIUM_SMMUV2;
		break;
	default:
		ret = -ENODEV;
	}

	return ret;
}

static int arm_smmu_device_acpi_probe(struct platform_device *pdev,
				      struct arm_smmu_device *smmu)
{
	struct device *dev = smmu->dev;
	struct acpi_iort_node *node =
		*(struct acpi_iort_node **)dev_get_platdata(dev);
	struct acpi_iort_smmu *iort_smmu;
	int ret;

	/* Retrieve SMMU1/2 specific data */
	iort_smmu = (struct acpi_iort_smmu *)node->node_data;

	ret = acpi_smmu_get_data(iort_smmu->model, smmu);
	if (ret < 0)
		return ret;

	/* Ignore the configuration access interrupt */
	smmu->num_global_irqs = 1;

	if (iort_smmu->flags & ACPI_IORT_SMMU_COHERENT_WALK)
		smmu->features |= ARM_SMMU_FEAT_COHERENT_WALK;

	return 0;
}
#else
static inline int arm_smmu_device_acpi_probe(struct platform_device *pdev,
					     struct arm_smmu_device *smmu)
{
	return -ENODEV;
}
#endif

static int arm_smmu_device_dt_probe(struct platform_device *pdev,
				    struct arm_smmu_device *smmu)
{
	const struct arm_smmu_match_data *data;
	struct device *dev = &pdev->dev;
	bool legacy_binding;

	if (of_property_read_u32(dev->of_node, "#global-interrupts",
				 &smmu->num_global_irqs)) {
		dev_err(dev, "missing #global-interrupts property\n");
		return -ENODEV;
	}

	data = of_device_get_match_data(dev);
	smmu->version = data->version;
	smmu->model = data->model;

	legacy_binding = of_find_property(dev->of_node, "mmu-masters", NULL);
	if (legacy_binding && !using_generic_binding) {
		if (!using_legacy_binding) {
			pr_notice("deprecated \"mmu-masters\" DT property in use; %s support unavailable\n",
				  IS_ENABLED(CONFIG_ARM_SMMU_LEGACY_DT_BINDINGS) ? "DMA API" : "SMMU");
		}
		using_legacy_binding = true;
	} else if (!legacy_binding && !using_legacy_binding) {
		using_generic_binding = true;
	} else {
		dev_err(dev, "not probing due to mismatched DT properties\n");
		return -ENODEV;
	}

	if (of_dma_is_coherent(dev->of_node))
		smmu->features |= ARM_SMMU_FEAT_COHERENT_WALK;

	return 0;
}

static int arm_smmu_bus_init(struct iommu_ops *ops)
{
	int err;

	/* Oh, for a proper bus abstraction */
	if (!iommu_present(&platform_bus_type)) {
		err = bus_set_iommu(&platform_bus_type, ops);
		if (err)
			return err;
	}
#ifdef CONFIG_ARM_AMBA
	if (!iommu_present(&amba_bustype)) {
		err = bus_set_iommu(&amba_bustype, ops);
		if (err)
			goto err_reset_platform_ops;
	}
#endif
#ifdef CONFIG_PCI
	if (!iommu_present(&pci_bus_type)) {
		err = bus_set_iommu(&pci_bus_type, ops);
		if (err)
			goto err_reset_amba_ops;
	}
#endif
#ifdef CONFIG_FSL_MC_BUS
	if (!iommu_present(&fsl_mc_bus_type)) {
		err = bus_set_iommu(&fsl_mc_bus_type, ops);
		if (err)
			goto err_reset_pci_ops;
	}
#endif
	return 0;

err_reset_pci_ops: __maybe_unused;
#ifdef CONFIG_PCI
	bus_set_iommu(&pci_bus_type, NULL);
#endif
err_reset_amba_ops: __maybe_unused;
#ifdef CONFIG_ARM_AMBA
	bus_set_iommu(&amba_bustype, NULL);
#endif
err_reset_platform_ops: __maybe_unused;
	bus_set_iommu(&platform_bus_type, NULL);
	return err;
}

static int arm_smmu_device_probe(struct platform_device *pdev)
{
	struct resource *res;
	resource_size_t ioaddr;
	struct arm_smmu_device *smmu;
	struct device *dev = &pdev->dev;
	int num_irqs, i, err;

	smmu = devm_kzalloc(dev, sizeof(*smmu), GFP_KERNEL);
	if (!smmu) {
		dev_err(dev, "failed to allocate arm_smmu_device\n");
		return -ENOMEM;
	}
	smmu->dev = dev;

	if (dev->of_node)
		err = arm_smmu_device_dt_probe(pdev, smmu);
	else
		err = arm_smmu_device_acpi_probe(pdev, smmu);

	if (err)
		return err;

	smmu = arm_smmu_impl_init(smmu);
	if (IS_ERR(smmu))
		return PTR_ERR(smmu);

	res = platform_get_resource(pdev, IORESOURCE_MEM, 0);
	ioaddr = res->start;
	smmu->base = devm_ioremap_resource(dev, res);
	if (IS_ERR(smmu->base))
		return PTR_ERR(smmu->base);
	/*
	 * The resource size should effectively match the value of SMMU_TOP;
	 * stash that temporarily until we know PAGESIZE to validate it with.
	 */
	smmu->numpage = resource_size(res);

	num_irqs = 0;
	while ((res = platform_get_resource(pdev, IORESOURCE_IRQ, num_irqs))) {
		num_irqs++;
		if (num_irqs > smmu->num_global_irqs)
			smmu->num_context_irqs++;
	}

	if (!smmu->num_context_irqs) {
		dev_err(dev, "found %d interrupts but expected at least %d\n",
			num_irqs, smmu->num_global_irqs + 1);
		return -ENODEV;
	}

	smmu->irqs = devm_kcalloc(dev, num_irqs, sizeof(*smmu->irqs),
				  GFP_KERNEL);
	if (!smmu->irqs) {
		dev_err(dev, "failed to allocate %d irqs\n", num_irqs);
		return -ENOMEM;
	}

	for (i = 0; i < num_irqs; ++i) {
		int irq = platform_get_irq(pdev, i);

		if (irq < 0)
			return -ENODEV;
		smmu->irqs[i] = irq;
	}

	err = devm_clk_bulk_get_all(dev, &smmu->clks);
	if (err < 0) {
		dev_err(dev, "failed to get clocks %d\n", err);
		return err;
	}
	smmu->num_clks = err;

	err = clk_bulk_prepare_enable(smmu->num_clks, smmu->clks);
	if (err)
		return err;

	err = arm_smmu_device_cfg_probe(smmu);
	if (err)
		return err;

	if (smmu->version == ARM_SMMU_V2) {
		if (smmu->num_context_banks > smmu->num_context_irqs) {
			dev_err(dev,
			      "found only %d context irq(s) but %d required\n",
			      smmu->num_context_irqs, smmu->num_context_banks);
			return -ENODEV;
		}

		/* Ignore superfluous interrupts */
		smmu->num_context_irqs = smmu->num_context_banks;
	}

	for (i = 0; i < smmu->num_global_irqs; ++i) {
		err = devm_request_irq(smmu->dev, smmu->irqs[i],
				       arm_smmu_global_fault,
				       IRQF_SHARED,
				       "arm-smmu global fault",
				       smmu);
		if (err) {
			dev_err(dev, "failed to request global IRQ %d (%u)\n",
				i, smmu->irqs[i]);
			return err;
		}
	}

	err = iommu_device_sysfs_add(&smmu->iommu, smmu->dev, NULL,
				     "smmu.%pa", &ioaddr);
	if (err) {
		dev_err(dev, "Failed to register iommu in sysfs\n");
		return err;
	}

	iommu_device_set_ops(&smmu->iommu, &arm_smmu_ops);
	iommu_device_set_fwnode(&smmu->iommu, dev->fwnode);

	err = iommu_device_register(&smmu->iommu);
	if (err) {
		dev_err(dev, "Failed to register iommu\n");
		return err;
	}

	platform_set_drvdata(pdev, smmu);
	arm_smmu_device_reset(smmu);
	arm_smmu_test_smr_masks(smmu);

	/*
	 * We want to avoid touching dev->power.lock in fastpaths unless
	 * it's really going to do something useful - pm_runtime_enabled()
	 * can serve as an ideal proxy for that decision. So, conditionally
	 * enable pm_runtime.
	 */
	if (dev->pm_domain) {
		pm_runtime_set_active(dev);
		pm_runtime_enable(dev);
	}

	/*
	 * For ACPI and generic DT bindings, an SMMU will be probed before
	 * any device which might need it, so we want the bus ops in place
	 * ready to handle default domain setup as soon as any SMMU exists.
	 */
	if (!using_legacy_binding)
		return arm_smmu_bus_init(&arm_smmu_ops);

	return 0;
}

static int arm_smmu_device_remove(struct platform_device *pdev)
{
	struct arm_smmu_device *smmu = platform_get_drvdata(pdev);

	if (!smmu)
		return -ENODEV;

	if (!bitmap_empty(smmu->context_map, ARM_SMMU_MAX_CBS))
		dev_err(&pdev->dev, "removing device with active domains!\n");

	arm_smmu_bus_init(NULL);
	iommu_device_unregister(&smmu->iommu);
	iommu_device_sysfs_remove(&smmu->iommu);

	arm_smmu_rpm_get(smmu);
	/* Turn the thing off */
	arm_smmu_gr0_write(smmu, ARM_SMMU_GR0_sCR0, ARM_SMMU_sCR0_CLIENTPD);
	arm_smmu_rpm_put(smmu);

	if (pm_runtime_enabled(smmu->dev))
		pm_runtime_force_suspend(smmu->dev);
	else
		clk_bulk_disable(smmu->num_clks, smmu->clks);

	clk_bulk_unprepare(smmu->num_clks, smmu->clks);
	return 0;
}

static void arm_smmu_device_shutdown(struct platform_device *pdev)
{
	arm_smmu_device_remove(pdev);
}

static int __maybe_unused arm_smmu_runtime_resume(struct device *dev)
{
	struct arm_smmu_device *smmu = dev_get_drvdata(dev);
	int ret;

	ret = clk_bulk_enable(smmu->num_clks, smmu->clks);
	if (ret)
		return ret;

	arm_smmu_device_reset(smmu);

	return 0;
}

static int __maybe_unused arm_smmu_runtime_suspend(struct device *dev)
{
	struct arm_smmu_device *smmu = dev_get_drvdata(dev);

	clk_bulk_disable(smmu->num_clks, smmu->clks);

	return 0;
}

static int __maybe_unused arm_smmu_pm_resume(struct device *dev)
{
	if (pm_runtime_suspended(dev))
		return 0;

	return arm_smmu_runtime_resume(dev);
}

static int __maybe_unused arm_smmu_pm_suspend(struct device *dev)
{
	if (pm_runtime_suspended(dev))
		return 0;

	return arm_smmu_runtime_suspend(dev);
}

static const struct dev_pm_ops arm_smmu_pm_ops = {
	SET_SYSTEM_SLEEP_PM_OPS(arm_smmu_pm_suspend, arm_smmu_pm_resume)
	SET_RUNTIME_PM_OPS(arm_smmu_runtime_suspend,
			   arm_smmu_runtime_resume, NULL)
};

static struct platform_driver arm_smmu_driver = {
	.driver	= {
		.name			= "arm-smmu",
		.of_match_table		= arm_smmu_of_match,
		.pm			= &arm_smmu_pm_ops,
		.suppress_bind_attrs    = true,
	},
	.probe	= arm_smmu_device_probe,
	.remove	= arm_smmu_device_remove,
	.shutdown = arm_smmu_device_shutdown,
};
module_platform_driver(arm_smmu_driver);

MODULE_DESCRIPTION("IOMMU API for ARM architected SMMU implementations");
MODULE_AUTHOR("Will Deacon <will@kernel.org>");
MODULE_ALIAS("platform:arm-smmu");
MODULE_LICENSE("GPL v2");<|MERGE_RESOLUTION|>--- conflicted
+++ resolved
@@ -1067,11 +1067,7 @@
 
 	mutex_lock(&smmu->stream_map_mutex);
 	/* Figure out a viable stream map entry allocation */
-<<<<<<< HEAD
-	for_each_cfg_sme(fwspec, i, idx) {
-=======
 	for_each_cfg_sme(cfg, fwspec, i, idx) {
->>>>>>> 04d5ce62
 		u16 sid = FIELD_GET(ARM_SMMU_SMR_ID, fwspec->ids[i]);
 		u16 mask = FIELD_GET(ARM_SMMU_SMR_MASK, fwspec->ids[i]);
 
