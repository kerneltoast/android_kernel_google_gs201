--- conflicted
+++ resolved
@@ -1102,11 +1102,7 @@
 	if (IS_ERR(opp_table->clk)) {
 		ret = PTR_ERR(opp_table->clk);
 		if (ret == -EPROBE_DEFER)
-<<<<<<< HEAD
-			goto err;
-=======
 			goto remove_opp_dev;
->>>>>>> c70595ea
 
 		dev_dbg(dev, "%s: Couldn't find clock: %d\n", __func__, ret);
 	}
@@ -1115,11 +1111,7 @@
 	ret = dev_pm_opp_of_find_icc_paths(dev, opp_table);
 	if (ret) {
 		if (ret == -EPROBE_DEFER)
-<<<<<<< HEAD
-			goto err;
-=======
 			goto put_clk;
->>>>>>> c70595ea
 
 		dev_warn(dev, "%s: Error finding interconnect paths: %d\n",
 			 __func__, ret);
@@ -1133,14 +1125,11 @@
 	list_add(&opp_table->node, &opp_tables);
 	return opp_table;
 
-<<<<<<< HEAD
-=======
 put_clk:
 	if (!IS_ERR(opp_table->clk))
 		clk_put(opp_table->clk);
 remove_opp_dev:
 	_remove_opp_dev(opp_dev, opp_table);
->>>>>>> c70595ea
 err:
 	kfree(opp_table);
 	return ERR_PTR(ret);
