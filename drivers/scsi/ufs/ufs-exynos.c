--- conflicted
+++ resolved
@@ -221,7 +221,6 @@
 
 	/* freeze cport logger */
 	__freeze_cport_logger(handle);
-<<<<<<< HEAD
 
 	exynos_ufs_dump_info(handle, ufs->dev);
 
@@ -248,27 +247,10 @@
 }
 
 static inline void exynos_ufs_ctrl_clk(struct exynos_ufs *ufs, bool en)
-=======
-
-	exynos_ufs_dump_info(handle, ufs->dev);
-
-	/* thaw cport logger */
-	__thaw_cport_logger(handle);
-
-	spin_lock_irqsave(&ufs->dbg_lock, flags);
-	ufs->under_dump = 0;
-	spin_unlock_irqrestore(&ufs->dbg_lock, flags);
-out:
-	return;
-}
-
-inline void exynos_ufs_ctrl_auto_hci_clk(struct exynos_ufs *ufs, bool en)
->>>>>>> 0ac47221
 {
 	u32 reg = hci_readl(&ufs->handle, HCI_FORCE_HCS);
 
 	if (en)
-<<<<<<< HEAD
 		hci_writel(&ufs->handle, reg | CLK_STOP_CTRL_EN_ALL,
 			   HCI_FORCE_HCS);
 	else
@@ -453,120 +435,10 @@
 out:
 	if (!ufs->clk_hci || !ufs->clk_unipro)
 		return -EINVAL;
-=======
-		hci_writel(&ufs->handle, reg | HCI_CORECLK_STOP_EN,
-			   HCI_FORCE_HCS);
-	else
-		hci_writel(&ufs->handle, reg & ~HCI_CORECLK_STOP_EN,
-			   HCI_FORCE_HCS);
-}
-
-static inline void exynos_ufs_ctrl_clk(struct exynos_ufs *ufs, bool en)
-{
-	u32 reg = hci_readl(&ufs->handle, HCI_FORCE_HCS);
-
-	if (en)
-		hci_writel(&ufs->handle, reg | CLK_STOP_CTRL_EN_ALL,
-			   HCI_FORCE_HCS);
-	else
-		hci_writel(&ufs->handle, reg & ~CLK_STOP_CTRL_EN_ALL,
-			   HCI_FORCE_HCS);
-}
-
-static inline void exynos_ufs_gate_clk(struct exynos_ufs *ufs, bool en)
-{
-	u32 reg = hci_readl(&ufs->handle, HCI_CLKSTOP_CTRL);
-
-	if (en)
-		hci_writel(&ufs->handle, reg | CLK_STOP_ALL,
-			   HCI_CLKSTOP_CTRL);
-	else
-		hci_writel(&ufs->handle, reg & ~CLK_STOP_ALL,
-			   HCI_CLKSTOP_CTRL);
-}
-
-static void exynos_ufs_set_unipro_mclk(struct exynos_ufs *ufs)
-{
-	ufs->mclk_rate = (u32)clk_get_rate(ufs->clk_unipro);
-	if (!ufs->hba->clk_gating.is_suspended)
-		dev_info(ufs->dev, "mclk: %lu\n", ufs->mclk_rate);
-}
-
-static void exynos_ufs_fit_aggr_timeout(struct exynos_ufs *ufs)
-{
-	u32 cnt_val;
-	unsigned long nVal;
-
-	/* IA_TICK_SEL : 1(1us_TO_CNT_VAL) */
-	nVal = hci_readl(&ufs->handle, HCI_UFSHCI_V2P1_CTRL);
-	nVal |= IA_TICK_SEL;
-	hci_writel(&ufs->handle, nVal, HCI_UFSHCI_V2P1_CTRL);
-
-	cnt_val = ufs->mclk_rate / 1000000;
-	hci_writel(&ufs->handle, cnt_val & CNT_VAL_1US_MASK,
-		   HCI_1US_TO_CNT_VAL);
-}
-
-static void exynos_ufs_init_pmc_req(struct ufs_hba *hba,
-				    struct ufs_pa_layer_attr *pwr_max,
-				    struct ufs_pa_layer_attr *pwr_req)
-{
-	struct exynos_ufs *ufs = to_exynos_ufs(hba);
-	struct uic_pwr_mode *req_pmd = &ufs->req_pmd_parm;
-	struct uic_pwr_mode *act_pmd = &ufs->act_pmd_parm;
-
-	/*
-	 * Exynos driver doesn't consider asymmetric lanes, e.g. rx=2, tx=1
-	 * so, for the cases, panic occurs to detect when you face new hardware.
-	 * pwr_max comes from core driver, i.e. ufshcd. That keeps the number
-	 * of connected lanes.
-	 */
-	if (pwr_max->lane_rx != pwr_max->lane_tx) {
-		dev_err(hba->dev, "%s: invalid connected lanes. rx=%d, tx=%d\n",
-			__func__, pwr_max->lane_rx, pwr_max->lane_tx);
-		WARN_ON(1);
-	}
-
-	act_pmd->gear = min_t(u8, pwr_max->gear_rx, req_pmd->gear);
-	pwr_req->gear_rx = act_pmd->gear;
-
-	act_pmd->gear = min_t(u8, pwr_max->gear_tx, req_pmd->gear);
-	pwr_req->gear_tx = act_pmd->gear;
-
-	act_pmd->lane = min_t(u8, pwr_max->lane_rx, req_pmd->lane);
-	pwr_req->lane_rx = act_pmd->lane;
-
-	act_pmd->lane = min_t(u8, pwr_max->lane_tx, req_pmd->lane);
-	pwr_req->lane_tx = act_pmd->lane;
-
-	act_pmd->mode = req_pmd->mode;
-	pwr_req->pwr_rx = act_pmd->mode;
-	pwr_req->pwr_tx = act_pmd->mode;
-
-	act_pmd->hs_series = req_pmd->hs_series;
-	pwr_req->hs_rate = act_pmd->hs_series;
-}
-
-static void exynos_ufs_dev_hw_reset(struct ufs_hba *hba)
-{
-	struct exynos_ufs *ufs = to_exynos_ufs(hba);
-
-	/* bit[1] for resetn */
-	hci_writel(&ufs->handle, 0 << 0, HCI_GPIO_OUT);
-	udelay(5);
-	hci_writel(&ufs->handle, 1 << 0, HCI_GPIO_OUT);
-}
-
-static void exynos_ufs_config_host(struct exynos_ufs *ufs)
-{
-	u32 reg;
->>>>>>> 0ac47221
-
-	/* internal clock control */
-	exynos_ufs_ctrl_auto_hci_clk(ufs, false);
-	exynos_ufs_set_unipro_mclk(ufs);
-
-<<<<<<< HEAD
+
+	return 0;
+}
+
 static void exynos_ufs_set_features(struct ufs_hba *hba)
 {
 	struct device_node *np = hba->dev->of_node;
@@ -631,6 +503,9 @@
 	pixel_init_slowio(hba);
 
 	pixel_init_io_stats(hba);
+
+	// disable hpb1.0 support
+	hba->ufshpb_dev.hpb_disabled = true;
 
 	return 0;
 }
@@ -768,226 +643,11 @@
 		break;
 	default:
 		break;
-=======
-	/* period for interrupt aggregation */
-	exynos_ufs_fit_aggr_timeout(ufs);
-
-	/* misc HCI configurations */
-	hci_writel(&ufs->handle, 0xA, HCI_DATA_REORDER);
-	hci_writel(&ufs->handle, PRDT_PREFECT_EN | PRDT_SET_SIZE(12),
-		   HCI_TXPRDT_ENTRY_SIZE);
-	hci_writel(&ufs->handle, PRDT_SET_SIZE(12), HCI_RXPRDT_ENTRY_SIZE);
-	hci_writel(&ufs->handle, 0xFFFFFFFF, HCI_UTRL_NEXUS_TYPE);
-	hci_writel(&ufs->handle, 0xFFFFFFFF, HCI_UTMRL_NEXUS_TYPE);
-
-	reg = hci_readl(&ufs->handle,
-			HCI_AXIDMA_RWDATA_BURST_LEN) & ~BURST_LEN(0);
-	hci_writel(&ufs->handle, WLU_EN | BURST_LEN(3),
-		   HCI_AXIDMA_RWDATA_BURST_LEN);
-
-	/*
-	 * enable HWAGC control by IOP
-	 *
-	 * default value 1->0 at KC.
-	 * always "0"(controlled by UFS_ACG_DISABLE)
-	 */
-	reg = hci_readl(&ufs->handle, HCI_IOP_ACG_DISABLE);
-	hci_writel(&ufs->handle, reg & (~HCI_IOP_ACG_DISABLE_EN),
-		   HCI_IOP_ACG_DISABLE);
-
-	unipro_writel(&ufs->handle, DBG_SUITE1_ENABLE,
-			UNIP_PA_DBG_OPTION_SUITE_1);
-	unipro_writel(&ufs->handle, DBG_SUITE2_ENABLE,
-			UNIP_PA_DBG_OPTION_SUITE_2);
-}
-
-static int exynos_ufs_config_externals(struct exynos_ufs *ufs)
-{
-	int ret = 0;
-	int i;
-	struct regmap **p = NULL;
-	struct ext_cxt *q = NULL;
-
-	/* PHY isolation bypass */
-	exynos_ufs_ctrl_phy_pwr(ufs, true);
-
-	/* Set for UFS iocc */
-	for (i = EXT_SYSREG, p = &ufs->regmap_sys, q = &ufs->cxt_iocc;
-			i < EXT_BLK_MAX; i++, p++, q++) {
-		if (IS_ERR_OR_NULL(*p)) {
-			if (!ufs_ext_ignore[i])
-				ret = -EINVAL;
-			dev_err(ufs->dev, "Unable to control %s\n",
-				ufs_ext_blks[i][1]);
-			goto out;
-		}
-		regmap_update_bits(*p, q->offset, q->mask, q->val);
-	}
-
-out:
+	}
+
 	return ret;
 }
 
-static int exynos_ufs_get_clks(struct ufs_hba *hba)
-{
-	struct exynos_ufs *ufs = to_exynos_ufs(hba);
-	struct list_head *head = &hba->clk_list_head;
-	struct ufs_clk_info *clki;
-	int i = 0;
-
-	if (!head || list_empty(head))
-		goto out;
-
-	list_for_each_entry(clki, head, list) {
-		/*
-		 * get clock with an order listed in device tree
-		 *
-		 * hci, unipro
-		 */
-		if (i == 0)
-			ufs->clk_hci = clki->clk;
-		else if (i == 1)
-			ufs->clk_unipro = clki->clk;
-
-		i++;
-	}
-out:
-	if (!ufs->clk_hci || !ufs->clk_unipro)
-		return -EINVAL;
-
-	return 0;
-}
-
-static void exynos_ufs_set_features(struct ufs_hba *hba)
-{
-	struct device_node *np = hba->dev->of_node;
-
-	/* caps */
-	hba->caps = UFSHCD_CAP_CLK_GATING |
-			UFSHCD_CAP_HIBERN8_WITH_CLK_GATING;
-
-	/* quirks of common driver */
-	hba->quirks = UFSHCD_QUIRK_PRDT_BYTE_GRAN |
-			UFSHCI_QUIRK_SKIP_RESET_INTR_AGGR |
-			UFSHCI_QUIRK_BROKEN_REQ_LIST_CLR |
-			UFSHCD_QUIRK_BROKEN_OCS_FATAL_ERROR |
-			UFSHCI_QUIRK_SKIP_MANUAL_WB_FLUSH_CTRL |
-			UFSHCD_QUIRK_SKIP_DEF_UNIPRO_TIMEOUT_SETTING;
-
-	if (of_find_property(np, "fixed-prdt-req_list-ocs", NULL))
-		hba->quirks &= ~(UFSHCD_QUIRK_PRDT_BYTE_GRAN |
-				UFSHCI_QUIRK_BROKEN_REQ_LIST_CLR |
-				UFSHCD_QUIRK_BROKEN_OCS_FATAL_ERROR |
-				UFSHCI_QUIRK_SKIP_RESET_INTR_AGGR);
-}
-
-/*
- * Exynos-specific callback functions
- */
-
-static int exynos_ufs_init(struct ufs_hba *hba)
-{
-	struct exynos_ufs *ufs = to_exynos_ufs(hba);
-	int ret;
-
-	/* refer to hba */
-	ufs->hba = hba;
-
-	/* configure externals */
-	ret = exynos_ufs_config_externals(ufs);
-	if (ret)
-		return ret;
-
-	/* to read standard hci registers */
-	ufs->handle.std = hba->mmio_base;
-
-	/* get some clock sources and debug information structures */
-	ret = exynos_ufs_get_clks(hba);
-	if (ret)
-		return ret;
-
-	/* set features, such as caps or quirks */
-	exynos_ufs_set_features(hba);
-
-	ret = pixel_ufs_crypto_init(hba);
-	if (ret)
-		return ret;
-
-	ret = pixel_init(hba);
-	if (ret)
-		return ret;
-
-	pixel_init_manual_gc(hba);
-
-	pixel_init_slowio(hba);
-
-	pixel_init_io_stats(hba);
-
-	// disable hpb1.0 support
-	hba->ufshpb_dev.hpb_disabled = true;
-
-	return 0;
-}
-
-static void exynos_ufs_init_host(struct ufs_hba *hba)
-{
-	struct exynos_ufs *ufs = to_exynos_ufs(hba);
-	unsigned long timeout = jiffies + msecs_to_jiffies(1);
-
-	/* host reset */
-	hci_writel(&ufs->handle, UFS_SW_RST_MASK, HCI_SW_RST);
-
-	do {
-		if (!(hci_readl(&ufs->handle, HCI_SW_RST) & UFS_SW_RST_MASK))
-			goto success;
-	} while (time_before(jiffies, timeout));
-
-	dev_err(ufs->dev, "timeout host sw-reset\n");
-
-	exynos_ufs_dump_info(&ufs->handle, ufs->dev);
-
-	goto out;
-
-success:
-	/* configure host */
-	exynos_ufs_config_host(ufs);
-out:
-	return;
-}
-
-static int exynos_ufs_setup_clocks(struct ufs_hba *hba, bool on,
-				   enum ufs_notify_change_status notify)
-{
-	struct exynos_ufs *ufs = to_exynos_ufs(hba);
-	int ret = 0;
-
-	if (on) {
-		if (notify == PRE_CHANGE) {
-			/* Clear for SICD */
-			exynos_update_ip_idle_status(ufs->idle_ip_index, 0);
-		} else {
-			/* PM Qos hold for stability */
-			exynos_pm_qos_update_request(&ufs->pm_qos_int,
-							ufs->pm_qos_int_value);
-			ufs->c_state = C_ON;
-		}
-	} else {
-		if (notify == PRE_CHANGE) {
-			ufs->c_state = C_OFF;
-
-			/* PM Qos Release for stability */
-			exynos_pm_qos_update_request(&ufs->pm_qos_int, 0);
-		} else {
-			/* Set for SICD */
-			exynos_update_ip_idle_status(ufs->idle_ip_index, 1);
-		}
->>>>>>> 0ac47221
-	}
-
-	return ret;
-}
-
-<<<<<<< HEAD
 static int exynos_ufs_link_startup_notify(struct ufs_hba *hba,
 					  enum ufs_notify_change_status notify)
 {
@@ -1056,100 +716,10 @@
 {
 	struct exynos_ufs *ufs = to_exynos_ufs(hba);
 	struct uic_pwr_mode *act_pmd = &ufs->act_pmd_parm;
-=======
-static int exynos_ufs_get_available_lane(struct ufs_hba *hba)
-{
-	struct exynos_ufs *ufs = to_exynos_ufs(hba);
-	struct ufs_vs_handle *handle = &ufs->handle;
-	int ret = -EINVAL;
-
-	/* Get the available lane count */
-	ufs->available_lane_tx = unipro_readl(handle, UNIP_PA_AVAILTXDATALENS);
-	ufs->available_lane_rx = unipro_readl(handle, UNIP_PA_AVAILRXDATALENS);
-
-	/*
-	 * Exynos driver doesn't consider asymmetric lanes, e.g. rx=2, tx=1
-	 * so, for the cases, panic occurs to detect when you face new hardware
-	 */
-	if (!ufs->available_lane_rx || !ufs->available_lane_tx ||
-	    ufs->available_lane_rx != ufs->available_lane_tx) {
-		dev_err(hba->dev, "%s: invalid host available lanes. rx=%d, tx=%d\n",
-			__func__,
-			ufs->available_lane_rx,
-			ufs->available_lane_tx);
-		WARN_ON(1);
-		goto out;
-	}
-	ret = exynos_ufs_dbg_set_lanes(handle, ufs->dev,
-				       ufs->available_lane_rx);
-	if (ret)
-		goto out;
-
-	ufs->num_lanes = ufs->available_lane_rx;
-	ret = 0;
-out:
-	return ret;
-}
-
-static void exynos_ufs_override_hba_params(struct ufs_hba *hba)
-{
-	hba->spm_lvl = UFS_PM_LVL_5;
-}
-
-static int exynos_ufs_hce_enable_notify(struct ufs_hba *hba,
-					enum ufs_notify_change_status notify)
-{
-	struct exynos_ufs *ufs = to_exynos_ufs(hba);
 	int ret = 0;
-
-	if (!IS_C_STATE_ON(ufs) ||
-	    (ufs->h_state != H_DISABLED &&
-	     ufs->h_state != H_SUSPEND))
-		PRINT_STATES(ufs);
 
 	switch (notify) {
 	case PRE_CHANGE:
-		/*
-		 * This function is called in ufshcd_hba_enable,
-		 * maybe boot, wake-up or link start-up failure cases.
-		 * To start safely, reset of entire logics of host
-		 * is required
-		 */
-		exynos_ufs_init_host(hba);
-
-		/* device reset */
-		exynos_ufs_dev_hw_reset(hba);
-		break;
-	case POST_CHANGE:
-		exynos_ufs_ctrl_clk(ufs, true);
-		exynos_ufs_gate_clk(ufs, false);
-
-		ret = exynos_ufs_get_available_lane(hba);
-
-		/* freeze cport logger */
-		__thaw_cport_logger(&ufs->handle);
-
-		ufs->h_state = H_RESET;
-		break;
-	default:
-		break;
-	}
-
-	return ret;
-}
-
-static int exynos_ufs_link_startup_notify(struct ufs_hba *hba,
-					  enum ufs_notify_change_status notify)
-{
-	struct exynos_ufs *ufs = to_exynos_ufs(hba);
-	struct ufs_cal_param *p = &ufs->cal_param;
-	struct ufs_vs_handle *handle = &ufs->handle;
->>>>>>> 0ac47221
-	int ret = 0;
-
-	switch (notify) {
-	case PRE_CHANGE:
-<<<<<<< HEAD
 		/*
 		 * we're here, that means the sequence up to fDeviceinit
 		 * is doen successfully.
@@ -1201,121 +771,6 @@
 	return ret;
 }
 
-=======
-		exynos_ufs_override_hba_params(hba);
-
-		if (!IS_C_STATE_ON(ufs) || ufs->h_state != H_RESET)
-			PRINT_STATES(ufs);
-
-		/* hci */
-		hci_writel(&ufs->handle, DFES_ERR_EN | DFES_DEF_DL_ERRS,
-			   HCI_ERROR_EN_DL_LAYER);
-		hci_writel(&ufs->handle, DFES_ERR_EN | DFES_DEF_N_ERRS,
-			   HCI_ERROR_EN_N_LAYER);
-		hci_writel(&ufs->handle, DFES_ERR_EN | DFES_DEF_T_ERRS,
-			   HCI_ERROR_EN_T_LAYER);
-
-		ufs->mclk_rate = clk_get_rate(ufs->clk_unipro);
-
-		/*
-		 * unipro, keep phy context even if link startup fails
-		 * and for unipro v1.8.
-		 */
-		unipro_writel(handle, DBG_SUITE1_ENABLE, UNIP_PA_DBG_OPTION_SUITE_1);
-		unipro_writel(handle, DBG_SUITE2_ENABLE, UNIP_PA_DBG_OPTION_SUITE_2);
-
-		/* cal */
-		p->mclk_rate = ufs->mclk_rate;
-		p->available_lane = ufs->num_lanes;
-		ret = ufs_call_cal(ufs, 0, ufs_cal_pre_link);
-		break;
-	case POST_CHANGE:
-		/*
-		 * Get values updated through capability exchange.
-		 * Those values could be used in CAL.
-		 */
-		exynos_ufs_get_caps_after_link(ufs->hba);
-
-		/* cal */
-		ret = ufs_call_cal(ufs, 0, ufs_cal_post_link);
-
-		/* print link start-up result */
-		if (!hba->clk_gating.is_suspended)
-			dev_info(ufs->dev, "UFS link start-up %s\n",
-				 (!ret) ? res_token[0] : res_token[1]);
-
-		ufs->h_state = H_LINK_UP;
-		break;
-	default:
-		break;
-	}
-
-	return ret;
-}
-
-static int exynos_ufs_pwr_change_notify(struct ufs_hba *hba,
-					enum ufs_notify_change_status notify,
-					struct ufs_pa_layer_attr *pwr_max,
-					struct ufs_pa_layer_attr *pwr_req)
-{
-	struct exynos_ufs *ufs = to_exynos_ufs(hba);
-	struct uic_pwr_mode *act_pmd = &ufs->act_pmd_parm;
-	int ret = 0;
-
-	switch (notify) {
-	case PRE_CHANGE:
-		/*
-		 * we're here, that means the sequence up to fDeviceinit
-		 * is doen successfully.
-		 */
-		if (!hba->clk_gating.is_suspended)
-			dev_info(ufs->dev, "UFS device initialized\n");
-
-		if (!IS_C_STATE_ON(ufs) || ufs->h_state != H_REQ_BUSY)
-			PRINT_STATES(ufs);
-
-		/* Set PMC parameters to be requested */
-		exynos_ufs_init_pmc_req(hba, pwr_max, pwr_req);
-
-		/* cal */
-		ufs->cal_param.pmd = act_pmd;
-		ret = ufs_call_cal(ufs, 0, ufs_cal_pre_pmc);
-
-		break;
-	case POST_CHANGE:
-		/* update active lanes after pmc */
-		exynos_ufs_update_active_lanes(hba);
-
-		/* cal */
-		ret = ufs_call_cal(ufs, 0, ufs_cal_post_pmc);
-
-		if (!hba->clk_gating.is_suspended)
-			dev_info(ufs->dev,
-				 "Power mode change(%d): M(%d)G(%d)L(%d)"
-				 "HS-series(%d)\n",
-				 ret, act_pmd->mode, act_pmd->gear,
-				 act_pmd->lane, act_pmd->hs_series);
-		/*
-		 * print gear change result.
-		 * Exynos driver always considers gear change to
-		 * HS-B and fast mode.
-		 */
-		if (ufs->req_pmd_parm.mode == FAST_MODE &&
-		    ufs->req_pmd_parm.hs_series == PA_HS_MODE_B &&
-		    !hba->clk_gating.is_suspended)
-			dev_info(ufs->dev, "HS mode config %s\n",
-				 (!ret) ? res_token[0] : res_token[1]);
-
-		ufs->h_state = H_LINK_BOOST;
-		break;
-	default:
-		break;
-	}
-
-	return ret;
-}
-
->>>>>>> 0ac47221
 static void exynos_ufs_set_nexus_t_xfer_req(struct ufs_hba *hba,
 					    int tag, bool is_scsi_cmd)
 {
@@ -1351,15 +806,9 @@
 	     ufs->h_state != H_TM_BUSY &&
 	     ufs->h_state != H_REQ_BUSY))
 		PRINT_STATES(ufs);
-<<<<<<< HEAD
 
 	type =  hci_readl(&ufs->handle, HCI_UTMRL_NEXUS_TYPE);
 
-=======
-
-	type =  hci_readl(&ufs->handle, HCI_UTMRL_NEXUS_TYPE);
-
->>>>>>> 0ac47221
 	switch (tm_func) {
 	case UFS_ABORT_TASK:
 		pixel_print_cmd_log(hba);
@@ -1447,15 +896,9 @@
 	exynos_pm_qos_update_request(&ufs->pm_qos_int, 0);
 
 	hci_writel(&ufs->handle, 0 << 0, HCI_GPIO_OUT);
-<<<<<<< HEAD
 
 	exynos_ufs_ctrl_phy_pwr(ufs, false);
 
-=======
-
-	exynos_ufs_ctrl_phy_pwr(ufs, false);
-
->>>>>>> 0ac47221
 	ufs->h_state = H_SUSPEND;
 	return 0;
 }
@@ -1464,7 +907,6 @@
 {
 	struct exynos_ufs *ufs = to_exynos_ufs(hba);
 	int ret = 0;
-<<<<<<< HEAD
 
 	if (!IS_C_STATE_ON(ufs) ||
 	    ufs->h_state != H_SUSPEND)
@@ -1475,18 +917,6 @@
 	if (ret)
 		return ret;
 
-=======
-
-	if (!IS_C_STATE_ON(ufs) ||
-	    ufs->h_state != H_SUSPEND)
-		PRINT_STATES(ufs);
-
-	/* system init */
-	ret = exynos_ufs_config_externals(ufs);
-	if (ret)
-		return ret;
-
->>>>>>> 0ac47221
 	pixel_ufs_crypto_resume(hba);
 
 	return 0;
@@ -1510,7 +940,6 @@
 		peer_hibern8time = unipro_readl(handle, pa_h8_time_offset);
 		unipro_writel(handle, peer_hibern8time + 1, pa_h8_time_offset);
 	}
-<<<<<<< HEAD
 
 	return 0;
 }
@@ -1558,55 +987,6 @@
 		goto out;
 	}
 
-=======
-
-	return 0;
-}
-
-static void __fixup_dev_quirks(struct ufs_hba *hba)
-{
-	hba->dev_quirks &= ~(UFS_DEVICE_QUIRK_RECOVERY_FROM_DL_NAC_ERRORS);
-}
-
-/* to make device state active */
-static int __device_reset(struct ufs_hba *hba)
-{
-	return 0;
-}
-
-static struct ufs_hba_variant_ops exynos_ufs_ops = {
-	.init = exynos_ufs_init,
-	.setup_clocks = exynos_ufs_setup_clocks,
-	.hce_enable_notify = exynos_ufs_hce_enable_notify,
-	.link_startup_notify = exynos_ufs_link_startup_notify,
-	.pwr_change_notify = exynos_ufs_pwr_change_notify,
-	.setup_xfer_req = exynos_ufs_set_nexus_t_xfer_req,
-	.setup_task_mgmt = exynos_ufs_set_nexus_t_task_mgmt,
-	.hibern8_notify = exynos_ufs_hibern8_notify,
-	.dbg_register_dump = exynos_ufs_dump_debug_info,
-	.suspend = __exynos_ufs_suspend,
-	.resume = __exynos_ufs_resume,
-	.apply_dev_quirks = __apply_dev_quirks,
-	.fixup_dev_quirks = __fixup_dev_quirks,
-	.device_reset = __device_reset,
-};
-
-/*
- * This function is to define offset, mask and shift to access somewhere.
- */
-static int __ufs_populate_dt_extern(struct device *dev,
-				    const char *name, struct ext_cxt *cxt)
-{
-	struct device_node *np;
-	int ret = -EINVAL;
-
-	np = of_get_child_by_name(dev->of_node, name);
-	if (!np) {
-		dev_info(dev, "get node(%s) doesn't exist\n", name);
-		goto out;
-	}
-
->>>>>>> 0ac47221
 	ret = of_property_read_u32(np, "offset", &cxt->offset);
 	if (ret == 0) {
 		ret = of_property_read_u32(np, "mask", &cxt->mask);
@@ -1734,7 +1114,6 @@
 	/* Get exynos-evt version for featuring */
 	soc_rev = gs_chipid_get_revision();
 	ufs->cal_param.evt_ver = (u8)(soc_rev >> 4);
-<<<<<<< HEAD
 
 	/* PM QoS */
 	child_np = of_get_child_by_name(np, "ufs-pm-qos");
@@ -1748,21 +1127,6 @@
 	/* UIC specifics */
 	exynos_ufs_get_pwr_mode(np, ufs);
 
-=======
-
-	/* PM QoS */
-	child_np = of_get_child_by_name(np, "ufs-pm-qos");
-	ufs->pm_qos_int_value = 0;
-	if (!child_np)
-		dev_info(dev, "No ufs-pm-qos node, not guarantee pm qos\n");
-	else
-		of_property_read_u32(child_np, "freq-int",
-				     &ufs->pm_qos_int_value);
-
-	/* UIC specifics */
-	exynos_ufs_get_pwr_mode(np, ufs);
-
->>>>>>> 0ac47221
 	ufs->cal_param.board = BRD_SMDK;
 	of_property_read_u8(np, "brd-for-cal", &ufs->cal_param.board);
 out:
