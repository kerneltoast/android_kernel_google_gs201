// SPDX-License-Identifier: GPL-2.0-or-later
/*
 * Universal Flash Storage Host controller driver Core
 * Copyright (C) 2011-2013 Samsung India Software Operations
 * Copyright (c) 2013-2016, The Linux Foundation. All rights reserved.
 *
 * Authors:
 *	Santosh Yaraganavi <santosh.sy@samsung.com>
 *	Vinayak Holikatti <h.vinayak@samsung.com>
 */

#include <linux/async.h>
#include <linux/devfreq.h>
#include <linux/nls.h>
#include <linux/of.h>
#include <linux/bitfield.h>
#include <linux/blk-pm.h>
#include <linux/blkdev.h>
#include "ufshcd.h"
#include "ufs_quirks.h"
#include "unipro.h"
#include "ufs-sysfs.h"
#include "ufs_bsg.h"
#include "ufshcd-crypto.h"
#include <asm/unaligned.h>
#include <linux/blkdev.h>

#define CREATE_TRACE_POINTS
#include <trace/events/ufs.h>

#define UFSHCD_ENABLE_INTRS	(UTP_TRANSFER_REQ_COMPL |\
				 UTP_TASK_REQ_COMPL |\
				 UFSHCD_ERROR_MASK)
/* UIC command timeout, unit: ms */
#define UIC_CMD_TIMEOUT	500

/* NOP OUT retries waiting for NOP IN response */
#define NOP_OUT_RETRIES    10
/* Timeout after 50 msecs if NOP OUT hangs without response */
#define NOP_OUT_TIMEOUT    50 /* msecs */

/* Query request retries */
#define QUERY_REQ_RETRIES 3
/* Query request timeout */
#define QUERY_REQ_TIMEOUT 1500 /* 1.5 seconds */

/* Task management command timeout */
#define TM_CMD_TIMEOUT	100 /* msecs */

/* maximum number of retries for a general UIC command  */
#define UFS_UIC_COMMAND_RETRIES 3

/* maximum number of link-startup retries */
#define DME_LINKSTARTUP_RETRIES 3

/* Maximum retries for Hibern8 enter */
#define UIC_HIBERN8_ENTER_RETRIES 3

/* maximum number of reset retries before giving up */
#define MAX_HOST_RESET_RETRIES 5

/* Expose the flag value from utp_upiu_query.value */
#define MASK_QUERY_UPIU_FLAG_LOC 0xFF

/* Interrupt aggregation default timeout, unit: 40us */
#define INT_AGGR_DEF_TO	0x02

/* default delay of autosuspend: 2000 ms */
#define RPM_AUTOSUSPEND_DELAY_MS 2000

/* Default delay of RPM device flush delayed work */
#define RPM_DEV_FLUSH_RECHECK_WORK_DELAY_MS 5000

/* Default value of wait time before gating device ref clock */
#define UFSHCD_REF_CLK_GATING_WAIT_US 0xFF /* microsecs */

/* Polling time to wait for fDeviceInit */
#define FDEVICEINIT_COMPL_TIMEOUT 1500 /* millisecs */

#define ufshcd_toggle_vreg(_dev, _vreg, _on)				\
	({                                                              \
		int _ret;                                               \
		if (_on)                                                \
			_ret = ufshcd_enable_vreg(_dev, _vreg);         \
		else                                                    \
			_ret = ufshcd_disable_vreg(_dev, _vreg);        \
		_ret;                                                   \
	})

#define ufshcd_hex_dump(prefix_str, buf, len) do {                       \
	size_t __len = (len);                                            \
	print_hex_dump(KERN_ERR, prefix_str,                             \
		       __len > 4 ? DUMP_PREFIX_OFFSET : DUMP_PREFIX_NONE,\
		       16, 4, buf, __len, false);                        \
} while (0)

int ufshcd_dump_regs(struct ufs_hba *hba, size_t offset, size_t len,
		     const char *prefix)
{
	u32 *regs;
	size_t pos;

	if (offset % 4 != 0 || len % 4 != 0) /* keep readl happy */
		return -EINVAL;

	regs = kzalloc(len, GFP_ATOMIC);
	if (!regs)
		return -ENOMEM;

	for (pos = 0; pos < len; pos += 4)
		regs[pos / 4] = ufshcd_readl(hba, offset + pos);

	ufshcd_hex_dump(prefix, regs, len);
	kfree(regs);

	return 0;
}
EXPORT_SYMBOL_GPL(ufshcd_dump_regs);

enum {
	UFSHCD_MAX_CHANNEL	= 0,
	UFSHCD_MAX_ID		= 1,
	UFSHCD_CMD_PER_LUN	= 32,
	UFSHCD_CAN_QUEUE	= 32,
};

/* UFSHCD states */
enum {
	UFSHCD_STATE_RESET,
	UFSHCD_STATE_ERROR,
	UFSHCD_STATE_OPERATIONAL,
	UFSHCD_STATE_EH_SCHEDULED_FATAL,
	UFSHCD_STATE_EH_SCHEDULED_NON_FATAL,
};

/* UFSHCD error handling flags */
enum {
	UFSHCD_EH_IN_PROGRESS = (1 << 0),
};

/* UFSHCD UIC layer error flags */
enum {
	UFSHCD_UIC_DL_PA_INIT_ERROR = (1 << 0), /* Data link layer error */
	UFSHCD_UIC_DL_NAC_RECEIVED_ERROR = (1 << 1), /* Data link layer error */
	UFSHCD_UIC_DL_TCx_REPLAY_ERROR = (1 << 2), /* Data link layer error */
	UFSHCD_UIC_NL_ERROR = (1 << 3), /* Network layer error */
	UFSHCD_UIC_TL_ERROR = (1 << 4), /* Transport Layer error */
	UFSHCD_UIC_DME_ERROR = (1 << 5), /* DME error */
	UFSHCD_UIC_PA_GENERIC_ERROR = (1 << 6), /* Generic PA error */
};

#define ufshcd_set_eh_in_progress(h) \
	((h)->eh_flags |= UFSHCD_EH_IN_PROGRESS)
#define ufshcd_eh_in_progress(h) \
	((h)->eh_flags & UFSHCD_EH_IN_PROGRESS)
#define ufshcd_clear_eh_in_progress(h) \
	((h)->eh_flags &= ~UFSHCD_EH_IN_PROGRESS)

struct ufs_pm_lvl_states ufs_pm_lvl_states[] = {
	{UFS_ACTIVE_PWR_MODE, UIC_LINK_ACTIVE_STATE},
	{UFS_ACTIVE_PWR_MODE, UIC_LINK_HIBERN8_STATE},
	{UFS_SLEEP_PWR_MODE, UIC_LINK_ACTIVE_STATE},
	{UFS_SLEEP_PWR_MODE, UIC_LINK_HIBERN8_STATE},
	{UFS_POWERDOWN_PWR_MODE, UIC_LINK_HIBERN8_STATE},
	{UFS_POWERDOWN_PWR_MODE, UIC_LINK_OFF_STATE},
};

static inline enum ufs_dev_pwr_mode
ufs_get_pm_lvl_to_dev_pwr_mode(enum ufs_pm_level lvl)
{
	return ufs_pm_lvl_states[lvl].dev_state;
}

static inline enum uic_link_state
ufs_get_pm_lvl_to_link_pwr_state(enum ufs_pm_level lvl)
{
	return ufs_pm_lvl_states[lvl].link_state;
}

static inline enum ufs_pm_level
ufs_get_desired_pm_lvl_for_dev_link_state(enum ufs_dev_pwr_mode dev_state,
					enum uic_link_state link_state)
{
	enum ufs_pm_level lvl;

	for (lvl = UFS_PM_LVL_0; lvl < UFS_PM_LVL_MAX; lvl++) {
		if ((ufs_pm_lvl_states[lvl].dev_state == dev_state) &&
			(ufs_pm_lvl_states[lvl].link_state == link_state))
			return lvl;
	}

	/* if no match found, return the level 0 */
	return UFS_PM_LVL_0;
}

static struct ufs_dev_fix ufs_fixups[] = {
	/* UFS cards deviations table */
	UFS_FIX(UFS_VENDOR_MICRON, UFS_ANY_MODEL,
		UFS_DEVICE_QUIRK_DELAY_BEFORE_LPM),
	UFS_FIX(UFS_VENDOR_SAMSUNG, UFS_ANY_MODEL,
		UFS_DEVICE_QUIRK_DELAY_BEFORE_LPM |
		UFS_DEVICE_QUIRK_HOST_PA_TACTIVATE |
		UFS_DEVICE_QUIRK_RECOVERY_FROM_DL_NAC_ERRORS),
	UFS_FIX(UFS_VENDOR_SKHYNIX, UFS_ANY_MODEL,
		UFS_DEVICE_QUIRK_HOST_PA_SAVECONFIGTIME),
	UFS_FIX(UFS_VENDOR_SKHYNIX, "hB8aL1" /*H28U62301AMR*/,
		UFS_DEVICE_QUIRK_HOST_VS_DEBUGSAVECONFIGTIME),
	UFS_FIX(UFS_VENDOR_TOSHIBA, UFS_ANY_MODEL,
		UFS_DEVICE_QUIRK_DELAY_BEFORE_LPM),
	UFS_FIX(UFS_VENDOR_TOSHIBA, "THGLF2G9C8KBADG",
		UFS_DEVICE_QUIRK_PA_TACTIVATE),
	UFS_FIX(UFS_VENDOR_TOSHIBA, "THGLF2G9D8KBADG",
		UFS_DEVICE_QUIRK_PA_TACTIVATE),
	END_FIX
};

static irqreturn_t ufshcd_tmc_handler(struct ufs_hba *hba);
static void ufshcd_async_scan(void *data, async_cookie_t cookie);
static int ufshcd_reset_and_restore(struct ufs_hba *hba);
static int ufshcd_eh_host_reset_handler(struct scsi_cmnd *cmd);
static int ufshcd_clear_tm_cmd(struct ufs_hba *hba, int tag);
static void ufshcd_hba_exit(struct ufs_hba *hba);
static int ufshcd_clear_ua_wluns(struct ufs_hba *hba);
static int ufshcd_probe_hba(struct ufs_hba *hba, bool async);
static int __ufshcd_setup_clocks(struct ufs_hba *hba, bool on,
				 bool skip_ref_clk);
static int ufshcd_setup_clocks(struct ufs_hba *hba, bool on);
static inline void ufshcd_add_delay_before_dme_cmd(struct ufs_hba *hba);
static int ufshcd_host_reset_and_restore(struct ufs_hba *hba);
static void ufshcd_resume_clkscaling(struct ufs_hba *hba);
static void ufshcd_suspend_clkscaling(struct ufs_hba *hba);
static void __ufshcd_suspend_clkscaling(struct ufs_hba *hba);
static int ufshcd_scale_clks(struct ufs_hba *hba, bool scale_up);
static irqreturn_t ufshcd_intr(int irq, void *__hba);
static int ufshcd_change_power_mode(struct ufs_hba *hba,
			     struct ufs_pa_layer_attr *pwr_mode);
static void ufshcd_schedule_eh_work(struct ufs_hba *hba);
<<<<<<< HEAD
static int ufshcd_setup_hba_vreg(struct ufs_hba *hba, bool on);
static int ufshcd_setup_vreg(struct ufs_hba *hba, bool on);
static inline int ufshcd_config_vreg_hpm(struct ufs_hba *hba,
					 struct ufs_vreg *vreg);
static int ufshcd_try_to_abort_task(struct ufs_hba *hba, int tag);
=======
>>>>>>> 39ebd7b9
static int ufshcd_wb_buf_flush_enable(struct ufs_hba *hba);
static int ufshcd_wb_buf_flush_disable(struct ufs_hba *hba);
static int ufshcd_wb_ctrl(struct ufs_hba *hba, bool enable);
static int ufshcd_wb_toggle_flush_during_h8(struct ufs_hba *hba, bool set);
static inline void ufshcd_wb_toggle_flush(struct ufs_hba *hba, bool enable);
static void ufshcd_hba_vreg_set_lpm(struct ufs_hba *hba);
static void ufshcd_hba_vreg_set_hpm(struct ufs_hba *hba);

static inline bool ufshcd_valid_tag(struct ufs_hba *hba, int tag)
{
	return tag >= 0 && tag < hba->nutrs;
}

static inline void ufshcd_enable_irq(struct ufs_hba *hba)
{
	if (!hba->is_irq_enabled) {
		enable_irq(hba->irq);
		hba->is_irq_enabled = true;
	}
}

static inline void ufshcd_disable_irq(struct ufs_hba *hba)
{
	if (hba->is_irq_enabled) {
		disable_irq(hba->irq);
		hba->is_irq_enabled = false;
	}
}

static inline void ufshcd_wb_config(struct ufs_hba *hba)
{
	int ret;

	if (!ufshcd_is_wb_allowed(hba))
		return;

	ret = ufshcd_wb_ctrl(hba, true);
	if (ret)
		dev_err(hba->dev, "%s: Enable WB failed: %d\n", __func__, ret);
	else
		dev_info(hba->dev, "%s: Write Booster Configured\n", __func__);
	ret = ufshcd_wb_toggle_flush_during_h8(hba, true);
	if (ret)
		dev_err(hba->dev, "%s: En WB flush during H8: failed: %d\n",
			__func__, ret);
	ufshcd_wb_toggle_flush(hba, true);
}

static void ufshcd_scsi_unblock_requests(struct ufs_hba *hba)
{
	if (atomic_dec_and_test(&hba->scsi_block_reqs_cnt))
		scsi_unblock_requests(hba->host);
}

static void ufshcd_scsi_block_requests(struct ufs_hba *hba)
{
	if (atomic_inc_return(&hba->scsi_block_reqs_cnt) == 1)
		scsi_block_requests(hba->host);
}

static void ufshcd_add_cmd_upiu_trace(struct ufs_hba *hba, unsigned int tag,
		const char *str)
{
	struct utp_upiu_req *rq = hba->lrb[tag].ucd_req_ptr;

	trace_ufshcd_upiu(dev_name(hba->dev), str, &rq->header, &rq->sc.cdb);
}

static void ufshcd_add_query_upiu_trace(struct ufs_hba *hba, unsigned int tag,
		const char *str)
{
	struct utp_upiu_req *rq = hba->lrb[tag].ucd_req_ptr;

	trace_ufshcd_upiu(dev_name(hba->dev), str, &rq->header, &rq->qr);
}

static void ufshcd_add_tm_upiu_trace(struct ufs_hba *hba, unsigned int tag,
		const char *str)
{
	int off = (int)tag - hba->nutrs;
	struct utp_task_req_desc *descp = &hba->utmrdl_base_addr[off];

	trace_ufshcd_upiu(dev_name(hba->dev), str, &descp->req_header,
			&descp->input_param1);
}

static void ufshcd_add_uic_command_trace(struct ufs_hba *hba,
					 struct uic_command *ucmd,
					 const char *str)
{
	u32 cmd;

	if (!trace_ufshcd_uic_command_enabled())
		return;

	if (!strcmp(str, "send"))
		cmd = ucmd->command;
	else
		cmd = ufshcd_readl(hba, REG_UIC_COMMAND);

	trace_ufshcd_uic_command(dev_name(hba->dev), str, cmd,
				 ufshcd_readl(hba, REG_UIC_COMMAND_ARG_1),
				 ufshcd_readl(hba, REG_UIC_COMMAND_ARG_2),
				 ufshcd_readl(hba, REG_UIC_COMMAND_ARG_3));
}

static void ufshcd_add_command_trace(struct ufs_hba *hba,
		unsigned int tag, const char *str)
{
	sector_t lba = -1;
	u8 opcode = 0, group_id = 0;
	u32 intr, doorbell;
	struct ufshcd_lrb *lrbp = &hba->lrb[tag];
	struct scsi_cmnd *cmd = lrbp->cmd;
	int transfer_len = -1;

	if (!trace_ufshcd_command_enabled()) {
		/* trace UPIU W/O tracing command */
		if (cmd)
			ufshcd_add_cmd_upiu_trace(hba, tag, str);
		return;
	}

	if (cmd) { /* data phase exists */
		/* trace UPIU also */
		ufshcd_add_cmd_upiu_trace(hba, tag, str);
		opcode = cmd->cmnd[0];
		if ((opcode == READ_10) || (opcode == WRITE_10)) {
			/*
			 * Currently we only fully trace read(10) and write(10)
			 * commands
			 */
			if (cmd->request && cmd->request->bio)
				lba = cmd->request->bio->bi_iter.bi_sector;
			transfer_len = be32_to_cpu(
				lrbp->ucd_req_ptr->sc.exp_data_transfer_len);
			if (opcode == WRITE_10)
				group_id = lrbp->cmd->cmnd[6];
		} else if (opcode == UNMAP) {
			if (cmd->request) {
				lba = scsi_get_lba(cmd);
				transfer_len = blk_rq_bytes(cmd->request);
			}
		}
	}

	intr = ufshcd_readl(hba, REG_INTERRUPT_STATUS);
	doorbell = ufshcd_readl(hba, REG_UTP_TRANSFER_REQ_DOOR_BELL);
	trace_ufshcd_command(dev_name(hba->dev), str, tag,
			doorbell, transfer_len, intr, lba, opcode, group_id);
}

static void ufshcd_print_clk_freqs(struct ufs_hba *hba)
{
	struct ufs_clk_info *clki;
	struct list_head *head = &hba->clk_list_head;

	if (list_empty(head))
		return;

	list_for_each_entry(clki, head, list) {
		if (!IS_ERR_OR_NULL(clki->clk) && clki->min_freq &&
				clki->max_freq)
			dev_err(hba->dev, "clk: %s, rate: %u\n",
					clki->name, clki->curr_freq);
	}
}

static void ufshcd_print_err_hist(struct ufs_hba *hba,
				  struct ufs_err_reg_hist *err_hist,
				  char *err_name)
{
	int i;
	bool found = false;

	for (i = 0; i < UFS_ERR_REG_HIST_LENGTH; i++) {
		int p = (i + err_hist->pos) % UFS_ERR_REG_HIST_LENGTH;

		if (err_hist->tstamp[p] == 0)
			continue;
		dev_err(hba->dev, "%s[%d] = 0x%x at %lld us\n", err_name, p,
			err_hist->reg[p], ktime_to_us(err_hist->tstamp[p]));
		found = true;
	}

	if (!found)
		dev_err(hba->dev, "No record of %s\n", err_name);
}

static void ufshcd_print_host_regs(struct ufs_hba *hba)
{
	ufshcd_dump_regs(hba, 0, UFSHCI_REG_SPACE_SIZE, "host_regs: ");

	ufshcd_print_err_hist(hba, &hba->ufs_stats.pa_err, "pa_err");
	ufshcd_print_err_hist(hba, &hba->ufs_stats.dl_err, "dl_err");
	ufshcd_print_err_hist(hba, &hba->ufs_stats.nl_err, "nl_err");
	ufshcd_print_err_hist(hba, &hba->ufs_stats.tl_err, "tl_err");
	ufshcd_print_err_hist(hba, &hba->ufs_stats.dme_err, "dme_err");
	ufshcd_print_err_hist(hba, &hba->ufs_stats.auto_hibern8_err,
			      "auto_hibern8_err");
	ufshcd_print_err_hist(hba, &hba->ufs_stats.fatal_err, "fatal_err");
	ufshcd_print_err_hist(hba, &hba->ufs_stats.link_startup_err,
			      "link_startup_fail");
	ufshcd_print_err_hist(hba, &hba->ufs_stats.resume_err, "resume_fail");
	ufshcd_print_err_hist(hba, &hba->ufs_stats.suspend_err,
			      "suspend_fail");
	ufshcd_print_err_hist(hba, &hba->ufs_stats.dev_reset, "dev_reset");
	ufshcd_print_err_hist(hba, &hba->ufs_stats.host_reset, "host_reset");
	ufshcd_print_err_hist(hba, &hba->ufs_stats.task_abort, "task_abort");

	ufshcd_vops_dbg_register_dump(hba);
}

static
void ufshcd_print_trs(struct ufs_hba *hba, unsigned long bitmap, bool pr_prdt)
{
	struct ufshcd_lrb *lrbp;
	int prdt_length;
	int tag;

	for_each_set_bit(tag, &bitmap, hba->nutrs) {
		lrbp = &hba->lrb[tag];

		dev_err(hba->dev, "UPIU[%d] - issue time %lld us\n",
				tag, ktime_to_us(lrbp->issue_time_stamp));
		dev_err(hba->dev, "UPIU[%d] - complete time %lld us\n",
				tag, ktime_to_us(lrbp->compl_time_stamp));
		dev_err(hba->dev,
			"UPIU[%d] - Transfer Request Descriptor phys@0x%llx\n",
			tag, (u64)lrbp->utrd_dma_addr);

		ufshcd_hex_dump("UPIU TRD: ", lrbp->utr_descriptor_ptr,
				sizeof(struct utp_transfer_req_desc));
		dev_err(hba->dev, "UPIU[%d] - Request UPIU phys@0x%llx\n", tag,
			(u64)lrbp->ucd_req_dma_addr);
		ufshcd_hex_dump("UPIU REQ: ", lrbp->ucd_req_ptr,
				sizeof(struct utp_upiu_req));
		dev_err(hba->dev, "UPIU[%d] - Response UPIU phys@0x%llx\n", tag,
			(u64)lrbp->ucd_rsp_dma_addr);
		ufshcd_hex_dump("UPIU RSP: ", lrbp->ucd_rsp_ptr,
				sizeof(struct utp_upiu_rsp));

		prdt_length = le16_to_cpu(
			lrbp->utr_descriptor_ptr->prd_table_length);
		if (hba->quirks & UFSHCD_QUIRK_PRDT_BYTE_GRAN)
			prdt_length /= hba->sg_entry_size;

		dev_err(hba->dev,
			"UPIU[%d] - PRDT - %d entries  phys@0x%llx\n",
			tag, prdt_length,
			(u64)lrbp->ucd_prdt_dma_addr);

		if (pr_prdt)
			ufshcd_hex_dump("UPIU PRDT: ", lrbp->ucd_prdt_ptr,
				hba->sg_entry_size * prdt_length);
	}
}

static void ufshcd_print_tmrs(struct ufs_hba *hba, unsigned long bitmap)
{
	int tag;

	for_each_set_bit(tag, &bitmap, hba->nutmrs) {
		struct utp_task_req_desc *tmrdp = &hba->utmrdl_base_addr[tag];

		dev_err(hba->dev, "TM[%d] - Task Management Header\n", tag);
		ufshcd_hex_dump("", tmrdp, sizeof(*tmrdp));
	}
}

static void ufshcd_print_host_state(struct ufs_hba *hba)
{
	struct scsi_device *sdev_ufs = hba->sdev_ufs_device;

	dev_err(hba->dev, "UFS Host state=%d\n", hba->ufshcd_state);
	dev_err(hba->dev, "outstanding reqs=0x%lx tasks=0x%lx\n",
		hba->outstanding_reqs, hba->outstanding_tasks);
	dev_err(hba->dev, "saved_err=0x%x, saved_uic_err=0x%x\n",
		hba->saved_err, hba->saved_uic_err);
	dev_err(hba->dev, "Device power mode=%d, UIC link state=%d\n",
		hba->curr_dev_pwr_mode, hba->uic_link_state);
	dev_err(hba->dev, "PM in progress=%d, sys. suspended=%d\n",
		hba->pm_op_in_progress, hba->is_sys_suspended);
	dev_err(hba->dev, "Auto BKOPS=%d, Host self-block=%d\n",
		hba->auto_bkops_enabled, hba->host->host_self_blocked);
	dev_err(hba->dev, "Clk gate=%d\n", hba->clk_gating.state);
	dev_err(hba->dev,
		"last_hibern8_exit_tstamp at %lld us, hibern8_exit_cnt=%d\n",
		ktime_to_us(hba->ufs_stats.last_hibern8_exit_tstamp),
		hba->ufs_stats.hibern8_exit_cnt);
	dev_err(hba->dev, "last intr at %lld us, last intr status=0x%x\n",
		ktime_to_us(hba->ufs_stats.last_intr_ts),
		hba->ufs_stats.last_intr_status);
	dev_err(hba->dev, "error handling flags=0x%x, req. abort count=%d\n",
		hba->eh_flags, hba->req_abort_count);
	dev_err(hba->dev, "hba->ufs_version=0x%x, Host capabilities=0x%x, caps=0x%x\n",
		hba->ufs_version, hba->capabilities, hba->caps);
	dev_err(hba->dev, "quirks=0x%x, dev. quirks=0x%x\n", hba->quirks,
		hba->dev_quirks);
	if (sdev_ufs)
		dev_err(hba->dev, "UFS dev info: %.8s %.16s rev %.4s\n",
			sdev_ufs->vendor, sdev_ufs->model, sdev_ufs->rev);

	ufshcd_print_clk_freqs(hba);
}

/**
 * ufshcd_print_pwr_info - print power params as saved in hba
 * power info
 * @hba: per-adapter instance
 */
static void ufshcd_print_pwr_info(struct ufs_hba *hba)
{
	static const char * const names[] = {
		"INVALID MODE",
		"FAST MODE",
		"SLOW_MODE",
		"INVALID MODE",
		"FASTAUTO_MODE",
		"SLOWAUTO_MODE",
		"INVALID MODE",
	};

	dev_err(hba->dev, "%s:[RX, TX]: gear=[%d, %d], lane[%d, %d], pwr[%s, %s], rate = %d\n",
		 __func__,
		 hba->pwr_info.gear_rx, hba->pwr_info.gear_tx,
		 hba->pwr_info.lane_rx, hba->pwr_info.lane_tx,
		 names[hba->pwr_info.pwr_rx],
		 names[hba->pwr_info.pwr_tx],
		 hba->pwr_info.hs_rate);
}

void ufshcd_delay_us(unsigned long us, unsigned long tolerance)
{
	if (!us)
		return;

	if (us < 10)
		udelay(us);
	else
		usleep_range(us, us + tolerance);
}
EXPORT_SYMBOL_GPL(ufshcd_delay_us);

/**
 * ufshcd_wait_for_register - wait for register value to change
 * @hba: per-adapter interface
 * @reg: mmio register offset
 * @mask: mask to apply to the read register value
 * @val: value to wait for
 * @interval_us: polling interval in microseconds
 * @timeout_ms: timeout in milliseconds
 *
 * Return:
 * -ETIMEDOUT on error, zero on success.
 */
int ufshcd_wait_for_register(struct ufs_hba *hba, u32 reg, u32 mask,
				u32 val, unsigned long interval_us,
				unsigned long timeout_ms)
{
	int err = 0;
	unsigned long timeout = jiffies + msecs_to_jiffies(timeout_ms);

	/* ignore bits that we don't intend to wait on */
	val = val & mask;

	while ((ufshcd_readl(hba, reg) & mask) != val) {
		usleep_range(interval_us, interval_us + 50);
		if (time_after(jiffies, timeout)) {
			if ((ufshcd_readl(hba, reg) & mask) != val)
				err = -ETIMEDOUT;
			break;
		}
	}

	return err;
}

/**
 * ufshcd_get_intr_mask - Get the interrupt bit mask
 * @hba: Pointer to adapter instance
 *
 * Returns interrupt bit mask per version
 */
static inline u32 ufshcd_get_intr_mask(struct ufs_hba *hba)
{
	u32 intr_mask = 0;

	switch (hba->ufs_version) {
	case UFSHCI_VERSION_10:
		intr_mask = INTERRUPT_MASK_ALL_VER_10;
		break;
	case UFSHCI_VERSION_11:
	case UFSHCI_VERSION_20:
		intr_mask = INTERRUPT_MASK_ALL_VER_11;
		break;
	case UFSHCI_VERSION_21:
	default:
		intr_mask = INTERRUPT_MASK_ALL_VER_21;
		break;
	}

	return intr_mask;
}

/**
 * ufshcd_get_ufs_version - Get the UFS version supported by the HBA
 * @hba: Pointer to adapter instance
 *
 * Returns UFSHCI version supported by the controller
 */
static inline u32 ufshcd_get_ufs_version(struct ufs_hba *hba)
{
	if (hba->quirks & UFSHCD_QUIRK_BROKEN_UFS_HCI_VERSION)
		return ufshcd_vops_get_ufs_hci_version(hba);

	return ufshcd_readl(hba, REG_UFS_VERSION);
}

/**
 * ufshcd_is_device_present - Check if any device connected to
 *			      the host controller
 * @hba: pointer to adapter instance
 *
 * Returns true if device present, false if no device detected
 */
static inline bool ufshcd_is_device_present(struct ufs_hba *hba)
{
	return (ufshcd_readl(hba, REG_CONTROLLER_STATUS) &
						DEVICE_PRESENT) ? true : false;
}

/**
 * ufshcd_get_tr_ocs - Get the UTRD Overall Command Status
 * @lrbp: pointer to local command reference block
 *
 * This function is used to get the OCS field from UTRD
 * Returns the OCS field in the UTRD
 */
static inline int ufshcd_get_tr_ocs(struct ufshcd_lrb *lrbp)
{
	return le32_to_cpu(lrbp->utr_descriptor_ptr->header.dword_2) & MASK_OCS;
}

/**
 * ufshcd_utrl_clear - Clear a bit in UTRLCLR register
 * @hba: per adapter instance
 * @pos: position of the bit to be cleared
 */
static inline void ufshcd_utrl_clear(struct ufs_hba *hba, u32 pos)
{
	if (hba->quirks & UFSHCI_QUIRK_BROKEN_REQ_LIST_CLR)
		ufshcd_writel(hba, (1 << pos), REG_UTP_TRANSFER_REQ_LIST_CLEAR);
	else
		ufshcd_writel(hba, ~(1 << pos),
				REG_UTP_TRANSFER_REQ_LIST_CLEAR);
}

/**
 * ufshcd_utmrl_clear - Clear a bit in UTRMLCLR register
 * @hba: per adapter instance
 * @pos: position of the bit to be cleared
 */
static inline void ufshcd_utmrl_clear(struct ufs_hba *hba, u32 pos)
{
	if (hba->quirks & UFSHCI_QUIRK_BROKEN_REQ_LIST_CLR)
		ufshcd_writel(hba, (1 << pos), REG_UTP_TASK_REQ_LIST_CLEAR);
	else
		ufshcd_writel(hba, ~(1 << pos), REG_UTP_TASK_REQ_LIST_CLEAR);
}

/**
 * ufshcd_outstanding_req_clear - Clear a bit in outstanding request field
 * @hba: per adapter instance
 * @tag: position of the bit to be cleared
 */
static inline void ufshcd_outstanding_req_clear(struct ufs_hba *hba, int tag)
{
	__clear_bit(tag, &hba->outstanding_reqs);
}

/**
 * ufshcd_get_lists_status - Check UCRDY, UTRLRDY and UTMRLRDY
 * @reg: Register value of host controller status
 *
 * Returns integer, 0 on Success and positive value if failed
 */
static inline int ufshcd_get_lists_status(u32 reg)
{
	return !((reg & UFSHCD_STATUS_READY) == UFSHCD_STATUS_READY);
}

/**
 * ufshcd_get_uic_cmd_result - Get the UIC command result
 * @hba: Pointer to adapter instance
 *
 * This function gets the result of UIC command completion
 * Returns 0 on success, non zero value on error
 */
static inline int ufshcd_get_uic_cmd_result(struct ufs_hba *hba)
{
	return ufshcd_readl(hba, REG_UIC_COMMAND_ARG_2) &
	       MASK_UIC_COMMAND_RESULT;
}

/**
 * ufshcd_get_dme_attr_val - Get the value of attribute returned by UIC command
 * @hba: Pointer to adapter instance
 *
 * This function gets UIC command argument3
 * Returns 0 on success, non zero value on error
 */
static inline u32 ufshcd_get_dme_attr_val(struct ufs_hba *hba)
{
	return ufshcd_readl(hba, REG_UIC_COMMAND_ARG_3);
}

/**
 * ufshcd_get_req_rsp - returns the TR response transaction type
 * @ucd_rsp_ptr: pointer to response UPIU
 */
static inline int
ufshcd_get_req_rsp(struct utp_upiu_rsp *ucd_rsp_ptr)
{
	return be32_to_cpu(ucd_rsp_ptr->header.dword_0) >> 24;
}

/**
 * ufshcd_get_rsp_upiu_result - Get the result from response UPIU
 * @ucd_rsp_ptr: pointer to response UPIU
 *
 * This function gets the response status and scsi_status from response UPIU
 * Returns the response result code.
 */
static inline int
ufshcd_get_rsp_upiu_result(struct utp_upiu_rsp *ucd_rsp_ptr)
{
	return be32_to_cpu(ucd_rsp_ptr->header.dword_1) & MASK_RSP_UPIU_RESULT;
}

/*
 * ufshcd_get_rsp_upiu_data_seg_len - Get the data segment length
 *				from response UPIU
 * @ucd_rsp_ptr: pointer to response UPIU
 *
 * Return the data segment length.
 */
static inline unsigned int
ufshcd_get_rsp_upiu_data_seg_len(struct utp_upiu_rsp *ucd_rsp_ptr)
{
	return be32_to_cpu(ucd_rsp_ptr->header.dword_2) &
		MASK_RSP_UPIU_DATA_SEG_LEN;
}

/**
 * ufshcd_is_exception_event - Check if the device raised an exception event
 * @ucd_rsp_ptr: pointer to response UPIU
 *
 * The function checks if the device raised an exception event indicated in
 * the Device Information field of response UPIU.
 *
 * Returns true if exception is raised, false otherwise.
 */
static inline bool ufshcd_is_exception_event(struct utp_upiu_rsp *ucd_rsp_ptr)
{
	return be32_to_cpu(ucd_rsp_ptr->header.dword_2) &
			MASK_RSP_EXCEPTION_EVENT ? true : false;
}

/**
 * ufshcd_reset_intr_aggr - Reset interrupt aggregation values.
 * @hba: per adapter instance
 */
static inline void
ufshcd_reset_intr_aggr(struct ufs_hba *hba)
{
	ufshcd_writel(hba, INT_AGGR_ENABLE |
		      INT_AGGR_COUNTER_AND_TIMER_RESET,
		      REG_UTP_TRANSFER_REQ_INT_AGG_CONTROL);
}

/**
 * ufshcd_config_intr_aggr - Configure interrupt aggregation values.
 * @hba: per adapter instance
 * @cnt: Interrupt aggregation counter threshold
 * @tmout: Interrupt aggregation timeout value
 */
static inline void
ufshcd_config_intr_aggr(struct ufs_hba *hba, u8 cnt, u8 tmout)
{
	ufshcd_writel(hba, INT_AGGR_ENABLE | INT_AGGR_PARAM_WRITE |
		      INT_AGGR_COUNTER_THLD_VAL(cnt) |
		      INT_AGGR_TIMEOUT_VAL(tmout),
		      REG_UTP_TRANSFER_REQ_INT_AGG_CONTROL);
}

/**
 * ufshcd_disable_intr_aggr - Disables interrupt aggregation.
 * @hba: per adapter instance
 */
static inline void ufshcd_disable_intr_aggr(struct ufs_hba *hba)
{
	ufshcd_writel(hba, 0, REG_UTP_TRANSFER_REQ_INT_AGG_CONTROL);
}

/**
 * ufshcd_enable_run_stop_reg - Enable run-stop registers,
 *			When run-stop registers are set to 1, it indicates the
 *			host controller that it can process the requests
 * @hba: per adapter instance
 */
static void ufshcd_enable_run_stop_reg(struct ufs_hba *hba)
{
	ufshcd_writel(hba, UTP_TASK_REQ_LIST_RUN_STOP_BIT,
		      REG_UTP_TASK_REQ_LIST_RUN_STOP);
	ufshcd_writel(hba, UTP_TRANSFER_REQ_LIST_RUN_STOP_BIT,
		      REG_UTP_TRANSFER_REQ_LIST_RUN_STOP);
}

/**
 * ufshcd_hba_start - Start controller initialization sequence
 * @hba: per adapter instance
 */
static inline void ufshcd_hba_start(struct ufs_hba *hba)
{
	u32 val = CONTROLLER_ENABLE;

	if (ufshcd_crypto_enable(hba))
		val |= CRYPTO_GENERAL_ENABLE;

	ufshcd_writel(hba, val, REG_CONTROLLER_ENABLE);
}

/**
 * ufshcd_is_hba_active - Get controller state
 * @hba: per adapter instance
 *
 * Returns false if controller is active, true otherwise
 */
static inline bool ufshcd_is_hba_active(struct ufs_hba *hba)
{
	return (ufshcd_readl(hba, REG_CONTROLLER_ENABLE) & CONTROLLER_ENABLE)
		? false : true;
}

u32 ufshcd_get_local_unipro_ver(struct ufs_hba *hba)
{
	/* HCI version 1.0 and 1.1 supports UniPro 1.41 */
	if ((hba->ufs_version == UFSHCI_VERSION_10) ||
	    (hba->ufs_version == UFSHCI_VERSION_11))
		return UFS_UNIPRO_VER_1_41;
	else
		return UFS_UNIPRO_VER_1_6;
}
EXPORT_SYMBOL(ufshcd_get_local_unipro_ver);

static bool ufshcd_is_unipro_pa_params_tuning_req(struct ufs_hba *hba)
{
	/*
	 * If both host and device support UniPro ver1.6 or later, PA layer
	 * parameters tuning happens during link startup itself.
	 *
	 * We can manually tune PA layer parameters if either host or device
	 * doesn't support UniPro ver 1.6 or later. But to keep manual tuning
	 * logic simple, we will only do manual tuning if local unipro version
	 * doesn't support ver1.6 or later.
	 */
	if (ufshcd_get_local_unipro_ver(hba) < UFS_UNIPRO_VER_1_6)
		return true;
	else
		return false;
}

/**
 * ufshcd_set_clk_freq - set UFS controller clock frequencies
 * @hba: per adapter instance
 * @scale_up: If True, set max possible frequency othewise set low frequency
 *
 * Returns 0 if successful
 * Returns < 0 for any other errors
 */
static int ufshcd_set_clk_freq(struct ufs_hba *hba, bool scale_up)
{
	int ret = 0;
	struct ufs_clk_info *clki;
	struct list_head *head = &hba->clk_list_head;

	if (list_empty(head))
		goto out;

	list_for_each_entry(clki, head, list) {
		if (!IS_ERR_OR_NULL(clki->clk)) {
			if (scale_up && clki->max_freq) {
				if (clki->curr_freq == clki->max_freq)
					continue;

				ret = clk_set_rate(clki->clk, clki->max_freq);
				if (ret) {
					dev_err(hba->dev, "%s: %s clk set rate(%dHz) failed, %d\n",
						__func__, clki->name,
						clki->max_freq, ret);
					break;
				}
				trace_ufshcd_clk_scaling(dev_name(hba->dev),
						"scaled up", clki->name,
						clki->curr_freq,
						clki->max_freq);

				clki->curr_freq = clki->max_freq;

			} else if (!scale_up && clki->min_freq) {
				if (clki->curr_freq == clki->min_freq)
					continue;

				ret = clk_set_rate(clki->clk, clki->min_freq);
				if (ret) {
					dev_err(hba->dev, "%s: %s clk set rate(%dHz) failed, %d\n",
						__func__, clki->name,
						clki->min_freq, ret);
					break;
				}
				trace_ufshcd_clk_scaling(dev_name(hba->dev),
						"scaled down", clki->name,
						clki->curr_freq,
						clki->min_freq);
				clki->curr_freq = clki->min_freq;
			}
		}
		dev_dbg(hba->dev, "%s: clk: %s, rate: %lu\n", __func__,
				clki->name, clk_get_rate(clki->clk));
	}

out:
	return ret;
}

/**
 * ufshcd_scale_clks - scale up or scale down UFS controller clocks
 * @hba: per adapter instance
 * @scale_up: True if scaling up and false if scaling down
 *
 * Returns 0 if successful
 * Returns < 0 for any other errors
 */
static int ufshcd_scale_clks(struct ufs_hba *hba, bool scale_up)
{
	int ret = 0;
	ktime_t start = ktime_get();

	ret = ufshcd_vops_clk_scale_notify(hba, scale_up, PRE_CHANGE);
	if (ret)
		goto out;

	ret = ufshcd_set_clk_freq(hba, scale_up);
	if (ret)
		goto out;

	ret = ufshcd_vops_clk_scale_notify(hba, scale_up, POST_CHANGE);
	if (ret)
		ufshcd_set_clk_freq(hba, !scale_up);

out:
	trace_ufshcd_profile_clk_scaling(dev_name(hba->dev),
			(scale_up ? "up" : "down"),
			ktime_to_us(ktime_sub(ktime_get(), start)), ret);
	return ret;
}

/**
 * ufshcd_is_devfreq_scaling_required - check if scaling is required or not
 * @hba: per adapter instance
 * @scale_up: True if scaling up and false if scaling down
 *
 * Returns true if scaling is required, false otherwise.
 */
static bool ufshcd_is_devfreq_scaling_required(struct ufs_hba *hba,
					       bool scale_up)
{
	struct ufs_clk_info *clki;
	struct list_head *head = &hba->clk_list_head;

	if (list_empty(head))
		return false;

	list_for_each_entry(clki, head, list) {
		if (!IS_ERR_OR_NULL(clki->clk)) {
			if (scale_up && clki->max_freq) {
				if (clki->curr_freq == clki->max_freq)
					continue;
				return true;
			} else if (!scale_up && clki->min_freq) {
				if (clki->curr_freq == clki->min_freq)
					continue;
				return true;
			}
		}
	}

	return false;
}

static int ufshcd_wait_for_doorbell_clr(struct ufs_hba *hba,
					u64 wait_timeout_us)
{
	unsigned long flags;
	int ret = 0;
	u32 tm_doorbell;
	u32 tr_doorbell;
	bool timeout = false, do_last_check = false;
	ktime_t start;

	ufshcd_hold(hba, false);
	spin_lock_irqsave(hba->host->host_lock, flags);
	/*
	 * Wait for all the outstanding tasks/transfer requests.
	 * Verify by checking the doorbell registers are clear.
	 */
	start = ktime_get();
	do {
		if (hba->ufshcd_state != UFSHCD_STATE_OPERATIONAL) {
			ret = -EBUSY;
			goto out;
		}

		tm_doorbell = ufshcd_readl(hba, REG_UTP_TASK_REQ_DOOR_BELL);
		tr_doorbell = ufshcd_readl(hba, REG_UTP_TRANSFER_REQ_DOOR_BELL);
		if (!tm_doorbell && !tr_doorbell) {
			timeout = false;
			break;
		} else if (do_last_check) {
			break;
		}

		spin_unlock_irqrestore(hba->host->host_lock, flags);
		schedule();
		if (ktime_to_us(ktime_sub(ktime_get(), start)) >
		    wait_timeout_us) {
			timeout = true;
			/*
			 * We might have scheduled out for long time so make
			 * sure to check if doorbells are cleared by this time
			 * or not.
			 */
			do_last_check = true;
		}
		spin_lock_irqsave(hba->host->host_lock, flags);
	} while (tm_doorbell || tr_doorbell);

	if (timeout) {
		dev_err(hba->dev,
			"%s: timedout waiting for doorbell to clear (tm=0x%x, tr=0x%x)\n",
			__func__, tm_doorbell, tr_doorbell);
		ret = -EBUSY;
	}
out:
	spin_unlock_irqrestore(hba->host->host_lock, flags);
	ufshcd_release(hba);
	return ret;
}

/**
 * ufshcd_scale_gear - scale up/down UFS gear
 * @hba: per adapter instance
 * @scale_up: True for scaling up gear and false for scaling down
 *
 * Returns 0 for success,
 * Returns -EBUSY if scaling can't happen at this time
 * Returns non-zero for any other errors
 */
static int ufshcd_scale_gear(struct ufs_hba *hba, bool scale_up)
{
	#define UFS_MIN_GEAR_TO_SCALE_DOWN	UFS_HS_G1
	int ret = 0;
	struct ufs_pa_layer_attr new_pwr_info;

	if (scale_up) {
		memcpy(&new_pwr_info, &hba->clk_scaling.saved_pwr_info.info,
		       sizeof(struct ufs_pa_layer_attr));
	} else {
		memcpy(&new_pwr_info, &hba->pwr_info,
		       sizeof(struct ufs_pa_layer_attr));

		if (hba->pwr_info.gear_tx > UFS_MIN_GEAR_TO_SCALE_DOWN
		    || hba->pwr_info.gear_rx > UFS_MIN_GEAR_TO_SCALE_DOWN) {
			/* save the current power mode */
			memcpy(&hba->clk_scaling.saved_pwr_info.info,
				&hba->pwr_info,
				sizeof(struct ufs_pa_layer_attr));

			/* scale down gear */
			new_pwr_info.gear_tx = UFS_MIN_GEAR_TO_SCALE_DOWN;
			new_pwr_info.gear_rx = UFS_MIN_GEAR_TO_SCALE_DOWN;
		}
	}

	/* check if the power mode needs to be changed or not? */
	ret = ufshcd_config_pwr_mode(hba, &new_pwr_info);
	if (ret)
		dev_err(hba->dev, "%s: failed err %d, old gear: (tx %d rx %d), new gear: (tx %d rx %d)",
			__func__, ret,
			hba->pwr_info.gear_tx, hba->pwr_info.gear_rx,
			new_pwr_info.gear_tx, new_pwr_info.gear_rx);

	return ret;
}

static int ufshcd_clock_scaling_prepare(struct ufs_hba *hba)
{
	#define DOORBELL_CLR_TOUT_US		(1000 * 1000) /* 1 sec */
	int ret = 0;
	/*
	 * make sure that there are no outstanding requests when
	 * clock scaling is in progress
	 */
	ufshcd_scsi_block_requests(hba);
	down_write(&hba->clk_scaling_lock);
	if (ufshcd_wait_for_doorbell_clr(hba, DOORBELL_CLR_TOUT_US)) {
		ret = -EBUSY;
		up_write(&hba->clk_scaling_lock);
		ufshcd_scsi_unblock_requests(hba);
	}

	return ret;
}

static void ufshcd_clock_scaling_unprepare(struct ufs_hba *hba)
{
	up_write(&hba->clk_scaling_lock);
	ufshcd_scsi_unblock_requests(hba);
}

/**
 * ufshcd_devfreq_scale - scale up/down UFS clocks and gear
 * @hba: per adapter instance
 * @scale_up: True for scaling up and false for scalin down
 *
 * Returns 0 for success,
 * Returns -EBUSY if scaling can't happen at this time
 * Returns non-zero for any other errors
 */
static int ufshcd_devfreq_scale(struct ufs_hba *hba, bool scale_up)
{
	int ret = 0;

	/* let's not get into low power until clock scaling is completed */
	ufshcd_hold(hba, false);

	ret = ufshcd_clock_scaling_prepare(hba);
	if (ret)
		goto out;

	/* scale down the gear before scaling down clocks */
	if (!scale_up) {
		ret = ufshcd_scale_gear(hba, false);
		if (ret)
			goto out_unprepare;
	}

	ret = ufshcd_scale_clks(hba, scale_up);
	if (ret) {
		if (!scale_up)
			ufshcd_scale_gear(hba, true);
		goto out_unprepare;
	}

	/* scale up the gear after scaling up clocks */
	if (scale_up) {
		ret = ufshcd_scale_gear(hba, true);
		if (ret) {
			ufshcd_scale_clks(hba, false);
			goto out_unprepare;
		}
	}

	/* Enable Write Booster if we have scaled up else disable it */
	up_write(&hba->clk_scaling_lock);
	ufshcd_wb_ctrl(hba, scale_up);
	down_write(&hba->clk_scaling_lock);

out_unprepare:
	ufshcd_clock_scaling_unprepare(hba);
out:
	ufshcd_release(hba);
	return ret;
}

static void ufshcd_clk_scaling_suspend_work(struct work_struct *work)
{
	struct ufs_hba *hba = container_of(work, struct ufs_hba,
					   clk_scaling.suspend_work);
	unsigned long irq_flags;

	spin_lock_irqsave(hba->host->host_lock, irq_flags);
	if (hba->clk_scaling.active_reqs || hba->clk_scaling.is_suspended) {
		spin_unlock_irqrestore(hba->host->host_lock, irq_flags);
		return;
	}
	hba->clk_scaling.is_suspended = true;
	spin_unlock_irqrestore(hba->host->host_lock, irq_flags);

	__ufshcd_suspend_clkscaling(hba);
}

static void ufshcd_clk_scaling_resume_work(struct work_struct *work)
{
	struct ufs_hba *hba = container_of(work, struct ufs_hba,
					   clk_scaling.resume_work);
	unsigned long irq_flags;

	spin_lock_irqsave(hba->host->host_lock, irq_flags);
	if (!hba->clk_scaling.is_suspended) {
		spin_unlock_irqrestore(hba->host->host_lock, irq_flags);
		return;
	}
	hba->clk_scaling.is_suspended = false;
	spin_unlock_irqrestore(hba->host->host_lock, irq_flags);

	devfreq_resume_device(hba->devfreq);
}

static int ufshcd_devfreq_target(struct device *dev,
				unsigned long *freq, u32 flags)
{
	int ret = 0;
	struct ufs_hba *hba = dev_get_drvdata(dev);
	ktime_t start;
	bool scale_up, sched_clk_scaling_suspend_work = false;
	struct list_head *clk_list = &hba->clk_list_head;
	struct ufs_clk_info *clki;
	unsigned long irq_flags;

	if (!ufshcd_is_clkscaling_supported(hba))
		return -EINVAL;

	clki = list_first_entry(&hba->clk_list_head, struct ufs_clk_info, list);
	/* Override with the closest supported frequency */
	*freq = (unsigned long) clk_round_rate(clki->clk, *freq);
	spin_lock_irqsave(hba->host->host_lock, irq_flags);
	if (ufshcd_eh_in_progress(hba)) {
		spin_unlock_irqrestore(hba->host->host_lock, irq_flags);
		return 0;
	}

	if (!hba->clk_scaling.active_reqs)
		sched_clk_scaling_suspend_work = true;

	if (list_empty(clk_list)) {
		spin_unlock_irqrestore(hba->host->host_lock, irq_flags);
		goto out;
	}

	/* Decide based on the rounded-off frequency and update */
	scale_up = (*freq == clki->max_freq) ? true : false;
	if (!scale_up)
		*freq = clki->min_freq;
	/* Update the frequency */
	if (!ufshcd_is_devfreq_scaling_required(hba, scale_up)) {
		spin_unlock_irqrestore(hba->host->host_lock, irq_flags);
		ret = 0;
		goto out; /* no state change required */
	}
	spin_unlock_irqrestore(hba->host->host_lock, irq_flags);

	pm_runtime_get_noresume(hba->dev);
	if (!pm_runtime_active(hba->dev)) {
		pm_runtime_put_noidle(hba->dev);
		ret = -EAGAIN;
		goto out;
	}
	start = ktime_get();
	ret = ufshcd_devfreq_scale(hba, scale_up);
	pm_runtime_put(hba->dev);

	trace_ufshcd_profile_clk_scaling(dev_name(hba->dev),
		(scale_up ? "up" : "down"),
		ktime_to_us(ktime_sub(ktime_get(), start)), ret);

out:
	if (sched_clk_scaling_suspend_work)
		queue_work(hba->clk_scaling.workq,
			   &hba->clk_scaling.suspend_work);

	return ret;
}

static bool ufshcd_is_busy(struct request *req, void *priv, bool reserved)
{
	int *busy = priv;

	WARN_ON_ONCE(reserved);
	(*busy)++;
	return false;
}

/* Whether or not any tag is in use by a request that is in progress. */
static bool ufshcd_any_tag_in_use(struct ufs_hba *hba)
{
	struct request_queue *q = hba->cmd_queue;
	int busy = 0;

	blk_mq_tagset_busy_iter(q->tag_set, ufshcd_is_busy, &busy);
	return busy;
}

static int ufshcd_devfreq_get_dev_status(struct device *dev,
		struct devfreq_dev_status *stat)
{
	struct ufs_hba *hba = dev_get_drvdata(dev);
	struct ufs_clk_scaling *scaling = &hba->clk_scaling;
	unsigned long flags;
	struct list_head *clk_list = &hba->clk_list_head;
	struct ufs_clk_info *clki;
	ktime_t curr_t;

	if (!ufshcd_is_clkscaling_supported(hba))
		return -EINVAL;

	memset(stat, 0, sizeof(*stat));

	spin_lock_irqsave(hba->host->host_lock, flags);
	curr_t = ktime_get();
	if (!scaling->window_start_t)
		goto start_window;

	clki = list_first_entry(clk_list, struct ufs_clk_info, list);
	/*
	 * If current frequency is 0, then the ondemand governor considers
	 * there's no initial frequency set. And it always requests to set
	 * to max. frequency.
	 */
	stat->current_frequency = clki->curr_freq;
	if (scaling->is_busy_started)
		scaling->tot_busy_t += ktime_us_delta(curr_t,
				scaling->busy_start_t);

	stat->total_time = ktime_us_delta(curr_t, scaling->window_start_t);
	stat->busy_time = scaling->tot_busy_t;
start_window:
	scaling->window_start_t = curr_t;
	scaling->tot_busy_t = 0;

	if (hba->outstanding_reqs) {
		scaling->busy_start_t = curr_t;
		scaling->is_busy_started = true;
	} else {
		scaling->busy_start_t = 0;
		scaling->is_busy_started = false;
	}
	spin_unlock_irqrestore(hba->host->host_lock, flags);
	return 0;
}

static int ufshcd_devfreq_init(struct ufs_hba *hba)
{
	struct list_head *clk_list = &hba->clk_list_head;
	struct ufs_clk_info *clki;
	struct devfreq *devfreq;
	int ret;

	/* Skip devfreq if we don't have any clocks in the list */
	if (list_empty(clk_list))
		return 0;

	clki = list_first_entry(clk_list, struct ufs_clk_info, list);
	dev_pm_opp_add(hba->dev, clki->min_freq, 0);
	dev_pm_opp_add(hba->dev, clki->max_freq, 0);

	ufshcd_vops_config_scaling_param(hba, &hba->vps->devfreq_profile,
					 &hba->vps->ondemand_data);
	devfreq = devfreq_add_device(hba->dev,
			&hba->vps->devfreq_profile,
			DEVFREQ_GOV_SIMPLE_ONDEMAND,
			&hba->vps->ondemand_data);
	if (IS_ERR(devfreq)) {
		ret = PTR_ERR(devfreq);
		dev_err(hba->dev, "Unable to register with devfreq %d\n", ret);

		dev_pm_opp_remove(hba->dev, clki->min_freq);
		dev_pm_opp_remove(hba->dev, clki->max_freq);
		return ret;
	}

	hba->devfreq = devfreq;

	return 0;
}

static void ufshcd_devfreq_remove(struct ufs_hba *hba)
{
	struct list_head *clk_list = &hba->clk_list_head;
	struct ufs_clk_info *clki;

	if (!hba->devfreq)
		return;

	devfreq_remove_device(hba->devfreq);
	hba->devfreq = NULL;

	clki = list_first_entry(clk_list, struct ufs_clk_info, list);
	dev_pm_opp_remove(hba->dev, clki->min_freq);
	dev_pm_opp_remove(hba->dev, clki->max_freq);
}

static void __ufshcd_suspend_clkscaling(struct ufs_hba *hba)
{
	unsigned long flags;

	devfreq_suspend_device(hba->devfreq);
	spin_lock_irqsave(hba->host->host_lock, flags);
	hba->clk_scaling.window_start_t = 0;
	spin_unlock_irqrestore(hba->host->host_lock, flags);
}

static void ufshcd_suspend_clkscaling(struct ufs_hba *hba)
{
	unsigned long flags;
	bool suspend = false;

	if (!ufshcd_is_clkscaling_supported(hba))
		return;

	spin_lock_irqsave(hba->host->host_lock, flags);
	if (!hba->clk_scaling.is_suspended) {
		suspend = true;
		hba->clk_scaling.is_suspended = true;
	}
	spin_unlock_irqrestore(hba->host->host_lock, flags);

	if (suspend)
		__ufshcd_suspend_clkscaling(hba);
}

static void ufshcd_resume_clkscaling(struct ufs_hba *hba)
{
	unsigned long flags;
	bool resume = false;

	if (!ufshcd_is_clkscaling_supported(hba))
		return;

	spin_lock_irqsave(hba->host->host_lock, flags);
	if (hba->clk_scaling.is_suspended) {
		resume = true;
		hba->clk_scaling.is_suspended = false;
	}
	spin_unlock_irqrestore(hba->host->host_lock, flags);

	if (resume)
		devfreq_resume_device(hba->devfreq);
}

static ssize_t ufshcd_clkscale_enable_show(struct device *dev,
		struct device_attribute *attr, char *buf)
{
	struct ufs_hba *hba = dev_get_drvdata(dev);

	return snprintf(buf, PAGE_SIZE, "%d\n", hba->clk_scaling.is_allowed);
}

static ssize_t ufshcd_clkscale_enable_store(struct device *dev,
		struct device_attribute *attr, const char *buf, size_t count)
{
	struct ufs_hba *hba = dev_get_drvdata(dev);
	u32 value;
	int err;

	if (kstrtou32(buf, 0, &value))
		return -EINVAL;

	value = !!value;
	if (value == hba->clk_scaling.is_allowed)
		goto out;

	pm_runtime_get_sync(hba->dev);
	ufshcd_hold(hba, false);

	cancel_work_sync(&hba->clk_scaling.suspend_work);
	cancel_work_sync(&hba->clk_scaling.resume_work);

	hba->clk_scaling.is_allowed = value;

	if (value) {
		ufshcd_resume_clkscaling(hba);
	} else {
		ufshcd_suspend_clkscaling(hba);
		err = ufshcd_devfreq_scale(hba, true);
		if (err)
			dev_err(hba->dev, "%s: failed to scale clocks up %d\n",
					__func__, err);
	}

	ufshcd_release(hba);
	pm_runtime_put_sync(hba->dev);
out:
	return count;
}

static void ufshcd_clkscaling_init_sysfs(struct ufs_hba *hba)
{
	hba->clk_scaling.enable_attr.show = ufshcd_clkscale_enable_show;
	hba->clk_scaling.enable_attr.store = ufshcd_clkscale_enable_store;
	sysfs_attr_init(&hba->clk_scaling.enable_attr.attr);
	hba->clk_scaling.enable_attr.attr.name = "clkscale_enable";
	hba->clk_scaling.enable_attr.attr.mode = 0644;
	if (device_create_file(hba->dev, &hba->clk_scaling.enable_attr))
		dev_err(hba->dev, "Failed to create sysfs for clkscale_enable\n");
}

static void ufshcd_ungate_work(struct work_struct *work)
{
	int ret;
	unsigned long flags;
	struct ufs_hba *hba = container_of(work, struct ufs_hba,
			clk_gating.ungate_work);

	cancel_delayed_work_sync(&hba->clk_gating.gate_work);

	spin_lock_irqsave(hba->host->host_lock, flags);
	if (hba->clk_gating.state == CLKS_ON) {
		spin_unlock_irqrestore(hba->host->host_lock, flags);
		goto unblock_reqs;
	}

	spin_unlock_irqrestore(hba->host->host_lock, flags);
	ufshcd_hba_vreg_set_hpm(hba);
	ufshcd_setup_clocks(hba, true);

	ufshcd_enable_irq(hba);

	/* Exit from hibern8 */
	if (ufshcd_can_hibern8_during_gating(hba)) {
		/* Prevent gating in this path */
		hba->clk_gating.is_suspended = true;
		if (ufshcd_is_link_hibern8(hba)) {
			ret = ufshcd_uic_hibern8_exit(hba);
			if (ret)
				dev_err(hba->dev, "%s: hibern8 exit failed %d\n",
					__func__, ret);
			else
				ufshcd_set_link_active(hba);
		}
		hba->clk_gating.is_suspended = false;
	}
unblock_reqs:
	ufshcd_scsi_unblock_requests(hba);
}

/**
 * ufshcd_hold - Enable clocks that were gated earlier due to ufshcd_release.
 * Also, exit from hibern8 mode and set the link as active.
 * @hba: per adapter instance
 * @async: This indicates whether caller should ungate clocks asynchronously.
 */
int ufshcd_hold(struct ufs_hba *hba, bool async)
{
	int rc = 0;
	bool flush_result;
	unsigned long flags;

	if (!ufshcd_is_clkgating_allowed(hba))
		goto out;
	spin_lock_irqsave(hba->host->host_lock, flags);
	hba->clk_gating.active_reqs++;

start:
	switch (hba->clk_gating.state) {
	case CLKS_ON:
		/*
		 * Wait for the ungate work to complete if in progress.
		 * Though the clocks may be in ON state, the link could
		 * still be in hibner8 state if hibern8 is allowed
		 * during clock gating.
		 * Make sure we exit hibern8 state also in addition to
		 * clocks being ON.
		 */
		if (ufshcd_can_hibern8_during_gating(hba) &&
		    ufshcd_is_link_hibern8(hba)) {
			if (async) {
				rc = -EAGAIN;
				hba->clk_gating.active_reqs--;
				break;
			}
			spin_unlock_irqrestore(hba->host->host_lock, flags);
			flush_result = flush_work(&hba->clk_gating.ungate_work);
			if (hba->clk_gating.is_suspended && !flush_result)
				goto out;
			spin_lock_irqsave(hba->host->host_lock, flags);
			goto start;
		}
		break;
	case REQ_CLKS_OFF:
		if (cancel_delayed_work(&hba->clk_gating.gate_work)) {
			hba->clk_gating.state = CLKS_ON;
			trace_ufshcd_clk_gating(dev_name(hba->dev),
						hba->clk_gating.state);
			break;
		}
		/*
		 * If we are here, it means gating work is either done or
		 * currently running. Hence, fall through to cancel gating
		 * work and to enable clocks.
		 */
		fallthrough;
	case CLKS_OFF:
		hba->clk_gating.state = REQ_CLKS_ON;
		trace_ufshcd_clk_gating(dev_name(hba->dev),
					hba->clk_gating.state);
		if (queue_work(hba->clk_gating.clk_gating_workq,
			       &hba->clk_gating.ungate_work))
			ufshcd_scsi_block_requests(hba);
		/*
		 * fall through to check if we should wait for this
		 * work to be done or not.
		 */
		fallthrough;
	case REQ_CLKS_ON:
		if (async) {
			rc = -EAGAIN;
			hba->clk_gating.active_reqs--;
			break;
		}

		spin_unlock_irqrestore(hba->host->host_lock, flags);
		flush_work(&hba->clk_gating.ungate_work);
		/* Make sure state is CLKS_ON before returning */
		spin_lock_irqsave(hba->host->host_lock, flags);
		goto start;
	default:
		dev_err(hba->dev, "%s: clk gating is in invalid state %d\n",
				__func__, hba->clk_gating.state);
		break;
	}
	spin_unlock_irqrestore(hba->host->host_lock, flags);
out:
	return rc;
}
EXPORT_SYMBOL_GPL(ufshcd_hold);

static void ufshcd_gate_work(struct work_struct *work)
{
	struct ufs_hba *hba = container_of(work, struct ufs_hba,
			clk_gating.gate_work.work);
	unsigned long flags;
	int ret;

	spin_lock_irqsave(hba->host->host_lock, flags);
	/*
	 * In case you are here to cancel this work the gating state
	 * would be marked as REQ_CLKS_ON. In this case save time by
	 * skipping the gating work and exit after changing the clock
	 * state to CLKS_ON.
	 */
	if (hba->clk_gating.is_suspended ||
		(hba->clk_gating.state != REQ_CLKS_OFF)) {
		hba->clk_gating.state = CLKS_ON;
		trace_ufshcd_clk_gating(dev_name(hba->dev),
					hba->clk_gating.state);
		goto rel_lock;
	}

	if (hba->clk_gating.active_reqs
		|| hba->ufshcd_state != UFSHCD_STATE_OPERATIONAL
		|| ufshcd_any_tag_in_use(hba) || hba->outstanding_tasks
		|| hba->active_uic_cmd || hba->uic_async_done)
		goto rel_lock;

	spin_unlock_irqrestore(hba->host->host_lock, flags);

	/* put the link into hibern8 mode before turning off clocks */
	if (ufshcd_can_hibern8_during_gating(hba)) {
		ret = ufshcd_uic_hibern8_enter(hba);
		if (ret) {
			hba->clk_gating.state = CLKS_ON;
			dev_err(hba->dev, "%s: hibern8 enter failed %d\n",
					__func__, ret);
			trace_ufshcd_clk_gating(dev_name(hba->dev),
						hba->clk_gating.state);
			goto out;
		}
		ufshcd_set_link_hibern8(hba);
	}

	ufshcd_disable_irq(hba);

	if (!ufshcd_is_link_active(hba))
		ufshcd_setup_clocks(hba, false);
	else
		/* If link is active, device ref_clk can't be switched off */
		__ufshcd_setup_clocks(hba, false, true);

	/* Put the host controller in low power mode if possible */
	ufshcd_hba_vreg_set_lpm(hba);
	/*
	 * In case you are here to cancel this work the gating state
	 * would be marked as REQ_CLKS_ON. In this case keep the state
	 * as REQ_CLKS_ON which would anyway imply that clocks are off
	 * and a request to turn them on is pending. By doing this way,
	 * we keep the state machine in tact and this would ultimately
	 * prevent from doing cancel work multiple times when there are
	 * new requests arriving before the current cancel work is done.
	 */
	spin_lock_irqsave(hba->host->host_lock, flags);
	if (hba->clk_gating.state == REQ_CLKS_OFF) {
		hba->clk_gating.state = CLKS_OFF;
		trace_ufshcd_clk_gating(dev_name(hba->dev),
					hba->clk_gating.state);
	}
rel_lock:
	spin_unlock_irqrestore(hba->host->host_lock, flags);
out:
	return;
}

/* host lock must be held before calling this variant */
static void __ufshcd_release(struct ufs_hba *hba)
{
	if (!ufshcd_is_clkgating_allowed(hba))
		return;

	hba->clk_gating.active_reqs--;

	if (hba->clk_gating.active_reqs || hba->clk_gating.is_suspended ||
	    hba->ufshcd_state != UFSHCD_STATE_OPERATIONAL ||
	    hba->outstanding_tasks ||
	    hba->active_uic_cmd || hba->uic_async_done ||
	    hba->clk_gating.state == CLKS_OFF)
		return;

	hba->clk_gating.state = REQ_CLKS_OFF;
	trace_ufshcd_clk_gating(dev_name(hba->dev), hba->clk_gating.state);
	queue_delayed_work(hba->clk_gating.clk_gating_workq,
			   &hba->clk_gating.gate_work,
			   msecs_to_jiffies(hba->clk_gating.delay_ms));
}

void ufshcd_release(struct ufs_hba *hba)
{
	unsigned long flags;

	spin_lock_irqsave(hba->host->host_lock, flags);
	__ufshcd_release(hba);
	spin_unlock_irqrestore(hba->host->host_lock, flags);
}
EXPORT_SYMBOL_GPL(ufshcd_release);

static ssize_t ufshcd_clkgate_delay_show(struct device *dev,
		struct device_attribute *attr, char *buf)
{
	struct ufs_hba *hba = dev_get_drvdata(dev);

	return snprintf(buf, PAGE_SIZE, "%lu\n", hba->clk_gating.delay_ms);
}

static ssize_t ufshcd_clkgate_delay_store(struct device *dev,
		struct device_attribute *attr, const char *buf, size_t count)
{
	struct ufs_hba *hba = dev_get_drvdata(dev);
	unsigned long flags, value;

	if (kstrtoul(buf, 0, &value))
		return -EINVAL;

	spin_lock_irqsave(hba->host->host_lock, flags);
	hba->clk_gating.delay_ms = value;
	spin_unlock_irqrestore(hba->host->host_lock, flags);
	return count;
}

static ssize_t ufshcd_clkgate_enable_show(struct device *dev,
		struct device_attribute *attr, char *buf)
{
	struct ufs_hba *hba = dev_get_drvdata(dev);

	return snprintf(buf, PAGE_SIZE, "%d\n", hba->clk_gating.is_enabled);
}

static ssize_t ufshcd_clkgate_enable_store(struct device *dev,
		struct device_attribute *attr, const char *buf, size_t count)
{
	struct ufs_hba *hba = dev_get_drvdata(dev);
	unsigned long flags;
	u32 value;

	if (kstrtou32(buf, 0, &value))
		return -EINVAL;

	value = !!value;

	spin_lock_irqsave(hba->host->host_lock, flags);
	if (value == hba->clk_gating.is_enabled)
		goto out;

	if (value)
		__ufshcd_release(hba);
	else
		hba->clk_gating.active_reqs++;

	hba->clk_gating.is_enabled = value;
out:
	spin_unlock_irqrestore(hba->host->host_lock, flags);
	return count;
}

static void ufshcd_init_clk_scaling(struct ufs_hba *hba)
{
	char wq_name[sizeof("ufs_clkscaling_00")];

	if (!ufshcd_is_clkscaling_supported(hba))
		return;

	INIT_WORK(&hba->clk_scaling.suspend_work,
		  ufshcd_clk_scaling_suspend_work);
	INIT_WORK(&hba->clk_scaling.resume_work,
		  ufshcd_clk_scaling_resume_work);

	snprintf(wq_name, sizeof(wq_name), "ufs_clkscaling_%d",
		 hba->host->host_no);
	hba->clk_scaling.workq = create_singlethread_workqueue(wq_name);

	ufshcd_clkscaling_init_sysfs(hba);
}

static void ufshcd_exit_clk_scaling(struct ufs_hba *hba)
{
	if (!ufshcd_is_clkscaling_supported(hba))
		return;

	destroy_workqueue(hba->clk_scaling.workq);
	ufshcd_devfreq_remove(hba);
}

static void ufshcd_init_clk_gating(struct ufs_hba *hba)
{
	char wq_name[sizeof("ufs_clk_gating_00")];

	if (!ufshcd_is_clkgating_allowed(hba))
		return;

	hba->clk_gating.state = CLKS_ON;

	hba->clk_gating.delay_ms = 150;
	INIT_DELAYED_WORK(&hba->clk_gating.gate_work, ufshcd_gate_work);
	INIT_WORK(&hba->clk_gating.ungate_work, ufshcd_ungate_work);

	snprintf(wq_name, ARRAY_SIZE(wq_name), "ufs_clk_gating_%d",
		 hba->host->host_no);
	hba->clk_gating.clk_gating_workq = alloc_ordered_workqueue(wq_name,
					WQ_MEM_RECLAIM | WQ_HIGHPRI);

	hba->clk_gating.is_enabled = true;

	hba->clk_gating.delay_attr.show = ufshcd_clkgate_delay_show;
	hba->clk_gating.delay_attr.store = ufshcd_clkgate_delay_store;
	sysfs_attr_init(&hba->clk_gating.delay_attr.attr);
	hba->clk_gating.delay_attr.attr.name = "clkgate_delay_ms";
	hba->clk_gating.delay_attr.attr.mode = 0644;
	if (device_create_file(hba->dev, &hba->clk_gating.delay_attr))
		dev_err(hba->dev, "Failed to create sysfs for clkgate_delay\n");

	hba->clk_gating.enable_attr.show = ufshcd_clkgate_enable_show;
	hba->clk_gating.enable_attr.store = ufshcd_clkgate_enable_store;
	sysfs_attr_init(&hba->clk_gating.enable_attr.attr);
	hba->clk_gating.enable_attr.attr.name = "clkgate_enable";
	hba->clk_gating.enable_attr.attr.mode = 0644;
	if (device_create_file(hba->dev, &hba->clk_gating.enable_attr))
		dev_err(hba->dev, "Failed to create sysfs for clkgate_enable\n");
}

static void ufshcd_exit_clk_gating(struct ufs_hba *hba)
{
	if (!ufshcd_is_clkgating_allowed(hba))
		return;
	device_remove_file(hba->dev, &hba->clk_gating.delay_attr);
	device_remove_file(hba->dev, &hba->clk_gating.enable_attr);
	cancel_work_sync(&hba->clk_gating.ungate_work);
	cancel_delayed_work_sync(&hba->clk_gating.gate_work);
	destroy_workqueue(hba->clk_gating.clk_gating_workq);
}

/* Must be called with host lock acquired */
static void ufshcd_clk_scaling_start_busy(struct ufs_hba *hba)
{
	bool queue_resume_work = false;
	ktime_t curr_t = ktime_get();

	if (!ufshcd_is_clkscaling_supported(hba))
		return;

	if (!hba->clk_scaling.active_reqs++)
		queue_resume_work = true;

	if (!hba->clk_scaling.is_allowed || hba->pm_op_in_progress)
		return;

	if (queue_resume_work)
		queue_work(hba->clk_scaling.workq,
			   &hba->clk_scaling.resume_work);

	if (!hba->clk_scaling.window_start_t) {
		hba->clk_scaling.window_start_t = curr_t;
		hba->clk_scaling.tot_busy_t = 0;
		hba->clk_scaling.is_busy_started = false;
	}

	if (!hba->clk_scaling.is_busy_started) {
		hba->clk_scaling.busy_start_t = curr_t;
		hba->clk_scaling.is_busy_started = true;
	}
}

static void ufshcd_clk_scaling_update_busy(struct ufs_hba *hba)
{
	struct ufs_clk_scaling *scaling = &hba->clk_scaling;

	if (!ufshcd_is_clkscaling_supported(hba))
		return;

	if (!hba->outstanding_reqs && scaling->is_busy_started) {
		scaling->tot_busy_t += ktime_to_us(ktime_sub(ktime_get(),
					scaling->busy_start_t));
		scaling->busy_start_t = 0;
		scaling->is_busy_started = false;
	}
}
/**
 * ufshcd_send_command - Send SCSI or device management commands
 * @hba: per adapter instance
 * @task_tag: Task tag of the command
 */
static inline
void ufshcd_send_command(struct ufs_hba *hba, unsigned int task_tag)
{
	struct ufshcd_lrb *lrbp = &hba->lrb[task_tag];

	lrbp->issue_time_stamp = ktime_get();
	lrbp->compl_time_stamp = ktime_set(0, 0);
	ufshcd_vops_setup_xfer_req(hba, task_tag, (lrbp->cmd ? true : false));
	ufshcd_vops_send_command(hba, lrbp);
	ufshcd_add_command_trace(hba, task_tag, "send");
	ufshcd_clk_scaling_start_busy(hba);
	__set_bit(task_tag, &hba->outstanding_reqs);
	ufshcd_writel(hba, 1 << task_tag, REG_UTP_TRANSFER_REQ_DOOR_BELL);
	/* Make sure that doorbell is committed immediately */
	wmb();
}

/**
 * ufshcd_copy_sense_data - Copy sense data in case of check condition
 * @lrbp: pointer to local reference block
 */
static inline void ufshcd_copy_sense_data(struct ufshcd_lrb *lrbp)
{
	int len;
	if (lrbp->sense_buffer &&
	    ufshcd_get_rsp_upiu_data_seg_len(lrbp->ucd_rsp_ptr)) {
		int len_to_copy;

		len = be16_to_cpu(lrbp->ucd_rsp_ptr->sr.sense_data_len);
		len_to_copy = min_t(int, UFS_SENSE_SIZE, len);

		memcpy(lrbp->sense_buffer, lrbp->ucd_rsp_ptr->sr.sense_data,
		       len_to_copy);
	}
}

/**
 * ufshcd_copy_query_response() - Copy the Query Response and the data
 * descriptor
 * @hba: per adapter instance
 * @lrbp: pointer to local reference block
 */
static
int ufshcd_copy_query_response(struct ufs_hba *hba, struct ufshcd_lrb *lrbp)
{
	struct ufs_query_res *query_res = &hba->dev_cmd.query.response;

	memcpy(&query_res->upiu_res, &lrbp->ucd_rsp_ptr->qr, QUERY_OSF_SIZE);

	/* Get the descriptor */
	if (hba->dev_cmd.query.descriptor &&
	    lrbp->ucd_rsp_ptr->qr.opcode == UPIU_QUERY_OPCODE_READ_DESC) {
		u8 *descp = (u8 *)lrbp->ucd_rsp_ptr +
				GENERAL_UPIU_REQUEST_SIZE;
		u16 resp_len;
		u16 buf_len;

		/* data segment length */
		resp_len = be32_to_cpu(lrbp->ucd_rsp_ptr->header.dword_2) &
						MASK_QUERY_DATA_SEG_LEN;
		buf_len = be16_to_cpu(
				hba->dev_cmd.query.request.upiu_req.length);
		if (likely(buf_len >= resp_len)) {
			memcpy(hba->dev_cmd.query.descriptor, descp, resp_len);
		} else {
			dev_warn(hba->dev,
				 "%s: rsp size %d is bigger than buffer size %d",
				 __func__, resp_len, buf_len);
			return -EINVAL;
		}
	}

	return 0;
}

/**
 * ufshcd_hba_capabilities - Read controller capabilities
 * @hba: per adapter instance
 *
 * Return: 0 on success, negative on error.
 */
static inline int ufshcd_hba_capabilities(struct ufs_hba *hba)
{
	int err;

	hba->capabilities = ufshcd_readl(hba, REG_CONTROLLER_CAPABILITIES);

	/* nutrs and nutmrs are 0 based values */
	hba->nutrs = (hba->capabilities & MASK_TRANSFER_REQUESTS_SLOTS) + 1;
	hba->nutmrs =
	((hba->capabilities & MASK_TASK_MANAGEMENT_REQUEST_SLOTS) >> 16) + 1;

	/* Read crypto capabilities */
	err = ufshcd_hba_init_crypto_capabilities(hba);
	if (err)
		dev_err(hba->dev, "crypto setup failed\n");

	return err;
}

/**
 * ufshcd_ready_for_uic_cmd - Check if controller is ready
 *                            to accept UIC commands
 * @hba: per adapter instance
 * Return true on success, else false
 */
static inline bool ufshcd_ready_for_uic_cmd(struct ufs_hba *hba)
{
	if (ufshcd_readl(hba, REG_CONTROLLER_STATUS) & UIC_COMMAND_READY)
		return true;
	else
		return false;
}

/**
 * ufshcd_get_upmcrs - Get the power mode change request status
 * @hba: Pointer to adapter instance
 *
 * This function gets the UPMCRS field of HCS register
 * Returns value of UPMCRS field
 */
static inline u8 ufshcd_get_upmcrs(struct ufs_hba *hba)
{
	return (ufshcd_readl(hba, REG_CONTROLLER_STATUS) >> 8) & 0x7;
}

/**
 * ufshcd_dispatch_uic_cmd - Dispatch UIC commands to unipro layers
 * @hba: per adapter instance
 * @uic_cmd: UIC command
 *
 * Mutex must be held.
 */
static inline void
ufshcd_dispatch_uic_cmd(struct ufs_hba *hba, struct uic_command *uic_cmd)
{
	WARN_ON(hba->active_uic_cmd);

	hba->active_uic_cmd = uic_cmd;

	/* Write Args */
	ufshcd_writel(hba, uic_cmd->argument1, REG_UIC_COMMAND_ARG_1);
	ufshcd_writel(hba, uic_cmd->argument2, REG_UIC_COMMAND_ARG_2);
	ufshcd_writel(hba, uic_cmd->argument3, REG_UIC_COMMAND_ARG_3);

	ufshcd_add_uic_command_trace(hba, uic_cmd, "send");

	/* Write UIC Cmd */
	ufshcd_writel(hba, uic_cmd->command & COMMAND_OPCODE_MASK,
		      REG_UIC_COMMAND);
}

/**
 * ufshcd_wait_for_uic_cmd - Wait complectioin of UIC command
 * @hba: per adapter instance
 * @uic_cmd: UIC command
 *
 * Must be called with mutex held.
 * Returns 0 only if success.
 */
static int
ufshcd_wait_for_uic_cmd(struct ufs_hba *hba, struct uic_command *uic_cmd)
{
	int ret;
	unsigned long flags;

	if (wait_for_completion_timeout(&uic_cmd->done,
					msecs_to_jiffies(UIC_CMD_TIMEOUT))) {
		ret = uic_cmd->argument2 & MASK_UIC_COMMAND_RESULT;
	} else {
		ret = -ETIMEDOUT;
		dev_err(hba->dev,
			"uic cmd 0x%x with arg3 0x%x completion timeout\n",
			uic_cmd->command, uic_cmd->argument3);

		if (!uic_cmd->cmd_active) {
			dev_err(hba->dev, "%s: UIC cmd has been completed, return the result\n",
				__func__);
			ret = uic_cmd->argument2 & MASK_UIC_COMMAND_RESULT;
		}
	}

	spin_lock_irqsave(hba->host->host_lock, flags);
	hba->active_uic_cmd = NULL;
	spin_unlock_irqrestore(hba->host->host_lock, flags);

	return ret;
}

/**
 * __ufshcd_send_uic_cmd - Send UIC commands and retrieve the result
 * @hba: per adapter instance
 * @uic_cmd: UIC command
 * @completion: initialize the completion only if this is set to true
 *
 * Identical to ufshcd_send_uic_cmd() expect mutex. Must be called
 * with mutex held and host_lock locked.
 * Returns 0 only if success.
 */
static int
__ufshcd_send_uic_cmd(struct ufs_hba *hba, struct uic_command *uic_cmd,
		      bool completion)
{
	if (!ufshcd_ready_for_uic_cmd(hba)) {
		dev_err(hba->dev,
			"Controller not ready to accept UIC commands\n");
		return -EIO;
	}

	if (completion)
		init_completion(&uic_cmd->done);

	uic_cmd->cmd_active = 1;
	ufshcd_dispatch_uic_cmd(hba, uic_cmd);

	return 0;
}

/**
 * ufshcd_send_uic_cmd - Send UIC commands and retrieve the result
 * @hba: per adapter instance
 * @uic_cmd: UIC command
 *
 * Returns 0 only if success.
 */
int ufshcd_send_uic_cmd(struct ufs_hba *hba, struct uic_command *uic_cmd)
{
	int ret;
	unsigned long flags;

	ufshcd_hold(hba, false);
	mutex_lock(&hba->uic_cmd_mutex);
	ufshcd_add_delay_before_dme_cmd(hba);

	spin_lock_irqsave(hba->host->host_lock, flags);
	ret = __ufshcd_send_uic_cmd(hba, uic_cmd, true);
	spin_unlock_irqrestore(hba->host->host_lock, flags);
	if (!ret)
		ret = ufshcd_wait_for_uic_cmd(hba, uic_cmd);

	mutex_unlock(&hba->uic_cmd_mutex);

	ufshcd_release(hba);
	return ret;
}

/**
 * ufshcd_map_sg - Map scatter-gather list to prdt
 * @hba: per adapter instance
 * @lrbp: pointer to local reference block
 *
 * Returns 0 in case of success, non-zero value in case of failure
 */
static int ufshcd_map_sg(struct ufs_hba *hba, struct ufshcd_lrb *lrbp)
{
	struct ufshcd_sg_entry *prd;
	struct scatterlist *sg;
	struct scsi_cmnd *cmd;
	int sg_segments;
	int i;

	cmd = lrbp->cmd;
	sg_segments = scsi_dma_map(cmd);
	if (sg_segments < 0)
		return sg_segments;

	if (sg_segments) {

		if (hba->quirks & UFSHCD_QUIRK_PRDT_BYTE_GRAN)
			lrbp->utr_descriptor_ptr->prd_table_length =
				cpu_to_le16(sg_segments * hba->sg_entry_size);
		else
			lrbp->utr_descriptor_ptr->prd_table_length =
				cpu_to_le16((u16) (sg_segments));

		prd = (struct ufshcd_sg_entry *)lrbp->ucd_prdt_ptr;

		scsi_for_each_sg(cmd, sg, sg_segments, i) {
			prd->size =
				cpu_to_le32(((u32) sg_dma_len(sg))-1);
			prd->base_addr =
				cpu_to_le32(lower_32_bits(sg->dma_address));
			prd->upper_addr =
				cpu_to_le32(upper_32_bits(sg->dma_address));
			prd->reserved = 0;
			prd = (void *)prd + hba->sg_entry_size;
		}
	} else {
		lrbp->utr_descriptor_ptr->prd_table_length = 0;
	}

	return ufshcd_vops_fill_prdt(hba, lrbp, sg_segments);
}

/**
 * ufshcd_enable_intr - enable interrupts
 * @hba: per adapter instance
 * @intrs: interrupt bits
 */
static void ufshcd_enable_intr(struct ufs_hba *hba, u32 intrs)
{
	u32 set = ufshcd_readl(hba, REG_INTERRUPT_ENABLE);

	if (hba->ufs_version == UFSHCI_VERSION_10) {
		u32 rw;
		rw = set & INTERRUPT_MASK_RW_VER_10;
		set = rw | ((set ^ intrs) & intrs);
	} else {
		set |= intrs;
	}

	ufshcd_writel(hba, set, REG_INTERRUPT_ENABLE);
}

/**
 * ufshcd_disable_intr - disable interrupts
 * @hba: per adapter instance
 * @intrs: interrupt bits
 */
static void ufshcd_disable_intr(struct ufs_hba *hba, u32 intrs)
{
	u32 set = ufshcd_readl(hba, REG_INTERRUPT_ENABLE);

	if (hba->ufs_version == UFSHCI_VERSION_10) {
		u32 rw;
		rw = (set & INTERRUPT_MASK_RW_VER_10) &
			~(intrs & INTERRUPT_MASK_RW_VER_10);
		set = rw | ((set & intrs) & ~INTERRUPT_MASK_RW_VER_10);

	} else {
		set &= ~intrs;
	}

	ufshcd_writel(hba, set, REG_INTERRUPT_ENABLE);
}

/**
 * ufshcd_prepare_req_desc_hdr() - Fills the requests header
 * descriptor according to request
 * @lrbp: pointer to local reference block
 * @upiu_flags: flags required in the header
 * @cmd_dir: requests data direction
 */
static void ufshcd_prepare_req_desc_hdr(struct ufshcd_lrb *lrbp,
			u8 *upiu_flags, enum dma_data_direction cmd_dir)
{
	struct utp_transfer_req_desc *req_desc = lrbp->utr_descriptor_ptr;
	u32 data_direction;
	u32 dword_0;
	u32 dword_1 = 0;
	u32 dword_3 = 0;

	if (cmd_dir == DMA_FROM_DEVICE) {
		data_direction = UTP_DEVICE_TO_HOST;
		*upiu_flags = UPIU_CMD_FLAGS_READ;
	} else if (cmd_dir == DMA_TO_DEVICE) {
		data_direction = UTP_HOST_TO_DEVICE;
		*upiu_flags = UPIU_CMD_FLAGS_WRITE;
	} else {
		data_direction = UTP_NO_DATA_TRANSFER;
		*upiu_flags = UPIU_CMD_FLAGS_NONE;
	}

	dword_0 = data_direction | (lrbp->command_type
				<< UPIU_COMMAND_TYPE_OFFSET);
	if (lrbp->intr_cmd)
		dword_0 |= UTP_REQ_DESC_INT_CMD;

	/* Prepare crypto related dwords */
	ufshcd_prepare_req_desc_hdr_crypto(lrbp, &dword_0, &dword_1, &dword_3);

	/* Transfer request descriptor header fields */
	req_desc->header.dword_0 = cpu_to_le32(dword_0);
	req_desc->header.dword_1 = cpu_to_le32(dword_1);
	/*
	 * assigning invalid value for command status. Controller
	 * updates OCS on command completion, with the command
	 * status
	 */
	req_desc->header.dword_2 =
		cpu_to_le32(OCS_INVALID_COMMAND_STATUS);
	req_desc->header.dword_3 = cpu_to_le32(dword_3);

	req_desc->prd_table_length = 0;
}

/**
 * ufshcd_prepare_utp_scsi_cmd_upiu() - fills the utp_transfer_req_desc,
 * for scsi commands
 * @lrbp: local reference block pointer
 * @upiu_flags: flags
 */
static
void ufshcd_prepare_utp_scsi_cmd_upiu(struct ufshcd_lrb *lrbp, u8 upiu_flags)
{
	struct scsi_cmnd *cmd = lrbp->cmd;
	struct utp_upiu_req *ucd_req_ptr = lrbp->ucd_req_ptr;
	unsigned short cdb_len;

	/* command descriptor fields */
	ucd_req_ptr->header.dword_0 = UPIU_HEADER_DWORD(
				UPIU_TRANSACTION_COMMAND, upiu_flags,
				lrbp->lun, lrbp->task_tag);
	ucd_req_ptr->header.dword_1 = UPIU_HEADER_DWORD(
				UPIU_COMMAND_SET_TYPE_SCSI, 0, 0, 0);

	/* Total EHS length and Data segment length will be zero */
	ucd_req_ptr->header.dword_2 = 0;

	ucd_req_ptr->sc.exp_data_transfer_len = cpu_to_be32(cmd->sdb.length);

	cdb_len = min_t(unsigned short, cmd->cmd_len, UFS_CDB_SIZE);
	memset(ucd_req_ptr->sc.cdb, 0, UFS_CDB_SIZE);
	memcpy(ucd_req_ptr->sc.cdb, cmd->cmnd, cdb_len);

	memset(lrbp->ucd_rsp_ptr, 0, sizeof(struct utp_upiu_rsp));
}

/**
 * ufshcd_prepare_utp_query_req_upiu() - fills the utp_transfer_req_desc,
 * for query requsts
 * @hba: UFS hba
 * @lrbp: local reference block pointer
 * @upiu_flags: flags
 */
static void ufshcd_prepare_utp_query_req_upiu(struct ufs_hba *hba,
				struct ufshcd_lrb *lrbp, u8 upiu_flags)
{
	struct utp_upiu_req *ucd_req_ptr = lrbp->ucd_req_ptr;
	struct ufs_query *query = &hba->dev_cmd.query;
	u16 len = be16_to_cpu(query->request.upiu_req.length);

	/* Query request header */
	ucd_req_ptr->header.dword_0 = UPIU_HEADER_DWORD(
			UPIU_TRANSACTION_QUERY_REQ, upiu_flags,
			lrbp->lun, lrbp->task_tag);
	ucd_req_ptr->header.dword_1 = UPIU_HEADER_DWORD(
			0, query->request.query_func, 0, 0);

	/* Data segment length only need for WRITE_DESC */
	if (query->request.upiu_req.opcode == UPIU_QUERY_OPCODE_WRITE_DESC)
		ucd_req_ptr->header.dword_2 =
			UPIU_HEADER_DWORD(0, 0, (len >> 8), (u8)len);
	else
		ucd_req_ptr->header.dword_2 = 0;

	/* Copy the Query Request buffer as is */
	memcpy(&ucd_req_ptr->qr, &query->request.upiu_req,
			QUERY_OSF_SIZE);

	/* Copy the Descriptor */
	if (query->request.upiu_req.opcode == UPIU_QUERY_OPCODE_WRITE_DESC)
		memcpy(ucd_req_ptr + 1, query->descriptor, len);

	memset(lrbp->ucd_rsp_ptr, 0, sizeof(struct utp_upiu_rsp));
}

static inline void ufshcd_prepare_utp_nop_upiu(struct ufshcd_lrb *lrbp)
{
	struct utp_upiu_req *ucd_req_ptr = lrbp->ucd_req_ptr;

	memset(ucd_req_ptr, 0, sizeof(struct utp_upiu_req));

	/* command descriptor fields */
	ucd_req_ptr->header.dword_0 =
		UPIU_HEADER_DWORD(
			UPIU_TRANSACTION_NOP_OUT, 0, 0, lrbp->task_tag);
	/* clear rest of the fields of basic header */
	ucd_req_ptr->header.dword_1 = 0;
	ucd_req_ptr->header.dword_2 = 0;

	memset(lrbp->ucd_rsp_ptr, 0, sizeof(struct utp_upiu_rsp));
}

/**
 * ufshcd_compose_devman_upiu - UFS Protocol Information Unit(UPIU)
 *			     for Device Management Purposes
 * @hba: per adapter instance
 * @lrbp: pointer to local reference block
 */
static int ufshcd_compose_devman_upiu(struct ufs_hba *hba,
				      struct ufshcd_lrb *lrbp)
{
	u8 upiu_flags;
	int ret = 0;

	if ((hba->ufs_version == UFSHCI_VERSION_10) ||
	    (hba->ufs_version == UFSHCI_VERSION_11))
		lrbp->command_type = UTP_CMD_TYPE_DEV_MANAGE;
	else
		lrbp->command_type = UTP_CMD_TYPE_UFS_STORAGE;

	ufshcd_prepare_req_desc_hdr(lrbp, &upiu_flags, DMA_NONE);
	if (hba->dev_cmd.type == DEV_CMD_TYPE_QUERY)
		ufshcd_prepare_utp_query_req_upiu(hba, lrbp, upiu_flags);
	else if (hba->dev_cmd.type == DEV_CMD_TYPE_NOP)
		ufshcd_prepare_utp_nop_upiu(lrbp);
	else
		ret = -EINVAL;

	return ret;
}

/**
 * ufshcd_comp_scsi_upiu - UFS Protocol Information Unit(UPIU)
 *			   for SCSI Purposes
 * @hba: per adapter instance
 * @lrbp: pointer to local reference block
 */
static int ufshcd_comp_scsi_upiu(struct ufs_hba *hba, struct ufshcd_lrb *lrbp)
{
	u8 upiu_flags;
	int ret = 0;

	if ((hba->ufs_version == UFSHCI_VERSION_10) ||
	    (hba->ufs_version == UFSHCI_VERSION_11))
		lrbp->command_type = UTP_CMD_TYPE_SCSI;
	else
		lrbp->command_type = UTP_CMD_TYPE_UFS_STORAGE;

	if (likely(lrbp->cmd)) {
		ufshcd_prepare_req_desc_hdr(lrbp, &upiu_flags,
						lrbp->cmd->sc_data_direction);
		ufshcd_prepare_utp_scsi_cmd_upiu(lrbp, upiu_flags);
	} else {
		ret = -EINVAL;
	}

	return ret;
}

/**
 * ufshcd_upiu_wlun_to_scsi_wlun - maps UPIU W-LUN id to SCSI W-LUN ID
 * @upiu_wlun_id: UPIU W-LUN id
 *
 * Returns SCSI W-LUN id
 */
static inline u16 ufshcd_upiu_wlun_to_scsi_wlun(u8 upiu_wlun_id)
{
	return (upiu_wlun_id & ~UFS_UPIU_WLUN_ID) | SCSI_W_LUN_BASE;
}

static void ufshcd_init_lrb(struct ufs_hba *hba, struct ufshcd_lrb *lrb, int i)
{
	struct utp_transfer_cmd_desc *cmd_descp = (void *)hba->ucdl_base_addr +
		i * sizeof_utp_transfer_cmd_desc(hba);
	struct utp_transfer_req_desc *utrdlp = hba->utrdl_base_addr;
	dma_addr_t cmd_desc_element_addr = hba->ucdl_dma_addr +
		i * sizeof_utp_transfer_cmd_desc(hba);
	u16 response_offset = offsetof(struct utp_transfer_cmd_desc,
				       response_upiu);
	u16 prdt_offset = offsetof(struct utp_transfer_cmd_desc, prd_table);

	lrb->utr_descriptor_ptr = utrdlp + i;
	lrb->utrd_dma_addr = hba->utrdl_dma_addr +
		i * sizeof(struct utp_transfer_req_desc);
	lrb->ucd_req_ptr = (struct utp_upiu_req *)cmd_descp;
	lrb->ucd_req_dma_addr = cmd_desc_element_addr;
	lrb->ucd_rsp_ptr = (struct utp_upiu_rsp *)cmd_descp->response_upiu;
	lrb->ucd_rsp_dma_addr = cmd_desc_element_addr + response_offset;
	lrb->ucd_prdt_ptr = (struct ufshcd_sg_entry *)cmd_descp->prd_table;
	lrb->ucd_prdt_dma_addr = cmd_desc_element_addr + prdt_offset;
}

/**
 * ufshcd_queuecommand - main entry point for SCSI requests
 * @host: SCSI host pointer
 * @cmd: command from SCSI Midlayer
 *
 * Returns 0 for success, non-zero in case of failure
 */
static int ufshcd_queuecommand(struct Scsi_Host *host, struct scsi_cmnd *cmd)
{
	struct ufshcd_lrb *lrbp;
	struct ufs_hba *hba;
	unsigned long flags;
	int tag;
	int err = 0;

	hba = shost_priv(host);

	tag = cmd->request->tag;
	if (!ufshcd_valid_tag(hba, tag)) {
		dev_err(hba->dev,
			"%s: invalid command tag %d: cmd=0x%p, cmd->request=0x%p",
			__func__, tag, cmd, cmd->request);
		BUG();
	}

	if (!down_read_trylock(&hba->clk_scaling_lock))
		return SCSI_MLQUEUE_HOST_BUSY;

	hba->req_abort_count = 0;

	err = ufshcd_hold(hba, true);
	if (err) {
		err = SCSI_MLQUEUE_HOST_BUSY;
		goto out;
	}
	WARN_ON(ufshcd_is_clkgating_allowed(hba) &&
		(hba->clk_gating.state != CLKS_ON));

	lrbp = &hba->lrb[tag];
	if (unlikely(lrbp->in_use)) {
		if (hba->pm_op_in_progress)
			set_host_byte(cmd, DID_BAD_TARGET);
		else
			err = SCSI_MLQUEUE_HOST_BUSY;
		ufshcd_release(hba);
		goto out;
	}

	WARN_ON(lrbp->cmd);
	lrbp->cmd = cmd;
	lrbp->sense_bufflen = UFS_SENSE_SIZE;
	lrbp->sense_buffer = cmd->sense_buffer;
	lrbp->task_tag = tag;
	lrbp->lun = ufshcd_scsi_to_upiu_lun(cmd->device->lun);
	lrbp->intr_cmd = !ufshcd_is_intr_aggr_allowed(hba) ? true : false;

	err = ufshcd_vops_prepare_command(hba, cmd->request, lrbp);
	if (err) {
		lrbp->cmd = NULL;
		ufshcd_release(hba);
		goto out;
	}

	ufshcd_prepare_lrbp_crypto(cmd->request, lrbp);

	lrbp->req_abort_skip = false;

	ufshcd_comp_scsi_upiu(hba, lrbp);

	err = ufshcd_map_sg(hba, lrbp);
	if (err) {
		lrbp->cmd = NULL;
		ufshcd_release(hba);
		goto out;
	}
	/* Make sure descriptors are ready before ringing the doorbell */
	wmb();

	spin_lock_irqsave(hba->host->host_lock, flags);
	switch (hba->ufshcd_state) {
	case UFSHCD_STATE_OPERATIONAL:
	case UFSHCD_STATE_EH_SCHEDULED_NON_FATAL:
		break;
	case UFSHCD_STATE_EH_SCHEDULED_FATAL:
		/*
		 * pm_runtime_get_sync() is used at error handling preparation
		 * stage. If a scsi cmd, e.g. the SSU cmd, is sent from hba's
		 * PM ops, it can never be finished if we let SCSI layer keep
		 * retrying it, which gets err handler stuck forever. Neither
		 * can we let the scsi cmd pass through, because UFS is in bad
		 * state, the scsi cmd may eventually time out, which will get
		 * err handler blocked for too long. So, just fail the scsi cmd
		 * sent from PM ops, err handler can recover PM error anyways.
		 */
		if (hba->pm_op_in_progress) {
			hba->force_reset = true;
			set_host_byte(cmd, DID_BAD_TARGET);
			goto out_compl_cmd;
		}
		fallthrough;
	case UFSHCD_STATE_RESET:
		err = SCSI_MLQUEUE_HOST_BUSY;
		goto out_compl_cmd;
	case UFSHCD_STATE_ERROR:
		set_host_byte(cmd, DID_ERROR);
		goto out_compl_cmd;
	default:
		dev_WARN_ONCE(hba->dev, 1, "%s: invalid state %d\n",
				__func__, hba->ufshcd_state);
		set_host_byte(cmd, DID_BAD_TARGET);
		goto out_compl_cmd;
	}
	ufshcd_send_command(hba, tag);
	spin_unlock_irqrestore(hba->host->host_lock, flags);
	goto out;

out_compl_cmd:
	scsi_dma_unmap(lrbp->cmd);
	lrbp->cmd = NULL;
	spin_unlock_irqrestore(hba->host->host_lock, flags);
	ufshcd_release(hba);
	if (!err)
		cmd->scsi_done(cmd);
out:
	up_read(&hba->clk_scaling_lock);
	return err;
}

static int ufshcd_compose_dev_cmd(struct ufs_hba *hba,
		struct ufshcd_lrb *lrbp, enum dev_cmd_type cmd_type, int tag)
{
	lrbp->cmd = NULL;
	lrbp->sense_bufflen = 0;
	lrbp->sense_buffer = NULL;
	lrbp->task_tag = tag;
	lrbp->lun = 0; /* device management cmd is not specific to any LUN */
	lrbp->intr_cmd = true; /* No interrupt aggregation */
	ufshcd_prepare_lrbp_crypto(NULL, lrbp);
	hba->dev_cmd.type = cmd_type;

	return ufshcd_compose_devman_upiu(hba, lrbp);
}

static int
ufshcd_clear_cmd(struct ufs_hba *hba, int tag)
{
	int err = 0;
	unsigned long flags;
	u32 mask = 1 << tag;

	/* clear outstanding transaction before retry */
	spin_lock_irqsave(hba->host->host_lock, flags);
	ufshcd_utrl_clear(hba, tag);
	spin_unlock_irqrestore(hba->host->host_lock, flags);

	/*
	 * wait for for h/w to clear corresponding bit in door-bell.
	 * max. wait is 1 sec.
	 */
	err = ufshcd_wait_for_register(hba,
			REG_UTP_TRANSFER_REQ_DOOR_BELL,
			mask, ~mask, 1000, 1000);

	return err;
}

static int
ufshcd_check_query_response(struct ufs_hba *hba, struct ufshcd_lrb *lrbp)
{
	struct ufs_query_res *query_res = &hba->dev_cmd.query.response;

	/* Get the UPIU response */
	query_res->response = ufshcd_get_rsp_upiu_result(lrbp->ucd_rsp_ptr) >>
				UPIU_RSP_CODE_OFFSET;
	return query_res->response;
}

/**
 * ufshcd_dev_cmd_completion() - handles device management command responses
 * @hba: per adapter instance
 * @lrbp: pointer to local reference block
 */
static int
ufshcd_dev_cmd_completion(struct ufs_hba *hba, struct ufshcd_lrb *lrbp)
{
	int resp;
	int err = 0;

	hba->ufs_stats.last_hibern8_exit_tstamp = ktime_set(0, 0);
	resp = ufshcd_get_req_rsp(lrbp->ucd_rsp_ptr);

	switch (resp) {
	case UPIU_TRANSACTION_NOP_IN:
		if (hba->dev_cmd.type != DEV_CMD_TYPE_NOP) {
			err = -EINVAL;
			dev_err(hba->dev, "%s: unexpected response %x\n",
					__func__, resp);
		}
		break;
	case UPIU_TRANSACTION_QUERY_RSP:
		err = ufshcd_check_query_response(hba, lrbp);
		if (!err)
			err = ufshcd_copy_query_response(hba, lrbp);
		break;
	case UPIU_TRANSACTION_REJECT_UPIU:
		/* TODO: handle Reject UPIU Response */
		err = -EPERM;
		dev_err(hba->dev, "%s: Reject UPIU not fully implemented\n",
				__func__);
		break;
	default:
		err = -EINVAL;
		dev_err(hba->dev, "%s: Invalid device management cmd response: %x\n",
				__func__, resp);
		break;
	}

	return err;
}

static int ufshcd_wait_for_dev_cmd(struct ufs_hba *hba,
		struct ufshcd_lrb *lrbp, int max_timeout)
{
	int err = 0;
	unsigned long time_left;
	unsigned long flags;

	time_left = wait_for_completion_timeout(hba->dev_cmd.complete,
			msecs_to_jiffies(max_timeout));

	/* Make sure descriptors are ready before ringing the doorbell */
	wmb();
	spin_lock_irqsave(hba->host->host_lock, flags);
	hba->dev_cmd.complete = NULL;
	if (likely(time_left)) {
		err = ufshcd_get_tr_ocs(lrbp);
		if (!err)
			err = ufshcd_dev_cmd_completion(hba, lrbp);
	}
	spin_unlock_irqrestore(hba->host->host_lock, flags);

	if (!time_left) {
		err = -ETIMEDOUT;
		dev_dbg(hba->dev, "%s: dev_cmd request timedout, tag %d\n",
			__func__, lrbp->task_tag);
		if (!ufshcd_clear_cmd(hba, lrbp->task_tag))
			/* successfully cleared the command, retry if needed */
			err = -EAGAIN;
		/*
		 * in case of an error, after clearing the doorbell,
		 * we also need to clear the outstanding_request
		 * field in hba
		 */
		ufshcd_outstanding_req_clear(hba, lrbp->task_tag);
	}

	return err;
}

/**
 * ufshcd_exec_dev_cmd - API for sending device management requests
 * @hba: UFS hba
 * @cmd_type: specifies the type (NOP, Query...)
 * @timeout: time in seconds
 *
 * NOTE: Since there is only one available tag for device management commands,
 * it is expected you hold the hba->dev_cmd.lock mutex.
 */
static int ufshcd_exec_dev_cmd(struct ufs_hba *hba,
		enum dev_cmd_type cmd_type, int timeout)
{
	struct request_queue *q = hba->cmd_queue;
	struct request *req;
	struct ufshcd_lrb *lrbp;
	int err;
	int tag;
	struct completion wait;
	unsigned long flags;

	down_read(&hba->clk_scaling_lock);

	/*
	 * Get free slot, sleep if slots are unavailable.
	 * Even though we use wait_event() which sleeps indefinitely,
	 * the maximum wait time is bounded by SCSI request timeout.
	 */
	req = blk_get_request(q, REQ_OP_DRV_OUT, 0);
	if (IS_ERR(req)) {
		err = PTR_ERR(req);
		goto out_unlock;
	}
	tag = req->tag;
	WARN_ON_ONCE(!ufshcd_valid_tag(hba, tag));

	init_completion(&wait);
	lrbp = &hba->lrb[tag];
	if (unlikely(lrbp->in_use)) {
		err = -EBUSY;
		goto out;
	}

	WARN_ON(lrbp->cmd);
	err = ufshcd_compose_dev_cmd(hba, lrbp, cmd_type, tag);
	if (unlikely(err))
		goto out_put_tag;

	hba->dev_cmd.complete = &wait;

	ufshcd_add_query_upiu_trace(hba, tag, "query_send");
	/* Make sure descriptors are ready before ringing the doorbell */
	wmb();
	spin_lock_irqsave(hba->host->host_lock, flags);
	ufshcd_send_command(hba, tag);
	spin_unlock_irqrestore(hba->host->host_lock, flags);

	err = ufshcd_wait_for_dev_cmd(hba, lrbp, timeout);

out:
	ufshcd_add_query_upiu_trace(hba, tag,
			err ? "query_complete_err" : "query_complete");

out_put_tag:
	blk_put_request(req);
out_unlock:
	up_read(&hba->clk_scaling_lock);
	return err;
}

/**
 * ufshcd_init_query() - init the query response and request parameters
 * @hba: per-adapter instance
 * @request: address of the request pointer to be initialized
 * @response: address of the response pointer to be initialized
 * @opcode: operation to perform
 * @idn: flag idn to access
 * @index: LU number to access
 * @selector: query/flag/descriptor further identification
 */
static inline void ufshcd_init_query(struct ufs_hba *hba,
		struct ufs_query_req **request, struct ufs_query_res **response,
		enum query_opcode opcode, u8 idn, u8 index, u8 selector)
{
	*request = &hba->dev_cmd.query.request;
	*response = &hba->dev_cmd.query.response;
	memset(*request, 0, sizeof(struct ufs_query_req));
	memset(*response, 0, sizeof(struct ufs_query_res));
	(*request)->upiu_req.opcode = opcode;
	(*request)->upiu_req.idn = idn;
	(*request)->upiu_req.index = index;
	(*request)->upiu_req.selector = selector;
}

int ufshcd_query_flag_retry(struct ufs_hba *hba,
	enum query_opcode opcode, enum flag_idn idn, u8 index, bool *flag_res)
{
	int ret;
	int retries;

	for (retries = 0; retries < QUERY_REQ_RETRIES; retries++) {
		ret = ufshcd_query_flag(hba, opcode, idn, index, flag_res);
		if (ret)
			dev_dbg(hba->dev,
				"%s: failed with error %d, retries %d\n",
				__func__, ret, retries);
		else
			break;
	}

	if (ret)
		dev_err(hba->dev,
			"%s: query attribute, opcode %d, idn %d, failed with error %d after %d retires\n",
			__func__, opcode, idn, ret, retries);
	return ret;
}
EXPORT_SYMBOL_GPL(ufshcd_query_flag_retry);

/**
 * ufshcd_query_flag() - API function for sending flag query requests
 * @hba: per-adapter instance
 * @opcode: flag query to perform
 * @idn: flag idn to access
 * @index: flag index to access
 * @flag_res: the flag value after the query request completes
 *
 * Returns 0 for success, non-zero in case of failure
 */
int ufshcd_query_flag(struct ufs_hba *hba, enum query_opcode opcode,
			enum flag_idn idn, u8 index, bool *flag_res)
{
	struct ufs_query_req *request = NULL;
	struct ufs_query_res *response = NULL;
	int err, selector = 0;
	int timeout = QUERY_REQ_TIMEOUT;

	BUG_ON(!hba);

	ufshcd_hold(hba, false);
	mutex_lock(&hba->dev_cmd.lock);
	ufshcd_init_query(hba, &request, &response, opcode, idn, index,
			selector);

	switch (opcode) {
	case UPIU_QUERY_OPCODE_SET_FLAG:
	case UPIU_QUERY_OPCODE_CLEAR_FLAG:
	case UPIU_QUERY_OPCODE_TOGGLE_FLAG:
		request->query_func = UPIU_QUERY_FUNC_STANDARD_WRITE_REQUEST;
		break;
	case UPIU_QUERY_OPCODE_READ_FLAG:
		request->query_func = UPIU_QUERY_FUNC_STANDARD_READ_REQUEST;
		if (!flag_res) {
			/* No dummy reads */
			dev_err(hba->dev, "%s: Invalid argument for read request\n",
					__func__);
			err = -EINVAL;
			goto out_unlock;
		}
		break;
	default:
		dev_err(hba->dev,
			"%s: Expected query flag opcode but got = %d\n",
			__func__, opcode);
		err = -EINVAL;
		goto out_unlock;
	}

	err = ufshcd_exec_dev_cmd(hba, DEV_CMD_TYPE_QUERY, timeout);

	if (err) {
		dev_err(hba->dev,
			"%s: Sending flag query for idn %d failed, err = %d\n",
			__func__, idn, err);
		goto out_unlock;
	}

	if (flag_res)
		*flag_res = (be32_to_cpu(response->upiu_res.value) &
				MASK_QUERY_UPIU_FLAG_LOC) & 0x1;

out_unlock:
	mutex_unlock(&hba->dev_cmd.lock);
	ufshcd_release(hba);
	return err;
}
EXPORT_SYMBOL_GPL(ufshcd_query_flag);

/**
 * ufshcd_query_attr - API function for sending attribute requests
 * @hba: per-adapter instance
 * @opcode: attribute opcode
 * @idn: attribute idn to access
 * @index: index field
 * @selector: selector field
 * @attr_val: the attribute value after the query request completes
 *
 * Returns 0 for success, non-zero in case of failure
*/
int ufshcd_query_attr(struct ufs_hba *hba, enum query_opcode opcode,
		      enum attr_idn idn, u8 index, u8 selector, u32 *attr_val)
{
	struct ufs_query_req *request = NULL;
	struct ufs_query_res *response = NULL;
	int err;

	BUG_ON(!hba);

	ufshcd_hold(hba, false);
	if (!attr_val) {
		dev_err(hba->dev, "%s: attribute value required for opcode 0x%x\n",
				__func__, opcode);
		err = -EINVAL;
		goto out;
	}

	mutex_lock(&hba->dev_cmd.lock);
	ufshcd_init_query(hba, &request, &response, opcode, idn, index,
			selector);

	switch (opcode) {
	case UPIU_QUERY_OPCODE_WRITE_ATTR:
		request->query_func = UPIU_QUERY_FUNC_STANDARD_WRITE_REQUEST;
		request->upiu_req.value = cpu_to_be32(*attr_val);
		break;
	case UPIU_QUERY_OPCODE_READ_ATTR:
		request->query_func = UPIU_QUERY_FUNC_STANDARD_READ_REQUEST;
		break;
	default:
		dev_err(hba->dev, "%s: Expected query attr opcode but got = 0x%.2x\n",
				__func__, opcode);
		err = -EINVAL;
		goto out_unlock;
	}

	err = ufshcd_exec_dev_cmd(hba, DEV_CMD_TYPE_QUERY, QUERY_REQ_TIMEOUT);

	if (err) {
		dev_err(hba->dev, "%s: opcode 0x%.2x for idn %d failed, index %d, err = %d\n",
				__func__, opcode, idn, index, err);
		goto out_unlock;
	}

	*attr_val = be32_to_cpu(response->upiu_res.value);

out_unlock:
	mutex_unlock(&hba->dev_cmd.lock);
out:
	ufshcd_release(hba);
	return err;
}
EXPORT_SYMBOL_GPL(ufshcd_query_attr);

/**
 * ufshcd_query_attr_retry() - API function for sending query
 * attribute with retries
 * @hba: per-adapter instance
 * @opcode: attribute opcode
 * @idn: attribute idn to access
 * @index: index field
 * @selector: selector field
 * @attr_val: the attribute value after the query request
 * completes
 *
 * Returns 0 for success, non-zero in case of failure
*/
int ufshcd_query_attr_retry(struct ufs_hba *hba,
	enum query_opcode opcode, enum attr_idn idn, u8 index, u8 selector,
	u32 *attr_val)
{
	int ret = 0;
	u32 retries;

	for (retries = QUERY_REQ_RETRIES; retries > 0; retries--) {
		ret = ufshcd_query_attr(hba, opcode, idn, index,
						selector, attr_val);
		if (ret)
			dev_dbg(hba->dev, "%s: failed with error %d, retries %d\n",
				__func__, ret, retries);
		else
			break;
	}

	if (ret)
		dev_err(hba->dev,
			"%s: query attribute, idn %d, failed with error %d after %d retires\n",
			__func__, idn, ret, QUERY_REQ_RETRIES);
	return ret;
}
EXPORT_SYMBOL_GPL(ufshcd_query_attr_retry);

static int __ufshcd_query_descriptor(struct ufs_hba *hba,
			enum query_opcode opcode, enum desc_idn idn, u8 index,
			u8 selector, u8 *desc_buf, int *buf_len)
{
	struct ufs_query_req *request = NULL;
	struct ufs_query_res *response = NULL;
	int err;

	BUG_ON(!hba);

	ufshcd_hold(hba, false);
	if (!desc_buf) {
		dev_err(hba->dev, "%s: descriptor buffer required for opcode 0x%x\n",
				__func__, opcode);
		err = -EINVAL;
		goto out;
	}

	if (*buf_len < QUERY_DESC_MIN_SIZE || *buf_len > QUERY_DESC_MAX_SIZE) {
		dev_err(hba->dev, "%s: descriptor buffer size (%d) is out of range\n",
				__func__, *buf_len);
		err = -EINVAL;
		goto out;
	}

	mutex_lock(&hba->dev_cmd.lock);
	ufshcd_init_query(hba, &request, &response, opcode, idn, index,
			selector);
	hba->dev_cmd.query.descriptor = desc_buf;
	request->upiu_req.length = cpu_to_be16(*buf_len);

	switch (opcode) {
	case UPIU_QUERY_OPCODE_WRITE_DESC:
		request->query_func = UPIU_QUERY_FUNC_STANDARD_WRITE_REQUEST;
		break;
	case UPIU_QUERY_OPCODE_READ_DESC:
		request->query_func = UPIU_QUERY_FUNC_STANDARD_READ_REQUEST;
		break;
	default:
		dev_err(hba->dev,
				"%s: Expected query descriptor opcode but got = 0x%.2x\n",
				__func__, opcode);
		err = -EINVAL;
		goto out_unlock;
	}

	err = ufshcd_exec_dev_cmd(hba, DEV_CMD_TYPE_QUERY, QUERY_REQ_TIMEOUT);

	if (err) {
		dev_err(hba->dev, "%s: opcode 0x%.2x for idn %d failed, index %d, err = %d\n",
				__func__, opcode, idn, index, err);
		goto out_unlock;
	}

	*buf_len = be16_to_cpu(response->upiu_res.length);

out_unlock:
	hba->dev_cmd.query.descriptor = NULL;
	mutex_unlock(&hba->dev_cmd.lock);
out:
	ufshcd_release(hba);
	return err;
}

/**
 * ufshcd_query_descriptor_retry - API function for sending descriptor requests
 * @hba: per-adapter instance
 * @opcode: attribute opcode
 * @idn: attribute idn to access
 * @index: index field
 * @selector: selector field
 * @desc_buf: the buffer that contains the descriptor
 * @buf_len: length parameter passed to the device
 *
 * Returns 0 for success, non-zero in case of failure.
 * The buf_len parameter will contain, on return, the length parameter
 * received on the response.
 */
int ufshcd_query_descriptor_retry(struct ufs_hba *hba,
				  enum query_opcode opcode,
				  enum desc_idn idn, u8 index,
				  u8 selector,
				  u8 *desc_buf, int *buf_len)
{
	int err;
	int retries;

	for (retries = QUERY_REQ_RETRIES; retries > 0; retries--) {
		err = __ufshcd_query_descriptor(hba, opcode, idn, index,
						selector, desc_buf, buf_len);
		if (!err || err == -EINVAL)
			break;
	}

	return err;
}
EXPORT_SYMBOL_GPL(ufshcd_query_descriptor_retry);

/**
 * ufshcd_map_desc_id_to_length - map descriptor IDN to its length
 * @hba: Pointer to adapter instance
 * @desc_id: descriptor idn value
 * @desc_len: mapped desc length (out)
 */
void ufshcd_map_desc_id_to_length(struct ufs_hba *hba, enum desc_idn desc_id,
				  int *desc_len)
{
	if (desc_id >= QUERY_DESC_IDN_MAX || desc_id == QUERY_DESC_IDN_RFU_0 ||
	    desc_id == QUERY_DESC_IDN_RFU_1)
		*desc_len = 0;
	else
		*desc_len = hba->desc_size[desc_id];
}
EXPORT_SYMBOL(ufshcd_map_desc_id_to_length);

static void ufshcd_update_desc_length(struct ufs_hba *hba,
				      enum desc_idn desc_id, int desc_index,
				      unsigned char desc_len)
{
	if (hba->desc_size[desc_id] == QUERY_DESC_MAX_SIZE &&
	    desc_id != QUERY_DESC_IDN_STRING && desc_index != UFS_RPMB_UNIT)
		/* For UFS 3.1, the normal unit descriptor is 10 bytes larger
		 * than the RPMB unit, however, both descriptors share the same
		 * desc_idn, to cover both unit descriptors with one length, we
		 * choose the normal unit descriptor length by desc_index.
		 */
		hba->desc_size[desc_id] = desc_len;
}

/**
 * ufshcd_read_desc_param - read the specified descriptor parameter
 * @hba: Pointer to adapter instance
 * @desc_id: descriptor idn value
 * @desc_index: descriptor index
 * @param_offset: offset of the parameter to read
 * @param_read_buf: pointer to buffer where parameter would be read
 * @param_size: sizeof(param_read_buf)
 *
 * Return 0 in case of success, non-zero otherwise
 */
int ufshcd_read_desc_param(struct ufs_hba *hba,
			   enum desc_idn desc_id,
			   int desc_index,
			   u8 param_offset,
			   u8 *param_read_buf,
			   u8 param_size)
{
	int ret;
	u8 *desc_buf;
	int buff_len;
	bool is_kmalloc = true;

	/* Safety check */
	if (desc_id >= QUERY_DESC_IDN_MAX || !param_size)
		return -EINVAL;

	/* Get the length of descriptor */
	ufshcd_map_desc_id_to_length(hba, desc_id, &buff_len);
	if (!buff_len) {
		dev_err(hba->dev, "%s: Failed to get desc length\n", __func__);
		return -EINVAL;
	}

	if (param_offset >= buff_len) {
		dev_err(hba->dev, "%s: Invalid offset 0x%x in descriptor IDN 0x%x, length 0x%x\n",
			__func__, param_offset, desc_id, buff_len);
		return -EINVAL;
	}

	/* Check whether we need temp memory */
	if (param_offset != 0 || param_size < buff_len) {
		desc_buf = kzalloc(buff_len, GFP_KERNEL);
		if (!desc_buf)
			return -ENOMEM;
	} else {
		desc_buf = param_read_buf;
		is_kmalloc = false;
	}

	/* Request for full descriptor */
	ret = ufshcd_query_descriptor_retry(hba, UPIU_QUERY_OPCODE_READ_DESC,
					desc_id, desc_index, 0,
					desc_buf, &buff_len);

	if (ret) {
		dev_err(hba->dev, "%s: Failed reading descriptor. desc_id %d, desc_index %d, param_offset %d, ret %d\n",
			__func__, desc_id, desc_index, param_offset, ret);
		goto out;
	}

	/* Sanity check */
	if (desc_buf[QUERY_DESC_DESC_TYPE_OFFSET] != desc_id) {
		dev_err(hba->dev, "%s: invalid desc_id %d in descriptor header\n",
			__func__, desc_buf[QUERY_DESC_DESC_TYPE_OFFSET]);
		ret = -EINVAL;
		goto out;
	}

	/* Update descriptor length */
	buff_len = desc_buf[QUERY_DESC_LENGTH_OFFSET];
	ufshcd_update_desc_length(hba, desc_id, desc_index, buff_len);

	if (is_kmalloc) {
		/* Make sure we don't copy more data than available */
		if (param_offset + param_size > buff_len)
			param_size = buff_len - param_offset;
		memcpy(param_read_buf, &desc_buf[param_offset], param_size);
	}
out:
	if (is_kmalloc)
		kfree(desc_buf);
	return ret;
}
EXPORT_SYMBOL_GPL(ufshcd_read_desc_param);

/**
 * struct uc_string_id - unicode string
 *
 * @len: size of this descriptor inclusive
 * @type: descriptor type
 * @uc: unicode string character
 */
struct uc_string_id {
	u8 len;
	u8 type;
	wchar_t uc[];
} __packed;

/* replace non-printable or non-ASCII characters with spaces */
static inline char ufshcd_remove_non_printable(u8 ch)
{
	return (ch >= 0x20 && ch <= 0x7e) ? ch : ' ';
}

/**
 * ufshcd_read_string_desc - read string descriptor
 * @hba: pointer to adapter instance
 * @desc_index: descriptor index
 * @buf: pointer to buffer where descriptor would be read,
 *       the caller should free the memory.
 * @ascii: if true convert from unicode to ascii characters
 *         null terminated string.
 *
 * Return:
 * *      string size on success.
 * *      -ENOMEM: on allocation failure
 * *      -EINVAL: on a wrong parameter
 */
int ufshcd_read_string_desc(struct ufs_hba *hba, u8 desc_index,
			    u8 **buf, bool ascii)
{
	struct uc_string_id *uc_str;
	u8 *str;
	int ret;

	if (!buf)
		return -EINVAL;

	uc_str = kzalloc(QUERY_DESC_MAX_SIZE, GFP_KERNEL);
	if (!uc_str)
		return -ENOMEM;

	ret = ufshcd_read_desc_param(hba, QUERY_DESC_IDN_STRING, desc_index, 0,
				     (u8 *)uc_str, QUERY_DESC_MAX_SIZE);
	if (ret < 0) {
		dev_err(hba->dev, "Reading String Desc failed after %d retries. err = %d\n",
			QUERY_REQ_RETRIES, ret);
		str = NULL;
		goto out;
	}

	if (uc_str->len <= QUERY_DESC_HDR_SIZE) {
		dev_dbg(hba->dev, "String Desc is of zero length\n");
		str = NULL;
		ret = 0;
		goto out;
	}

	if (ascii) {
		ssize_t ascii_len;
		int i;
		/* remove header and divide by 2 to move from UTF16 to UTF8 */
		ascii_len = (uc_str->len - QUERY_DESC_HDR_SIZE) / 2 + 1;
		str = kzalloc(ascii_len, GFP_KERNEL);
		if (!str) {
			ret = -ENOMEM;
			goto out;
		}

		/*
		 * the descriptor contains string in UTF16 format
		 * we need to convert to utf-8 so it can be displayed
		 */
		ret = utf16s_to_utf8s(uc_str->uc,
				      uc_str->len - QUERY_DESC_HDR_SIZE,
				      UTF16_BIG_ENDIAN, str, ascii_len);

		/* replace non-printable or non-ASCII characters with spaces */
		for (i = 0; i < ret; i++)
			str[i] = ufshcd_remove_non_printable(str[i]);

		str[ret++] = '\0';

	} else {
		str = kmemdup(uc_str, uc_str->len, GFP_KERNEL);
		if (!str) {
			ret = -ENOMEM;
			goto out;
		}
		ret = uc_str->len;
	}
out:
	*buf = str;
	kfree(uc_str);
	return ret;
}

/**
 * ufshcd_read_unit_desc_param - read the specified unit descriptor parameter
 * @hba: Pointer to adapter instance
 * @lun: lun id
 * @param_offset: offset of the parameter to read
 * @param_read_buf: pointer to buffer where parameter would be read
 * @param_size: sizeof(param_read_buf)
 *
 * Return 0 in case of success, non-zero otherwise
 */
static inline int ufshcd_read_unit_desc_param(struct ufs_hba *hba,
					      int lun,
					      enum unit_desc_param param_offset,
					      u8 *param_read_buf,
					      u32 param_size)
{
	/*
	 * Unit descriptors are only available for general purpose LUs (LUN id
	 * from 0 to 7) and RPMB Well known LU.
	 */
	if (!ufs_is_valid_unit_desc_lun(&hba->dev_info, lun))
		return -EOPNOTSUPP;

	return ufshcd_read_desc_param(hba, QUERY_DESC_IDN_UNIT, lun,
				      param_offset, param_read_buf, param_size);
}

static int ufshcd_get_ref_clk_gating_wait(struct ufs_hba *hba)
{
	int err = 0;
	u32 gating_wait = UFSHCD_REF_CLK_GATING_WAIT_US;

	if (hba->dev_info.wspecversion >= 0x300) {
		err = ufshcd_query_attr_retry(hba, UPIU_QUERY_OPCODE_READ_ATTR,
				QUERY_ATTR_IDN_REF_CLK_GATING_WAIT_TIME, 0, 0,
				&gating_wait);
		if (err)
			dev_err(hba->dev, "Failed reading bRefClkGatingWait. err = %d, use default %uus\n",
					 err, gating_wait);

		if (gating_wait == 0) {
			gating_wait = UFSHCD_REF_CLK_GATING_WAIT_US;
			dev_err(hba->dev, "Undefined ref clk gating wait time, use default %uus\n",
					 gating_wait);
		}

		hba->dev_info.clk_gating_wait_us = gating_wait;
	}

	return err;
}

/**
 * ufshcd_memory_alloc - allocate memory for host memory space data structures
 * @hba: per adapter instance
 *
 * 1. Allocate DMA memory for Command Descriptor array
 *	Each command descriptor consist of Command UPIU, Response UPIU and PRDT
 * 2. Allocate DMA memory for UTP Transfer Request Descriptor List (UTRDL).
 * 3. Allocate DMA memory for UTP Task Management Request Descriptor List
 *	(UTMRDL)
 * 4. Allocate memory for local reference block(lrb).
 *
 * Returns 0 for success, non-zero in case of failure
 */
static int ufshcd_memory_alloc(struct ufs_hba *hba)
{
	size_t utmrdl_size, utrdl_size, ucdl_size;

	/* Allocate memory for UTP command descriptors */
	ucdl_size = (sizeof_utp_transfer_cmd_desc(hba) * hba->nutrs);
	hba->ucdl_base_addr = dmam_alloc_coherent(hba->dev,
						  ucdl_size,
						  &hba->ucdl_dma_addr,
						  GFP_KERNEL);

	/*
	 * UFSHCI requires UTP command descriptor to be 128 byte aligned.
	 * make sure hba->ucdl_dma_addr is aligned to PAGE_SIZE
	 * if hba->ucdl_dma_addr is aligned to PAGE_SIZE, then it will
	 * be aligned to 128 bytes as well
	 */
	if (!hba->ucdl_base_addr ||
	    WARN_ON(hba->ucdl_dma_addr & (PAGE_SIZE - 1))) {
		dev_err(hba->dev,
			"Command Descriptor Memory allocation failed\n");
		goto out;
	}

	/*
	 * Allocate memory for UTP Transfer descriptors
	 * UFSHCI requires 1024 byte alignment of UTRD
	 */
	utrdl_size = (sizeof(struct utp_transfer_req_desc) * hba->nutrs);
	hba->utrdl_base_addr = dmam_alloc_coherent(hba->dev,
						   utrdl_size,
						   &hba->utrdl_dma_addr,
						   GFP_KERNEL);
	if (!hba->utrdl_base_addr ||
	    WARN_ON(hba->utrdl_dma_addr & (PAGE_SIZE - 1))) {
		dev_err(hba->dev,
			"Transfer Descriptor Memory allocation failed\n");
		goto out;
	}

	/*
	 * Allocate memory for UTP Task Management descriptors
	 * UFSHCI requires 1024 byte alignment of UTMRD
	 */
	utmrdl_size = sizeof(struct utp_task_req_desc) * hba->nutmrs;
	hba->utmrdl_base_addr = dmam_alloc_coherent(hba->dev,
						    utmrdl_size,
						    &hba->utmrdl_dma_addr,
						    GFP_KERNEL);
	if (!hba->utmrdl_base_addr ||
	    WARN_ON(hba->utmrdl_dma_addr & (PAGE_SIZE - 1))) {
		dev_err(hba->dev,
		"Task Management Descriptor Memory allocation failed\n");
		goto out;
	}

	/* Allocate memory for local reference block */
	hba->lrb = devm_kcalloc(hba->dev,
				hba->nutrs, sizeof(struct ufshcd_lrb),
				GFP_KERNEL);
	if (!hba->lrb) {
		dev_err(hba->dev, "LRB Memory allocation failed\n");
		goto out;
	}
	return 0;
out:
	return -ENOMEM;
}

/**
 * ufshcd_host_memory_configure - configure local reference block with
 *				memory offsets
 * @hba: per adapter instance
 *
 * Configure Host memory space
 * 1. Update Corresponding UTRD.UCDBA and UTRD.UCDBAU with UCD DMA
 * address.
 * 2. Update each UTRD with Response UPIU offset, Response UPIU length
 * and PRDT offset.
 * 3. Save the corresponding addresses of UTRD, UCD.CMD, UCD.RSP and UCD.PRDT
 * into local reference block.
 */
static void ufshcd_host_memory_configure(struct ufs_hba *hba)
{
	struct utp_transfer_req_desc *utrdlp;
	dma_addr_t cmd_desc_dma_addr;
	dma_addr_t cmd_desc_element_addr;
	u16 response_offset;
	u16 prdt_offset;
	int cmd_desc_size;
	int i;

	utrdlp = hba->utrdl_base_addr;

	response_offset =
		offsetof(struct utp_transfer_cmd_desc, response_upiu);
	prdt_offset =
		offsetof(struct utp_transfer_cmd_desc, prd_table);

	cmd_desc_size = sizeof_utp_transfer_cmd_desc(hba);
	cmd_desc_dma_addr = hba->ucdl_dma_addr;

	for (i = 0; i < hba->nutrs; i++) {
		/* Configure UTRD with command descriptor base address */
		cmd_desc_element_addr =
				(cmd_desc_dma_addr + (cmd_desc_size * i));
		utrdlp[i].command_desc_base_addr_lo =
				cpu_to_le32(lower_32_bits(cmd_desc_element_addr));
		utrdlp[i].command_desc_base_addr_hi =
				cpu_to_le32(upper_32_bits(cmd_desc_element_addr));

		/* Response upiu and prdt offset should be in double words */
		if (hba->quirks & UFSHCD_QUIRK_PRDT_BYTE_GRAN) {
			utrdlp[i].response_upiu_offset =
				cpu_to_le16(response_offset);
			utrdlp[i].prd_table_offset =
				cpu_to_le16(prdt_offset);
			utrdlp[i].response_upiu_length =
				cpu_to_le16(ALIGNED_UPIU_SIZE);
		} else {
			utrdlp[i].response_upiu_offset =
				cpu_to_le16(response_offset >> 2);
			utrdlp[i].prd_table_offset =
				cpu_to_le16(prdt_offset >> 2);
			utrdlp[i].response_upiu_length =
				cpu_to_le16(ALIGNED_UPIU_SIZE >> 2);
		}

		ufshcd_init_lrb(hba, &hba->lrb[i], i);
	}
}

/**
 * ufshcd_dme_link_startup - Notify Unipro to perform link startup
 * @hba: per adapter instance
 *
 * UIC_CMD_DME_LINK_STARTUP command must be issued to Unipro layer,
 * in order to initialize the Unipro link startup procedure.
 * Once the Unipro links are up, the device connected to the controller
 * is detected.
 *
 * Returns 0 on success, non-zero value on failure
 */
static int ufshcd_dme_link_startup(struct ufs_hba *hba)
{
	struct uic_command uic_cmd = {0};
	int ret;

	uic_cmd.command = UIC_CMD_DME_LINK_STARTUP;

	ret = ufshcd_send_uic_cmd(hba, &uic_cmd);
	if (ret)
		dev_dbg(hba->dev,
			"dme-link-startup: error code %d\n", ret);
	return ret;
}
/**
 * ufshcd_dme_reset - UIC command for DME_RESET
 * @hba: per adapter instance
 *
 * DME_RESET command is issued in order to reset UniPro stack.
 * This function now deals with cold reset.
 *
 * Returns 0 on success, non-zero value on failure
 */
static int ufshcd_dme_reset(struct ufs_hba *hba)
{
	struct uic_command uic_cmd = {0};
	int ret;

	uic_cmd.command = UIC_CMD_DME_RESET;

	ret = ufshcd_send_uic_cmd(hba, &uic_cmd);
	if (ret)
		dev_err(hba->dev,
			"dme-reset: error code %d\n", ret);

	return ret;
}

/**
 * ufshcd_dme_enable - UIC command for DME_ENABLE
 * @hba: per adapter instance
 *
 * DME_ENABLE command is issued in order to enable UniPro stack.
 *
 * Returns 0 on success, non-zero value on failure
 */
static int ufshcd_dme_enable(struct ufs_hba *hba)
{
	struct uic_command uic_cmd = {0};
	int ret;

	uic_cmd.command = UIC_CMD_DME_ENABLE;

	ret = ufshcd_send_uic_cmd(hba, &uic_cmd);
	if (ret)
		dev_err(hba->dev,
			"dme-reset: error code %d\n", ret);

	return ret;
}

static inline void ufshcd_add_delay_before_dme_cmd(struct ufs_hba *hba)
{
	#define MIN_DELAY_BEFORE_DME_CMDS_US	1000
	unsigned long min_sleep_time_us;

	if (!(hba->quirks & UFSHCD_QUIRK_DELAY_BEFORE_DME_CMDS))
		return;

	/*
	 * last_dme_cmd_tstamp will be 0 only for 1st call to
	 * this function
	 */
	if (unlikely(!ktime_to_us(hba->last_dme_cmd_tstamp))) {
		min_sleep_time_us = MIN_DELAY_BEFORE_DME_CMDS_US;
	} else {
		unsigned long delta =
			(unsigned long) ktime_to_us(
				ktime_sub(ktime_get(),
				hba->last_dme_cmd_tstamp));

		if (delta < MIN_DELAY_BEFORE_DME_CMDS_US)
			min_sleep_time_us =
				MIN_DELAY_BEFORE_DME_CMDS_US - delta;
		else
			return; /* no more delay required */
	}

	/* allow sleep for extra 50us if needed */
	usleep_range(min_sleep_time_us, min_sleep_time_us + 50);
}

/**
 * ufshcd_dme_set_attr - UIC command for DME_SET, DME_PEER_SET
 * @hba: per adapter instance
 * @attr_sel: uic command argument1
 * @attr_set: attribute set type as uic command argument2
 * @mib_val: setting value as uic command argument3
 * @peer: indicate whether peer or local
 *
 * Returns 0 on success, non-zero value on failure
 */
int ufshcd_dme_set_attr(struct ufs_hba *hba, u32 attr_sel,
			u8 attr_set, u32 mib_val, u8 peer)
{
	struct uic_command uic_cmd = {0};
	static const char *const action[] = {
		"dme-set",
		"dme-peer-set"
	};
	const char *set = action[!!peer];
	int ret;
	int retries = UFS_UIC_COMMAND_RETRIES;

	uic_cmd.command = peer ?
		UIC_CMD_DME_PEER_SET : UIC_CMD_DME_SET;
	uic_cmd.argument1 = attr_sel;
	uic_cmd.argument2 = UIC_ARG_ATTR_TYPE(attr_set);
	uic_cmd.argument3 = mib_val;

	do {
		/* for peer attributes we retry upon failure */
		ret = ufshcd_send_uic_cmd(hba, &uic_cmd);
		if (ret)
			dev_dbg(hba->dev, "%s: attr-id 0x%x val 0x%x error code %d\n",
				set, UIC_GET_ATTR_ID(attr_sel), mib_val, ret);
	} while (ret && peer && --retries);

	if (ret)
		dev_err(hba->dev, "%s: attr-id 0x%x val 0x%x failed %d retries\n",
			set, UIC_GET_ATTR_ID(attr_sel), mib_val,
			UFS_UIC_COMMAND_RETRIES - retries);

	return ret;
}
EXPORT_SYMBOL_GPL(ufshcd_dme_set_attr);

/**
 * ufshcd_dme_get_attr - UIC command for DME_GET, DME_PEER_GET
 * @hba: per adapter instance
 * @attr_sel: uic command argument1
 * @mib_val: the value of the attribute as returned by the UIC command
 * @peer: indicate whether peer or local
 *
 * Returns 0 on success, non-zero value on failure
 */
int ufshcd_dme_get_attr(struct ufs_hba *hba, u32 attr_sel,
			u32 *mib_val, u8 peer)
{
	struct uic_command uic_cmd = {0};
	static const char *const action[] = {
		"dme-get",
		"dme-peer-get"
	};
	const char *get = action[!!peer];
	int ret;
	int retries = UFS_UIC_COMMAND_RETRIES;
	struct ufs_pa_layer_attr orig_pwr_info;
	struct ufs_pa_layer_attr temp_pwr_info;
	bool pwr_mode_change = false;

	if (peer && (hba->quirks & UFSHCD_QUIRK_DME_PEER_ACCESS_AUTO_MODE)) {
		orig_pwr_info = hba->pwr_info;
		temp_pwr_info = orig_pwr_info;

		if (orig_pwr_info.pwr_tx == FAST_MODE ||
		    orig_pwr_info.pwr_rx == FAST_MODE) {
			temp_pwr_info.pwr_tx = FASTAUTO_MODE;
			temp_pwr_info.pwr_rx = FASTAUTO_MODE;
			pwr_mode_change = true;
		} else if (orig_pwr_info.pwr_tx == SLOW_MODE ||
		    orig_pwr_info.pwr_rx == SLOW_MODE) {
			temp_pwr_info.pwr_tx = SLOWAUTO_MODE;
			temp_pwr_info.pwr_rx = SLOWAUTO_MODE;
			pwr_mode_change = true;
		}
		if (pwr_mode_change) {
			ret = ufshcd_change_power_mode(hba, &temp_pwr_info);
			if (ret)
				goto out;
		}
	}

	uic_cmd.command = peer ?
		UIC_CMD_DME_PEER_GET : UIC_CMD_DME_GET;
	uic_cmd.argument1 = attr_sel;

	do {
		/* for peer attributes we retry upon failure */
		ret = ufshcd_send_uic_cmd(hba, &uic_cmd);
		if (ret)
			dev_dbg(hba->dev, "%s: attr-id 0x%x error code %d\n",
				get, UIC_GET_ATTR_ID(attr_sel), ret);
	} while (ret && peer && --retries);

	if (ret)
		dev_err(hba->dev, "%s: attr-id 0x%x failed %d retries\n",
			get, UIC_GET_ATTR_ID(attr_sel),
			UFS_UIC_COMMAND_RETRIES - retries);

	if (mib_val && !ret)
		*mib_val = uic_cmd.argument3;

	if (peer && (hba->quirks & UFSHCD_QUIRK_DME_PEER_ACCESS_AUTO_MODE)
	    && pwr_mode_change)
		ufshcd_change_power_mode(hba, &orig_pwr_info);
out:
	return ret;
}
EXPORT_SYMBOL_GPL(ufshcd_dme_get_attr);

/**
 * ufshcd_uic_pwr_ctrl - executes UIC commands (which affects the link power
 * state) and waits for it to take effect.
 *
 * @hba: per adapter instance
 * @cmd: UIC command to execute
 *
 * DME operations like DME_SET(PA_PWRMODE), DME_HIBERNATE_ENTER &
 * DME_HIBERNATE_EXIT commands take some time to take its effect on both host
 * and device UniPro link and hence it's final completion would be indicated by
 * dedicated status bits in Interrupt Status register (UPMS, UHES, UHXS) in
 * addition to normal UIC command completion Status (UCCS). This function only
 * returns after the relevant status bits indicate the completion.
 *
 * Returns 0 on success, non-zero value on failure
 */
static int ufshcd_uic_pwr_ctrl(struct ufs_hba *hba, struct uic_command *cmd)
{
	struct completion uic_async_done;
	unsigned long flags;
	u8 status;
	int ret;
	bool reenable_intr = false;

	mutex_lock(&hba->uic_cmd_mutex);
	init_completion(&uic_async_done);
	ufshcd_add_delay_before_dme_cmd(hba);

	spin_lock_irqsave(hba->host->host_lock, flags);
	if (ufshcd_is_link_broken(hba)) {
		ret = -ENOLINK;
		goto out_unlock;
	}
	hba->uic_async_done = &uic_async_done;
	if (ufshcd_readl(hba, REG_INTERRUPT_ENABLE) & UIC_COMMAND_COMPL) {
		ufshcd_disable_intr(hba, UIC_COMMAND_COMPL);
		/*
		 * Make sure UIC command completion interrupt is disabled before
		 * issuing UIC command.
		 */
		wmb();
		reenable_intr = true;
	}
	ret = __ufshcd_send_uic_cmd(hba, cmd, false);
	spin_unlock_irqrestore(hba->host->host_lock, flags);
	if (ret) {
		dev_err(hba->dev,
			"pwr ctrl cmd 0x%x with mode 0x%x uic error %d\n",
			cmd->command, cmd->argument3, ret);
		goto out;
	}

	if (!wait_for_completion_timeout(hba->uic_async_done,
					 msecs_to_jiffies(UIC_CMD_TIMEOUT))) {
		dev_err(hba->dev,
			"pwr ctrl cmd 0x%x with mode 0x%x completion timeout\n",
			cmd->command, cmd->argument3);

		if (!cmd->cmd_active) {
			dev_err(hba->dev, "%s: Power Mode Change operation has been completed, go check UPMCRS\n",
				__func__);
			goto check_upmcrs;
		}

		ret = -ETIMEDOUT;
		goto out;
	}

check_upmcrs:
	status = ufshcd_get_upmcrs(hba);
	if (status != PWR_LOCAL) {
		dev_err(hba->dev,
			"pwr ctrl cmd 0x%x failed, host upmcrs:0x%x\n",
			cmd->command, status);
		ret = (status != PWR_OK) ? status : -1;
	}
out:
	if (ret) {
		ufshcd_print_host_state(hba);
		ufshcd_print_pwr_info(hba);
		ufshcd_print_host_regs(hba);
	}

	spin_lock_irqsave(hba->host->host_lock, flags);
	hba->active_uic_cmd = NULL;
	hba->uic_async_done = NULL;
	if (reenable_intr)
		ufshcd_enable_intr(hba, UIC_COMMAND_COMPL);
	if (ret) {
		ufshcd_set_link_broken(hba);
		ufshcd_schedule_eh_work(hba);
	}
out_unlock:
	spin_unlock_irqrestore(hba->host->host_lock, flags);
	mutex_unlock(&hba->uic_cmd_mutex);

	return ret;
}

/**
 * ufshcd_uic_change_pwr_mode - Perform the UIC power mode chage
 *				using DME_SET primitives.
 * @hba: per adapter instance
 * @mode: powr mode value
 *
 * Returns 0 on success, non-zero value on failure
 */
static int ufshcd_uic_change_pwr_mode(struct ufs_hba *hba, u8 mode)
{
	struct uic_command uic_cmd = {0};
	int ret;

	if (hba->quirks & UFSHCD_QUIRK_BROKEN_PA_RXHSUNTERMCAP) {
		ret = ufshcd_dme_set(hba,
				UIC_ARG_MIB_SEL(PA_RXHSUNTERMCAP, 0), 1);
		if (ret) {
			dev_err(hba->dev, "%s: failed to enable PA_RXHSUNTERMCAP ret %d\n",
						__func__, ret);
			goto out;
		}
	}

	uic_cmd.command = UIC_CMD_DME_SET;
	uic_cmd.argument1 = UIC_ARG_MIB(PA_PWRMODE);
	uic_cmd.argument3 = mode;
	ufshcd_hold(hba, false);
	ret = ufshcd_uic_pwr_ctrl(hba, &uic_cmd);
	ufshcd_release(hba);

out:
	return ret;
}

int ufshcd_link_recovery(struct ufs_hba *hba)
{
	int ret;
	unsigned long flags;

	spin_lock_irqsave(hba->host->host_lock, flags);
	hba->ufshcd_state = UFSHCD_STATE_RESET;
	ufshcd_set_eh_in_progress(hba);
	spin_unlock_irqrestore(hba->host->host_lock, flags);

	/* Reset the attached device */
	ufshcd_vops_device_reset(hba);

	ret = ufshcd_host_reset_and_restore(hba);

	spin_lock_irqsave(hba->host->host_lock, flags);
	if (ret)
		hba->ufshcd_state = UFSHCD_STATE_ERROR;
	ufshcd_clear_eh_in_progress(hba);
	spin_unlock_irqrestore(hba->host->host_lock, flags);

	if (ret)
		dev_err(hba->dev, "%s: link recovery failed, err %d",
			__func__, ret);
	else
		ufshcd_clear_ua_wluns(hba);

	return ret;
}
EXPORT_SYMBOL_GPL(ufshcd_link_recovery);

int ufshcd_uic_hibern8_enter(struct ufs_hba *hba)
{
	int ret;
	struct uic_command uic_cmd = {0};
	ktime_t start = ktime_get();

	ufshcd_vops_hibern8_notify(hba, UIC_CMD_DME_HIBER_ENTER, PRE_CHANGE);

	uic_cmd.command = UIC_CMD_DME_HIBER_ENTER;
	ret = ufshcd_uic_pwr_ctrl(hba, &uic_cmd);
	trace_ufshcd_profile_hibern8(dev_name(hba->dev), "enter",
			     ktime_to_us(ktime_sub(ktime_get(), start)), ret);

	if (ret)
		dev_err(hba->dev, "%s: hibern8 enter failed. ret = %d\n",
			__func__, ret);
	else
		ufshcd_vops_hibern8_notify(hba, UIC_CMD_DME_HIBER_ENTER,
								POST_CHANGE);

	return ret;
}
EXPORT_SYMBOL_GPL(ufshcd_uic_hibern8_enter);

int ufshcd_uic_hibern8_exit(struct ufs_hba *hba)
{
	struct uic_command uic_cmd = {0};
	int ret;
	ktime_t start = ktime_get();

	ufshcd_vops_hibern8_notify(hba, UIC_CMD_DME_HIBER_EXIT, PRE_CHANGE);

	uic_cmd.command = UIC_CMD_DME_HIBER_EXIT;
	ret = ufshcd_uic_pwr_ctrl(hba, &uic_cmd);
	trace_ufshcd_profile_hibern8(dev_name(hba->dev), "exit",
			     ktime_to_us(ktime_sub(ktime_get(), start)), ret);

	if (ret) {
		dev_err(hba->dev, "%s: hibern8 exit failed. ret = %d\n",
			__func__, ret);
	} else {
		ufshcd_vops_hibern8_notify(hba, UIC_CMD_DME_HIBER_EXIT,
								POST_CHANGE);
		hba->ufs_stats.last_hibern8_exit_tstamp = ktime_get();
		hba->ufs_stats.hibern8_exit_cnt++;
	}

	return ret;
}
EXPORT_SYMBOL_GPL(ufshcd_uic_hibern8_exit);

void ufshcd_auto_hibern8_update(struct ufs_hba *hba, u32 ahit)
{
	unsigned long flags;
	bool update = false;

	if (!ufshcd_is_auto_hibern8_supported(hba))
		return;

	spin_lock_irqsave(hba->host->host_lock, flags);
	if (hba->ahit != ahit) {
		hba->ahit = ahit;
		update = true;
	}
	spin_unlock_irqrestore(hba->host->host_lock, flags);

	if (update && !pm_runtime_suspended(hba->dev)) {
		pm_runtime_get_sync(hba->dev);
		ufshcd_hold(hba, false);
		ufshcd_auto_hibern8_enable(hba);
		ufshcd_release(hba);
		pm_runtime_put(hba->dev);
	}
}
EXPORT_SYMBOL_GPL(ufshcd_auto_hibern8_update);

void ufshcd_auto_hibern8_enable(struct ufs_hba *hba)
{
	unsigned long flags;

	if (!ufshcd_is_auto_hibern8_supported(hba))
		return;

	spin_lock_irqsave(hba->host->host_lock, flags);
	ufshcd_writel(hba, hba->ahit, REG_AUTO_HIBERNATE_IDLE_TIMER);
	spin_unlock_irqrestore(hba->host->host_lock, flags);
}

 /**
 * ufshcd_init_pwr_info - setting the POR (power on reset)
 * values in hba power info
 * @hba: per-adapter instance
 */
static void ufshcd_init_pwr_info(struct ufs_hba *hba)
{
	hba->pwr_info.gear_rx = UFS_PWM_G1;
	hba->pwr_info.gear_tx = UFS_PWM_G1;
	hba->pwr_info.lane_rx = 1;
	hba->pwr_info.lane_tx = 1;
	hba->pwr_info.pwr_rx = SLOWAUTO_MODE;
	hba->pwr_info.pwr_tx = SLOWAUTO_MODE;
	hba->pwr_info.hs_rate = 0;
}

/**
 * ufshcd_get_max_pwr_mode - reads the max power mode negotiated with device
 * @hba: per-adapter instance
 */
static int ufshcd_get_max_pwr_mode(struct ufs_hba *hba)
{
	struct ufs_pa_layer_attr *pwr_info = &hba->max_pwr_info.info;

	if (hba->max_pwr_info.is_valid)
		return 0;

	pwr_info->pwr_tx = FAST_MODE;
	pwr_info->pwr_rx = FAST_MODE;
	pwr_info->hs_rate = PA_HS_MODE_B;

	/* Get the connected lane count */
	ufshcd_dme_get(hba, UIC_ARG_MIB(PA_CONNECTEDRXDATALANES),
			&pwr_info->lane_rx);
	ufshcd_dme_get(hba, UIC_ARG_MIB(PA_CONNECTEDTXDATALANES),
			&pwr_info->lane_tx);

	if (!pwr_info->lane_rx || !pwr_info->lane_tx) {
		dev_err(hba->dev, "%s: invalid connected lanes value. rx=%d, tx=%d\n",
				__func__,
				pwr_info->lane_rx,
				pwr_info->lane_tx);
		return -EINVAL;
	}

	/*
	 * First, get the maximum gears of HS speed.
	 * If a zero value, it means there is no HSGEAR capability.
	 * Then, get the maximum gears of PWM speed.
	 */
	ufshcd_dme_get(hba, UIC_ARG_MIB(PA_MAXRXHSGEAR), &pwr_info->gear_rx);
	if (!pwr_info->gear_rx) {
		ufshcd_dme_get(hba, UIC_ARG_MIB(PA_MAXRXPWMGEAR),
				&pwr_info->gear_rx);
		if (!pwr_info->gear_rx) {
			dev_err(hba->dev, "%s: invalid max pwm rx gear read = %d\n",
				__func__, pwr_info->gear_rx);
			return -EINVAL;
		}
		pwr_info->pwr_rx = SLOW_MODE;
	}

	ufshcd_dme_peer_get(hba, UIC_ARG_MIB(PA_MAXRXHSGEAR),
			&pwr_info->gear_tx);
	if (!pwr_info->gear_tx) {
		ufshcd_dme_peer_get(hba, UIC_ARG_MIB(PA_MAXRXPWMGEAR),
				&pwr_info->gear_tx);
		if (!pwr_info->gear_tx) {
			dev_err(hba->dev, "%s: invalid max pwm tx gear read = %d\n",
				__func__, pwr_info->gear_tx);
			return -EINVAL;
		}
		pwr_info->pwr_tx = SLOW_MODE;
	}

	hba->max_pwr_info.is_valid = true;
	return 0;
}

static int ufshcd_change_power_mode(struct ufs_hba *hba,
			     struct ufs_pa_layer_attr *pwr_mode)
{
	int ret;

	/* if already configured to the requested pwr_mode */
	if (!hba->force_pmc &&
	    pwr_mode->gear_rx == hba->pwr_info.gear_rx &&
	    pwr_mode->gear_tx == hba->pwr_info.gear_tx &&
	    pwr_mode->lane_rx == hba->pwr_info.lane_rx &&
	    pwr_mode->lane_tx == hba->pwr_info.lane_tx &&
	    pwr_mode->pwr_rx == hba->pwr_info.pwr_rx &&
	    pwr_mode->pwr_tx == hba->pwr_info.pwr_tx &&
	    pwr_mode->hs_rate == hba->pwr_info.hs_rate) {
		dev_dbg(hba->dev, "%s: power already configured\n", __func__);
		return 0;
	}

	/*
	 * Configure attributes for power mode change with below.
	 * - PA_RXGEAR, PA_ACTIVERXDATALANES, PA_RXTERMINATION,
	 * - PA_TXGEAR, PA_ACTIVETXDATALANES, PA_TXTERMINATION,
	 * - PA_HSSERIES
	 */
	ufshcd_dme_set(hba, UIC_ARG_MIB(PA_RXGEAR), pwr_mode->gear_rx);
	ufshcd_dme_set(hba, UIC_ARG_MIB(PA_ACTIVERXDATALANES),
			pwr_mode->lane_rx);
	if (pwr_mode->pwr_rx == FASTAUTO_MODE ||
			pwr_mode->pwr_rx == FAST_MODE)
		ufshcd_dme_set(hba, UIC_ARG_MIB(PA_RXTERMINATION), TRUE);
	else
		ufshcd_dme_set(hba, UIC_ARG_MIB(PA_RXTERMINATION), FALSE);

	ufshcd_dme_set(hba, UIC_ARG_MIB(PA_TXGEAR), pwr_mode->gear_tx);
	ufshcd_dme_set(hba, UIC_ARG_MIB(PA_ACTIVETXDATALANES),
			pwr_mode->lane_tx);
	if (pwr_mode->pwr_tx == FASTAUTO_MODE ||
			pwr_mode->pwr_tx == FAST_MODE)
		ufshcd_dme_set(hba, UIC_ARG_MIB(PA_TXTERMINATION), TRUE);
	else
		ufshcd_dme_set(hba, UIC_ARG_MIB(PA_TXTERMINATION), FALSE);

	if (pwr_mode->pwr_rx == FASTAUTO_MODE ||
	    pwr_mode->pwr_tx == FASTAUTO_MODE ||
	    pwr_mode->pwr_rx == FAST_MODE ||
	    pwr_mode->pwr_tx == FAST_MODE)
		ufshcd_dme_set(hba, UIC_ARG_MIB(PA_HSSERIES),
						pwr_mode->hs_rate);

	ufshcd_dme_set(hba, UIC_ARG_MIB(PA_PWRMODEUSERDATA0),
			DL_FC0ProtectionTimeOutVal_Default);
	ufshcd_dme_set(hba, UIC_ARG_MIB(PA_PWRMODEUSERDATA1),
			DL_TC0ReplayTimeOutVal_Default);
	ufshcd_dme_set(hba, UIC_ARG_MIB(PA_PWRMODEUSERDATA2),
			DL_AFC0ReqTimeOutVal_Default);
	ufshcd_dme_set(hba, UIC_ARG_MIB(PA_PWRMODEUSERDATA3),
			DL_FC1ProtectionTimeOutVal_Default);
	ufshcd_dme_set(hba, UIC_ARG_MIB(PA_PWRMODEUSERDATA4),
			DL_TC1ReplayTimeOutVal_Default);
	ufshcd_dme_set(hba, UIC_ARG_MIB(PA_PWRMODEUSERDATA5),
			DL_AFC1ReqTimeOutVal_Default);

	ufshcd_dme_set(hba, UIC_ARG_MIB(DME_LocalFC0ProtectionTimeOutVal),
			DL_FC0ProtectionTimeOutVal_Default);
	ufshcd_dme_set(hba, UIC_ARG_MIB(DME_LocalTC0ReplayTimeOutVal),
			DL_TC0ReplayTimeOutVal_Default);
	ufshcd_dme_set(hba, UIC_ARG_MIB(DME_LocalAFC0ReqTimeOutVal),
			DL_AFC0ReqTimeOutVal_Default);

	ret = ufshcd_uic_change_pwr_mode(hba, pwr_mode->pwr_rx << 4
			| pwr_mode->pwr_tx);

	if (ret) {
		dev_err(hba->dev,
			"%s: power mode change failed %d\n", __func__, ret);
	} else {
		ufshcd_vops_pwr_change_notify(hba, POST_CHANGE, NULL,
								pwr_mode);

		memcpy(&hba->pwr_info, pwr_mode,
			sizeof(struct ufs_pa_layer_attr));
	}

	return ret;
}

/**
 * ufshcd_config_pwr_mode - configure a new power mode
 * @hba: per-adapter instance
 * @desired_pwr_mode: desired power configuration
 */
int ufshcd_config_pwr_mode(struct ufs_hba *hba,
		struct ufs_pa_layer_attr *desired_pwr_mode)
{
	struct ufs_pa_layer_attr final_params = { 0 };
	int ret;

	ret = ufshcd_vops_pwr_change_notify(hba, PRE_CHANGE,
					desired_pwr_mode, &final_params);

	if (ret)
		memcpy(&final_params, desired_pwr_mode, sizeof(final_params));

	ret = ufshcd_change_power_mode(hba, &final_params);

	return ret;
}
EXPORT_SYMBOL_GPL(ufshcd_config_pwr_mode);

/**
 * ufshcd_complete_dev_init() - checks device readiness
 * @hba: per-adapter instance
 *
 * Set fDeviceInit flag and poll until device toggles it.
 */
static int ufshcd_complete_dev_init(struct ufs_hba *hba)
{
	int err;
	bool flag_res = true;
	ktime_t timeout;

	err = ufshcd_query_flag_retry(hba, UPIU_QUERY_OPCODE_SET_FLAG,
		QUERY_FLAG_IDN_FDEVICEINIT, 0, NULL);
	if (err) {
		dev_err(hba->dev,
			"%s setting fDeviceInit flag failed with error %d\n",
			__func__, err);
		goto out;
	}

	/* Poll fDeviceInit flag to be cleared */
	timeout = ktime_add_ms(ktime_get(), FDEVICEINIT_COMPL_TIMEOUT);
	do {
		err = ufshcd_query_flag(hba, UPIU_QUERY_OPCODE_READ_FLAG,
					QUERY_FLAG_IDN_FDEVICEINIT, 0, &flag_res);
		if (!flag_res)
			break;
		usleep_range(5000, 10000);
	} while (ktime_before(ktime_get(), timeout));

	if (err) {
		dev_err(hba->dev,
				"%s reading fDeviceInit flag failed with error %d\n",
				__func__, err);
	} else if (flag_res) {
		dev_err(hba->dev,
				"%s fDeviceInit was not cleared by the device\n",
				__func__);
		err = -EBUSY;
	}
out:
	return err;
}

/**
 * ufshcd_make_hba_operational - Make UFS controller operational
 * @hba: per adapter instance
 *
 * To bring UFS host controller to operational state,
 * 1. Enable required interrupts
 * 2. Configure interrupt aggregation
 * 3. Program UTRL and UTMRL base address
 * 4. Configure run-stop-registers
 *
 * Returns 0 on success, non-zero value on failure
 */
int ufshcd_make_hba_operational(struct ufs_hba *hba)
{
	int err = 0;
	u32 reg;

	/* Enable required interrupts */
	ufshcd_enable_intr(hba, UFSHCD_ENABLE_INTRS);

	/* Configure interrupt aggregation */
	if (ufshcd_is_intr_aggr_allowed(hba))
		ufshcd_config_intr_aggr(hba, hba->nutrs - 1, INT_AGGR_DEF_TO);
	else
		ufshcd_disable_intr_aggr(hba);

	/* Configure UTRL and UTMRL base address registers */
	ufshcd_writel(hba, lower_32_bits(hba->utrdl_dma_addr),
			REG_UTP_TRANSFER_REQ_LIST_BASE_L);
	ufshcd_writel(hba, upper_32_bits(hba->utrdl_dma_addr),
			REG_UTP_TRANSFER_REQ_LIST_BASE_H);
	ufshcd_writel(hba, lower_32_bits(hba->utmrdl_dma_addr),
			REG_UTP_TASK_REQ_LIST_BASE_L);
	ufshcd_writel(hba, upper_32_bits(hba->utmrdl_dma_addr),
			REG_UTP_TASK_REQ_LIST_BASE_H);

	/*
	 * Make sure base address and interrupt setup are updated before
	 * enabling the run/stop registers below.
	 */
	wmb();

	/*
	 * UCRDY, UTMRLDY and UTRLRDY bits must be 1
	 */
	reg = ufshcd_readl(hba, REG_CONTROLLER_STATUS);
	if (!(ufshcd_get_lists_status(reg))) {
		ufshcd_enable_run_stop_reg(hba);
	} else {
		dev_err(hba->dev,
			"Host controller not ready to process requests");
		err = -EIO;
	}

	return err;
}
EXPORT_SYMBOL_GPL(ufshcd_make_hba_operational);

/**
 * ufshcd_hba_stop - Send controller to reset state
 * @hba: per adapter instance
 */
static inline void ufshcd_hba_stop(struct ufs_hba *hba)
{
	unsigned long flags;
	int err;

	/*
	 * Obtain the host lock to prevent that the controller is disabled
	 * while the UFS interrupt handler is active on another CPU.
	 */
	spin_lock_irqsave(hba->host->host_lock, flags);
	ufshcd_writel(hba, CONTROLLER_DISABLE,  REG_CONTROLLER_ENABLE);
	spin_unlock_irqrestore(hba->host->host_lock, flags);

	err = ufshcd_wait_for_register(hba, REG_CONTROLLER_ENABLE,
					CONTROLLER_ENABLE, CONTROLLER_DISABLE,
					10, 1);
	if (err)
		dev_err(hba->dev, "%s: Controller disable failed\n", __func__);
}

/**
 * ufshcd_hba_execute_hce - initialize the controller
 * @hba: per adapter instance
 *
 * The controller resets itself and controller firmware initialization
 * sequence kicks off. When controller is ready it will set
 * the Host Controller Enable bit to 1.
 *
 * Returns 0 on success, non-zero value on failure
 */
static int ufshcd_hba_execute_hce(struct ufs_hba *hba)
{
	int retry;

	if (!ufshcd_is_hba_active(hba))
		/* change controller state to "reset state" */
		ufshcd_hba_stop(hba);

	/* UniPro link is disabled at this point */
	ufshcd_set_link_off(hba);

	ufshcd_vops_hce_enable_notify(hba, PRE_CHANGE);

	/* start controller initialization sequence */
	ufshcd_hba_start(hba);

	/*
	 * To initialize a UFS host controller HCE bit must be set to 1.
	 * During initialization the HCE bit value changes from 1->0->1.
	 * When the host controller completes initialization sequence
	 * it sets the value of HCE bit to 1. The same HCE bit is read back
	 * to check if the controller has completed initialization sequence.
	 * So without this delay the value HCE = 1, set in the previous
	 * instruction might be read back.
	 * This delay can be changed based on the controller.
	 */
	ufshcd_delay_us(hba->vps->hba_enable_delay_us, 100);

	/* wait for the host controller to complete initialization */
	retry = 50;
	while (ufshcd_is_hba_active(hba)) {
		if (retry) {
			retry--;
		} else {
			dev_err(hba->dev,
				"Controller enable failed\n");
			return -EIO;
		}
		usleep_range(1000, 1100);
	}

	/* enable UIC related interrupts */
	ufshcd_enable_intr(hba, UFSHCD_UIC_MASK);

	ufshcd_vops_hce_enable_notify(hba, POST_CHANGE);

	return 0;
}

int ufshcd_hba_enable(struct ufs_hba *hba)
{
	int ret;

	if (hba->quirks & UFSHCI_QUIRK_BROKEN_HCE) {
		ufshcd_set_link_off(hba);
		ufshcd_vops_hce_enable_notify(hba, PRE_CHANGE);

		/* enable UIC related interrupts */
		ufshcd_enable_intr(hba, UFSHCD_UIC_MASK);
		ret = ufshcd_dme_reset(hba);
		if (!ret) {
			ret = ufshcd_dme_enable(hba);
			if (!ret)
				ufshcd_vops_hce_enable_notify(hba, POST_CHANGE);
			if (ret)
				dev_err(hba->dev,
					"Host controller enable failed with non-hce\n");
		}
	} else {
		ret = ufshcd_hba_execute_hce(hba);
	}

	return ret;
}
EXPORT_SYMBOL_GPL(ufshcd_hba_enable);

static int ufshcd_disable_tx_lcc(struct ufs_hba *hba, bool peer)
{
	int tx_lanes = 0, i, err = 0;

	if (!peer)
		ufshcd_dme_get(hba, UIC_ARG_MIB(PA_CONNECTEDTXDATALANES),
			       &tx_lanes);
	else
		ufshcd_dme_peer_get(hba, UIC_ARG_MIB(PA_CONNECTEDTXDATALANES),
				    &tx_lanes);
	for (i = 0; i < tx_lanes; i++) {
		if (!peer)
			err = ufshcd_dme_set(hba,
				UIC_ARG_MIB_SEL(TX_LCC_ENABLE,
					UIC_ARG_MPHY_TX_GEN_SEL_INDEX(i)),
					0);
		else
			err = ufshcd_dme_peer_set(hba,
				UIC_ARG_MIB_SEL(TX_LCC_ENABLE,
					UIC_ARG_MPHY_TX_GEN_SEL_INDEX(i)),
					0);
		if (err) {
			dev_err(hba->dev, "%s: TX LCC Disable failed, peer = %d, lane = %d, err = %d",
				__func__, peer, i, err);
			break;
		}
	}

	return err;
}

static inline int ufshcd_disable_device_tx_lcc(struct ufs_hba *hba)
{
	return ufshcd_disable_tx_lcc(hba, true);
}

void ufshcd_update_reg_hist(struct ufs_err_reg_hist *reg_hist,
			    u32 reg)
{
	reg_hist->reg[reg_hist->pos] = reg;
	reg_hist->tstamp[reg_hist->pos] = ktime_get();
	reg_hist->pos = (reg_hist->pos + 1) % UFS_ERR_REG_HIST_LENGTH;
}
EXPORT_SYMBOL_GPL(ufshcd_update_reg_hist);

/**
 * ufshcd_link_startup - Initialize unipro link startup
 * @hba: per adapter instance
 *
 * Returns 0 for success, non-zero in case of failure
 */
static int ufshcd_link_startup(struct ufs_hba *hba)
{
	int ret;
	int retries = DME_LINKSTARTUP_RETRIES;
	bool link_startup_again = false;

	/*
	 * If UFS device isn't active then we will have to issue link startup
	 * 2 times to make sure the device state move to active.
	 */
	if (!ufshcd_is_ufs_dev_active(hba))
		link_startup_again = true;

link_startup:
	do {
		ufshcd_vops_link_startup_notify(hba, PRE_CHANGE);

		ret = ufshcd_dme_link_startup(hba);

		/* check if device is detected by inter-connect layer */
		if (!ret && !ufshcd_is_device_present(hba)) {
			ufshcd_update_reg_hist(&hba->ufs_stats.link_startup_err,
					       0);
			dev_err(hba->dev, "%s: Device not present\n", __func__);
			ret = -ENXIO;
			goto out;
		}

		/*
		 * DME link lost indication is only received when link is up,
		 * but we can't be sure if the link is up until link startup
		 * succeeds. So reset the local Uni-Pro and try again.
		 */
		if (ret && ufshcd_hba_enable(hba)) {
			ufshcd_update_reg_hist(&hba->ufs_stats.link_startup_err,
					       (u32)ret);
			goto out;
		}
	} while (ret && retries--);

	if (ret) {
		/* failed to get the link up... retire */
		ufshcd_update_reg_hist(&hba->ufs_stats.link_startup_err,
				       (u32)ret);
		goto out;
	}

	if (link_startup_again) {
		link_startup_again = false;
		retries = DME_LINKSTARTUP_RETRIES;
		goto link_startup;
	}

	/* Mark that link is up in PWM-G1, 1-lane, SLOW-AUTO mode */
	ufshcd_init_pwr_info(hba);
	ufshcd_print_pwr_info(hba);

	if (hba->quirks & UFSHCD_QUIRK_BROKEN_LCC) {
		ret = ufshcd_disable_device_tx_lcc(hba);
		if (ret)
			goto out;
	}

	/* Include any host controller configuration via UIC commands */
	ret = ufshcd_vops_link_startup_notify(hba, POST_CHANGE);
	if (ret)
		goto out;

	/* Clear UECPA once due to LINERESET has happened during LINK_STARTUP */
	ufshcd_readl(hba, REG_UIC_ERROR_CODE_PHY_ADAPTER_LAYER);
	ret = ufshcd_make_hba_operational(hba);
out:
	if (ret) {
		dev_err(hba->dev, "link startup failed %d\n", ret);
		ufshcd_print_host_state(hba);
		ufshcd_print_pwr_info(hba);
		ufshcd_print_host_regs(hba);
	}
	return ret;
}

/**
 * ufshcd_verify_dev_init() - Verify device initialization
 * @hba: per-adapter instance
 *
 * Send NOP OUT UPIU and wait for NOP IN response to check whether the
 * device Transport Protocol (UTP) layer is ready after a reset.
 * If the UTP layer at the device side is not initialized, it may
 * not respond with NOP IN UPIU within timeout of %NOP_OUT_TIMEOUT
 * and we retry sending NOP OUT for %NOP_OUT_RETRIES iterations.
 */
static int ufshcd_verify_dev_init(struct ufs_hba *hba)
{
	int err = 0;
	int retries;

	ufshcd_hold(hba, false);
	mutex_lock(&hba->dev_cmd.lock);
	for (retries = NOP_OUT_RETRIES; retries > 0; retries--) {
		err = ufshcd_exec_dev_cmd(hba, DEV_CMD_TYPE_NOP,
					       NOP_OUT_TIMEOUT);

		if (!err || err == -ETIMEDOUT)
			break;

		dev_dbg(hba->dev, "%s: error %d retrying\n", __func__, err);
	}
	mutex_unlock(&hba->dev_cmd.lock);
	ufshcd_release(hba);

	if (err)
		dev_err(hba->dev, "%s: NOP OUT failed %d\n", __func__, err);
	return err;
}

/**
 * ufshcd_set_queue_depth - set lun queue depth
 * @sdev: pointer to SCSI device
 *
 * Read bLUQueueDepth value and activate scsi tagged command
 * queueing. For WLUN, queue depth is set to 1. For best-effort
 * cases (bLUQueueDepth = 0) the queue depth is set to a maximum
 * value that host can queue.
 */
static void ufshcd_set_queue_depth(struct scsi_device *sdev)
{
	int ret = 0;
	u8 lun_qdepth;
	struct ufs_hba *hba;

	hba = shost_priv(sdev->host);

	lun_qdepth = hba->nutrs;
	ret = ufshcd_read_unit_desc_param(hba,
					  ufshcd_scsi_to_upiu_lun(sdev->lun),
					  UNIT_DESC_PARAM_LU_Q_DEPTH,
					  &lun_qdepth,
					  sizeof(lun_qdepth));

	/* Some WLUN doesn't support unit descriptor */
	if (ret == -EOPNOTSUPP)
		lun_qdepth = 1;
	else if (!lun_qdepth)
		/* eventually, we can figure out the real queue depth */
		lun_qdepth = hba->nutrs;
	else
		lun_qdepth = min_t(int, lun_qdepth, hba->nutrs);

	dev_dbg(hba->dev, "%s: activate tcq with queue depth %d\n",
			__func__, lun_qdepth);
	scsi_change_queue_depth(sdev, lun_qdepth);
}

/*
 * ufshcd_get_lu_wp - returns the "b_lu_write_protect" from UNIT DESCRIPTOR
 * @hba: per-adapter instance
 * @lun: UFS device lun id
 * @b_lu_write_protect: pointer to buffer to hold the LU's write protect info
 *
 * Returns 0 in case of success and b_lu_write_protect status would be returned
 * @b_lu_write_protect parameter.
 * Returns -ENOTSUPP if reading b_lu_write_protect is not supported.
 * Returns -EINVAL in case of invalid parameters passed to this function.
 */
static int ufshcd_get_lu_wp(struct ufs_hba *hba,
			    u8 lun,
			    u8 *b_lu_write_protect)
{
	int ret;

	if (!b_lu_write_protect)
		ret = -EINVAL;
	/*
	 * According to UFS device spec, RPMB LU can't be write
	 * protected so skip reading bLUWriteProtect parameter for
	 * it. For other W-LUs, UNIT DESCRIPTOR is not available.
	 */
	else if (lun >= hba->dev_info.max_lu_supported)
		ret = -ENOTSUPP;
	else
		ret = ufshcd_read_unit_desc_param(hba,
					  lun,
					  UNIT_DESC_PARAM_LU_WR_PROTECT,
					  b_lu_write_protect,
					  sizeof(*b_lu_write_protect));
	return ret;
}

/**
 * ufshcd_get_lu_power_on_wp_status - get LU's power on write protect
 * status
 * @hba: per-adapter instance
 * @sdev: pointer to SCSI device
 *
 */
static inline void ufshcd_get_lu_power_on_wp_status(struct ufs_hba *hba,
						    struct scsi_device *sdev)
{
	if (hba->dev_info.f_power_on_wp_en &&
	    !hba->dev_info.is_lu_power_on_wp) {
		u8 b_lu_write_protect;

		if (!ufshcd_get_lu_wp(hba, ufshcd_scsi_to_upiu_lun(sdev->lun),
				      &b_lu_write_protect) &&
		    (b_lu_write_protect == UFS_LU_POWER_ON_WP))
			hba->dev_info.is_lu_power_on_wp = true;
	}
}

/**
 * ufshcd_slave_alloc - handle initial SCSI device configurations
 * @sdev: pointer to SCSI device
 *
 * Returns success
 */
static int ufshcd_slave_alloc(struct scsi_device *sdev)
{
	struct ufs_hba *hba;

	hba = shost_priv(sdev->host);

	/* Mode sense(6) is not supported by UFS, so use Mode sense(10) */
	sdev->use_10_for_ms = 1;

	/* DBD field should be set to 1 in mode sense(10) */
	sdev->set_dbd_for_ms = 1;

	/* allow SCSI layer to restart the device in case of errors */
	sdev->allow_restart = 1;

	/* REPORT SUPPORTED OPERATION CODES is not supported */
	sdev->no_report_opcodes = 1;

	/* WRITE_SAME command is not supported */
	sdev->no_write_same = 1;

	ufshcd_set_queue_depth(sdev);

	ufshcd_get_lu_power_on_wp_status(hba, sdev);

	return 0;
}

/**
 * ufshcd_change_queue_depth - change queue depth
 * @sdev: pointer to SCSI device
 * @depth: required depth to set
 *
 * Change queue depth and make sure the max. limits are not crossed.
 */
static int ufshcd_change_queue_depth(struct scsi_device *sdev, int depth)
{
	struct ufs_hba *hba = shost_priv(sdev->host);

	if (depth > hba->nutrs)
		depth = hba->nutrs;
	return scsi_change_queue_depth(sdev, depth);
}

/**
 * ufshcd_slave_configure - adjust SCSI device configurations
 * @sdev: pointer to SCSI device
 */
static int ufshcd_slave_configure(struct scsi_device *sdev)
{
	struct ufs_hba *hba = shost_priv(sdev->host);
	struct request_queue *q = sdev->request_queue;

	blk_queue_update_dma_pad(q, PRDT_DATA_BYTE_COUNT_PAD - 1);

	if (ufshcd_is_rpm_autosuspend_allowed(hba))
		sdev->rpm_autosuspend = 1;

	ufshcd_crypto_setup_rq_keyslot_manager(hba, q);

	return 0;
}

/**
 * ufshcd_slave_destroy - remove SCSI device configurations
 * @sdev: pointer to SCSI device
 */
static void ufshcd_slave_destroy(struct scsi_device *sdev)
{
	struct ufs_hba *hba;

	hba = shost_priv(sdev->host);
	/* Drop the reference as it won't be needed anymore */
	if (ufshcd_scsi_to_upiu_lun(sdev->lun) == UFS_UPIU_UFS_DEVICE_WLUN) {
		unsigned long flags;

		spin_lock_irqsave(hba->host->host_lock, flags);
		hba->sdev_ufs_device = NULL;
		spin_unlock_irqrestore(hba->host->host_lock, flags);
	}
}

/**
 * ufshcd_scsi_cmd_status - Update SCSI command result based on SCSI status
 * @lrbp: pointer to local reference block of completed command
 * @scsi_status: SCSI command status
 *
 * Returns value base on SCSI command status
 */
static inline int
ufshcd_scsi_cmd_status(struct ufshcd_lrb *lrbp, int scsi_status)
{
	int result = 0;

	switch (scsi_status) {
	case SAM_STAT_CHECK_CONDITION:
		ufshcd_copy_sense_data(lrbp);
		fallthrough;
	case SAM_STAT_GOOD:
		result |= DID_OK << 16 |
			  COMMAND_COMPLETE << 8 |
			  scsi_status;
		break;
	case SAM_STAT_TASK_SET_FULL:
	case SAM_STAT_BUSY:
	case SAM_STAT_TASK_ABORTED:
		ufshcd_copy_sense_data(lrbp);
		result |= scsi_status;
		break;
	default:
		result |= DID_ERROR << 16;
		break;
	} /* end of switch */

	return result;
}

/**
 * ufshcd_transfer_rsp_status - Get overall status of the response
 * @hba: per adapter instance
 * @lrbp: pointer to local reference block of completed command
 *
 * Returns result of the command to notify SCSI midlayer
 */
static inline int
ufshcd_transfer_rsp_status(struct ufs_hba *hba, struct ufshcd_lrb *lrbp)
{
	int result = 0;
	int scsi_status;
	int ocs;

	/* overall command status of utrd */
	ocs = ufshcd_get_tr_ocs(lrbp);

	if (hba->quirks & UFSHCD_QUIRK_BROKEN_OCS_FATAL_ERROR) {
		if (be32_to_cpu(lrbp->ucd_rsp_ptr->header.dword_1) &
					MASK_RSP_UPIU_RESULT)
			ocs = OCS_SUCCESS;
	}

	switch (ocs) {
	case OCS_SUCCESS:
		result = ufshcd_get_req_rsp(lrbp->ucd_rsp_ptr);
		hba->ufs_stats.last_hibern8_exit_tstamp = ktime_set(0, 0);
		switch (result) {
		case UPIU_TRANSACTION_RESPONSE:
			/*
			 * get the response UPIU result to extract
			 * the SCSI command status
			 */
			result = ufshcd_get_rsp_upiu_result(lrbp->ucd_rsp_ptr);

			/*
			 * get the result based on SCSI status response
			 * to notify the SCSI midlayer of the command status
			 */
			scsi_status = result & MASK_SCSI_STATUS;
			result = ufshcd_scsi_cmd_status(lrbp, scsi_status);

			/*
			 * Currently we are only supporting BKOPs exception
			 * events hence we can ignore BKOPs exception event
			 * during power management callbacks. BKOPs exception
			 * event is not expected to be raised in runtime suspend
			 * callback as it allows the urgent bkops.
			 * During system suspend, we are anyway forcefully
			 * disabling the bkops and if urgent bkops is needed
			 * it will be enabled on system resume. Long term
			 * solution could be to abort the system suspend if
			 * UFS device needs urgent BKOPs.
			 */
			if (!hba->pm_op_in_progress &&
			    ufshcd_is_exception_event(lrbp->ucd_rsp_ptr) &&
			    schedule_work(&hba->eeh_work)) {
				/*
				 * Prevent suspend once eeh_work is scheduled
				 * to avoid deadlock between ufshcd_suspend
				 * and exception event handler.
				 */
				pm_runtime_get_noresume(hba->dev);
			}
			break;
		case UPIU_TRANSACTION_REJECT_UPIU:
			/* TODO: handle Reject UPIU Response */
			result = DID_ERROR << 16;
			dev_err(hba->dev,
				"Reject UPIU not fully implemented\n");
			break;
		default:
			dev_err(hba->dev,
				"Unexpected request response code = %x\n",
				result);
			result = DID_ERROR << 16;
			break;
		}
		break;
	case OCS_ABORTED:
		result |= DID_ABORT << 16;
		break;
	case OCS_INVALID_COMMAND_STATUS:
		result |= DID_REQUEUE << 16;
		break;
	case OCS_INVALID_CMD_TABLE_ATTR:
	case OCS_INVALID_PRDT_ATTR:
	case OCS_MISMATCH_DATA_BUF_SIZE:
	case OCS_MISMATCH_RESP_UPIU_SIZE:
	case OCS_PEER_COMM_FAILURE:
	case OCS_FATAL_ERROR:
	case OCS_DEVICE_FATAL_ERROR:
	case OCS_INVALID_CRYPTO_CONFIG:
	case OCS_GENERAL_CRYPTO_ERROR:
	default:
		result |= DID_ERROR << 16;
		dev_err(hba->dev,
				"OCS error from controller = %x for tag %d\n",
				ocs, lrbp->task_tag);
		ufshcd_print_host_regs(hba);
		ufshcd_print_host_state(hba);
		break;
	} /* end of switch */

	if ((host_byte(result) != DID_OK) && !hba->silence_err_logs)
		ufshcd_print_trs(hba, 1 << lrbp->task_tag, true);
	return result;
}

/**
 * ufshcd_uic_cmd_compl - handle completion of uic command
 * @hba: per adapter instance
 * @intr_status: interrupt status generated by the controller
 *
 * Returns
 *  IRQ_HANDLED - If interrupt is valid
 *  IRQ_NONE    - If invalid interrupt
 */
static irqreturn_t ufshcd_uic_cmd_compl(struct ufs_hba *hba, u32 intr_status)
{
	irqreturn_t retval = IRQ_NONE;

	if ((intr_status & UIC_COMMAND_COMPL) && hba->active_uic_cmd) {
		hba->active_uic_cmd->argument2 |=
			ufshcd_get_uic_cmd_result(hba);
		hba->active_uic_cmd->argument3 =
			ufshcd_get_dme_attr_val(hba);
		if (!hba->uic_async_done)
			hba->active_uic_cmd->cmd_active = 0;
		complete(&hba->active_uic_cmd->done);
		retval = IRQ_HANDLED;
	}

	if ((intr_status & UFSHCD_UIC_PWR_MASK) && hba->uic_async_done) {
		hba->active_uic_cmd->cmd_active = 0;
		complete(hba->uic_async_done);
		retval = IRQ_HANDLED;
	}

	if (retval == IRQ_HANDLED)
		ufshcd_add_uic_command_trace(hba, hba->active_uic_cmd,
					     "complete");
	return retval;
}

/**
 * __ufshcd_transfer_req_compl - handle SCSI and query command completion
 * @hba: per adapter instance
 * @completed_reqs: requests to complete
 */
static void __ufshcd_transfer_req_compl(struct ufs_hba *hba,
					unsigned long completed_reqs)
{
	struct ufshcd_lrb *lrbp;
	struct scsi_cmnd *cmd;
	int result;
	int index;
	bool update_scaling = false;

	for_each_set_bit(index, &completed_reqs, hba->nutrs) {
		lrbp = &hba->lrb[index];
		lrbp->in_use = false;
		lrbp->compl_time_stamp = ktime_get();
		cmd = lrbp->cmd;
		if (cmd) {
			ufshcd_vops_compl_command(hba, lrbp);
			ufshcd_add_command_trace(hba, index, "complete");
			result = ufshcd_transfer_rsp_status(hba, lrbp);
			scsi_dma_unmap(cmd);
			cmd->result = result;
			ufshcd_crypto_clear_prdt(hba, lrbp);
			/* Mark completed command as NULL in LRB */
			lrbp->cmd = NULL;
			/* Do not touch lrbp after scsi done */
			cmd->scsi_done(cmd);
			__ufshcd_release(hba);
			update_scaling = true;
		} else if (lrbp->command_type == UTP_CMD_TYPE_DEV_MANAGE ||
			lrbp->command_type == UTP_CMD_TYPE_UFS_STORAGE) {
			if (hba->dev_cmd.complete) {
				ufshcd_add_command_trace(hba, index,
						"dev_complete");
				complete(hba->dev_cmd.complete);
				update_scaling = true;
			}
		}
		if (ufshcd_is_clkscaling_supported(hba) && update_scaling)
			hba->clk_scaling.active_reqs--;
	}

	/* clear corresponding bits of completed commands */
	hba->outstanding_reqs ^= completed_reqs;

	ufshcd_clk_scaling_update_busy(hba);
}

/**
 * ufshcd_transfer_req_compl - handle SCSI and query command completion
 * @hba: per adapter instance
 *
 * Returns
 *  IRQ_HANDLED - If interrupt is valid
 *  IRQ_NONE    - If invalid interrupt
 */
static irqreturn_t ufshcd_transfer_req_compl(struct ufs_hba *hba)
{
	unsigned long completed_reqs;
	u32 tr_doorbell;

	/* Resetting interrupt aggregation counters first and reading the
	 * DOOR_BELL afterward allows us to handle all the completed requests.
	 * In order to prevent other interrupts starvation the DB is read once
	 * after reset. The down side of this solution is the possibility of
	 * false interrupt if device completes another request after resetting
	 * aggregation and before reading the DB.
	 */
	if (ufshcd_is_intr_aggr_allowed(hba) &&
	    !(hba->quirks & UFSHCI_QUIRK_SKIP_RESET_INTR_AGGR))
		ufshcd_reset_intr_aggr(hba);

	tr_doorbell = ufshcd_readl(hba, REG_UTP_TRANSFER_REQ_DOOR_BELL);
	completed_reqs = tr_doorbell ^ hba->outstanding_reqs;

	if (completed_reqs) {
		__ufshcd_transfer_req_compl(hba, completed_reqs);
		return IRQ_HANDLED;
	} else {
		return IRQ_NONE;
	}
}

/**
 * ufshcd_disable_ee - disable exception event
 * @hba: per-adapter instance
 * @mask: exception event to disable
 *
 * Disables exception event in the device so that the EVENT_ALERT
 * bit is not set.
 *
 * Returns zero on success, non-zero error value on failure.
 */
static int ufshcd_disable_ee(struct ufs_hba *hba, u16 mask)
{
	int err = 0;
	u32 val;

	if (!(hba->ee_ctrl_mask & mask))
		goto out;

	val = hba->ee_ctrl_mask & ~mask;
	val &= MASK_EE_STATUS;
	err = ufshcd_query_attr_retry(hba, UPIU_QUERY_OPCODE_WRITE_ATTR,
			QUERY_ATTR_IDN_EE_CONTROL, 0, 0, &val);
	if (!err)
		hba->ee_ctrl_mask &= ~mask;
out:
	return err;
}

/**
 * ufshcd_enable_ee - enable exception event
 * @hba: per-adapter instance
 * @mask: exception event to enable
 *
 * Enable corresponding exception event in the device to allow
 * device to alert host in critical scenarios.
 *
 * Returns zero on success, non-zero error value on failure.
 */
static int ufshcd_enable_ee(struct ufs_hba *hba, u16 mask)
{
	int err = 0;
	u32 val;

	if (hba->ee_ctrl_mask & mask)
		goto out;

	val = hba->ee_ctrl_mask | mask;
	val &= MASK_EE_STATUS;
	err = ufshcd_query_attr_retry(hba, UPIU_QUERY_OPCODE_WRITE_ATTR,
			QUERY_ATTR_IDN_EE_CONTROL, 0, 0, &val);
	if (!err)
		hba->ee_ctrl_mask |= mask;
out:
	return err;
}

/**
 * ufshcd_enable_auto_bkops - Allow device managed BKOPS
 * @hba: per-adapter instance
 *
 * Allow device to manage background operations on its own. Enabling
 * this might lead to inconsistent latencies during normal data transfers
 * as the device is allowed to manage its own way of handling background
 * operations.
 *
 * Returns zero on success, non-zero on failure.
 */
static int ufshcd_enable_auto_bkops(struct ufs_hba *hba)
{
	int err = 0;

	if (hba->auto_bkops_enabled)
		goto out;

	err = ufshcd_query_flag_retry(hba, UPIU_QUERY_OPCODE_SET_FLAG,
			QUERY_FLAG_IDN_BKOPS_EN, 0, NULL);
	if (err) {
		dev_err(hba->dev, "%s: failed to enable bkops %d\n",
				__func__, err);
		goto out;
	}

	hba->auto_bkops_enabled = true;
	trace_ufshcd_auto_bkops_state(dev_name(hba->dev), "Enabled");

	/* No need of URGENT_BKOPS exception from the device */
	err = ufshcd_disable_ee(hba, MASK_EE_URGENT_BKOPS);
	if (err)
		dev_err(hba->dev, "%s: failed to disable exception event %d\n",
				__func__, err);
out:
	return err;
}

/**
 * ufshcd_disable_auto_bkops - block device in doing background operations
 * @hba: per-adapter instance
 *
 * Disabling background operations improves command response latency but
 * has drawback of device moving into critical state where the device is
 * not-operable. Make sure to call ufshcd_enable_auto_bkops() whenever the
 * host is idle so that BKOPS are managed effectively without any negative
 * impacts.
 *
 * Returns zero on success, non-zero on failure.
 */
static int ufshcd_disable_auto_bkops(struct ufs_hba *hba)
{
	int err = 0;

	if (!hba->auto_bkops_enabled)
		goto out;

	/*
	 * If host assisted BKOPs is to be enabled, make sure
	 * urgent bkops exception is allowed.
	 */
	err = ufshcd_enable_ee(hba, MASK_EE_URGENT_BKOPS);
	if (err) {
		dev_err(hba->dev, "%s: failed to enable exception event %d\n",
				__func__, err);
		goto out;
	}

	err = ufshcd_query_flag_retry(hba, UPIU_QUERY_OPCODE_CLEAR_FLAG,
			QUERY_FLAG_IDN_BKOPS_EN, 0, NULL);
	if (err) {
		dev_err(hba->dev, "%s: failed to disable bkops %d\n",
				__func__, err);
		ufshcd_disable_ee(hba, MASK_EE_URGENT_BKOPS);
		goto out;
	}

	hba->auto_bkops_enabled = false;
	trace_ufshcd_auto_bkops_state(dev_name(hba->dev), "Disabled");
	hba->is_urgent_bkops_lvl_checked = false;
out:
	return err;
}

/**
 * ufshcd_force_reset_auto_bkops - force reset auto bkops state
 * @hba: per adapter instance
 *
 * After a device reset the device may toggle the BKOPS_EN flag
 * to default value. The s/w tracking variables should be updated
 * as well. This function would change the auto-bkops state based on
 * UFSHCD_CAP_KEEP_AUTO_BKOPS_ENABLED_EXCEPT_SUSPEND.
 */
static void ufshcd_force_reset_auto_bkops(struct ufs_hba *hba)
{
	if (ufshcd_keep_autobkops_enabled_except_suspend(hba)) {
		hba->auto_bkops_enabled = false;
		hba->ee_ctrl_mask |= MASK_EE_URGENT_BKOPS;
		ufshcd_enable_auto_bkops(hba);
	} else {
		hba->auto_bkops_enabled = true;
		hba->ee_ctrl_mask &= ~MASK_EE_URGENT_BKOPS;
		ufshcd_disable_auto_bkops(hba);
	}
	hba->urgent_bkops_lvl = BKOPS_STATUS_PERF_IMPACT;
	hba->is_urgent_bkops_lvl_checked = false;
}

static inline int ufshcd_get_bkops_status(struct ufs_hba *hba, u32 *status)
{
	return ufshcd_query_attr_retry(hba, UPIU_QUERY_OPCODE_READ_ATTR,
			QUERY_ATTR_IDN_BKOPS_STATUS, 0, 0, status);
}

/**
 * ufshcd_bkops_ctrl - control the auto bkops based on current bkops status
 * @hba: per-adapter instance
 * @status: bkops_status value
 *
 * Read the bkops_status from the UFS device and Enable fBackgroundOpsEn
 * flag in the device to permit background operations if the device
 * bkops_status is greater than or equal to "status" argument passed to
 * this function, disable otherwise.
 *
 * Returns 0 for success, non-zero in case of failure.
 *
 * NOTE: Caller of this function can check the "hba->auto_bkops_enabled" flag
 * to know whether auto bkops is enabled or disabled after this function
 * returns control to it.
 */
int ufshcd_bkops_ctrl(struct ufs_hba *hba,
			     enum bkops_status status)
{
	int err;
	u32 curr_status = 0;

	err = ufshcd_get_bkops_status(hba, &curr_status);
	if (err) {
		dev_err(hba->dev, "%s: failed to get BKOPS status %d\n",
				__func__, err);
		goto out;
	} else if (curr_status > BKOPS_STATUS_MAX) {
		dev_err(hba->dev, "%s: invalid BKOPS status %d\n",
				__func__, curr_status);
		err = -EINVAL;
		goto out;
	}

	if (curr_status >= status)
		err = ufshcd_enable_auto_bkops(hba);
	else
		err = ufshcd_disable_auto_bkops(hba);
out:
	return err;
}
EXPORT_SYMBOL_GPL(ufshcd_bkops_ctrl);

/**
 * ufshcd_urgent_bkops - handle urgent bkops exception event
 * @hba: per-adapter instance
 *
 * Enable fBackgroundOpsEn flag in the device to permit background
 * operations.
 *
 * If BKOPs is enabled, this function returns 0, 1 if the bkops in not enabled
 * and negative error value for any other failure.
 */
static int ufshcd_urgent_bkops(struct ufs_hba *hba)
{
	return ufshcd_bkops_ctrl(hba, hba->urgent_bkops_lvl);
}

static inline int ufshcd_get_ee_status(struct ufs_hba *hba, u32 *status)
{
	return ufshcd_query_attr_retry(hba, UPIU_QUERY_OPCODE_READ_ATTR,
			QUERY_ATTR_IDN_EE_STATUS, 0, 0, status);
}

static void ufshcd_bkops_exception_event_handler(struct ufs_hba *hba)
{
	int err;
	u32 curr_status = 0;

	if (hba->is_urgent_bkops_lvl_checked)
		goto enable_auto_bkops;

	err = ufshcd_get_bkops_status(hba, &curr_status);
	if (err) {
		dev_err(hba->dev, "%s: failed to get BKOPS status %d\n",
				__func__, err);
		goto out;
	}

	/*
	 * We are seeing that some devices are raising the urgent bkops
	 * exception events even when BKOPS status doesn't indicate performace
	 * impacted or critical. Handle these device by determining their urgent
	 * bkops status at runtime.
	 */
	if (curr_status < BKOPS_STATUS_PERF_IMPACT) {
		dev_err(hba->dev, "%s: device raised urgent BKOPS exception for bkops status %d\n",
				__func__, curr_status);
		/* update the current status as the urgent bkops level */
		hba->urgent_bkops_lvl = curr_status;
		hba->is_urgent_bkops_lvl_checked = true;
	}

enable_auto_bkops:
	err = ufshcd_enable_auto_bkops(hba);
out:
	if (err < 0)
		dev_err(hba->dev, "%s: failed to handle urgent bkops %d\n",
				__func__, err);
}

static int ufshcd_wb_ctrl(struct ufs_hba *hba, bool enable)
{
	int ret;
	u8 index;
	enum query_opcode opcode;

	if (!ufshcd_is_wb_allowed(hba))
		return 0;

	if (!(enable ^ hba->wb_enabled))
		return 0;
	if (enable)
		opcode = UPIU_QUERY_OPCODE_SET_FLAG;
	else
		opcode = UPIU_QUERY_OPCODE_CLEAR_FLAG;

	index = ufshcd_wb_get_query_index(hba);
	ret = ufshcd_query_flag_retry(hba, opcode,
				      QUERY_FLAG_IDN_WB_EN, index, NULL);
	if (ret) {
		dev_err(hba->dev, "%s write booster %s failed %d\n",
			__func__, enable ? "enable" : "disable", ret);
		return ret;
	}

	hba->wb_enabled = enable;
	dev_dbg(hba->dev, "%s write booster %s %d\n",
			__func__, enable ? "enable" : "disable", ret);

	return ret;
}

static int ufshcd_wb_toggle_flush_during_h8(struct ufs_hba *hba, bool set)
{
	int val;
	u8 index;

	if (set)
		val =  UPIU_QUERY_OPCODE_SET_FLAG;
	else
		val = UPIU_QUERY_OPCODE_CLEAR_FLAG;

	index = ufshcd_wb_get_query_index(hba);
	return ufshcd_query_flag_retry(hba, val,
				QUERY_FLAG_IDN_WB_BUFF_FLUSH_DURING_HIBERN8,
				index, NULL);
}

static inline void ufshcd_wb_toggle_flush(struct ufs_hba *hba, bool enable)
{
	if (hba->quirks & UFSHCI_QUIRK_SKIP_MANUAL_WB_FLUSH_CTRL)
		return;

	if (enable)
		ufshcd_wb_buf_flush_enable(hba);
	else
		ufshcd_wb_buf_flush_disable(hba);

}

static int ufshcd_wb_buf_flush_enable(struct ufs_hba *hba)
{
	int ret;
	u8 index;

	if (!ufshcd_is_wb_allowed(hba) || hba->wb_buf_flush_enabled)
		return 0;

	index = ufshcd_wb_get_query_index(hba);
	ret = ufshcd_query_flag_retry(hba, UPIU_QUERY_OPCODE_SET_FLAG,
				      QUERY_FLAG_IDN_WB_BUFF_FLUSH_EN,
				      index, NULL);
	if (ret)
		dev_err(hba->dev, "%s WB - buf flush enable failed %d\n",
			__func__, ret);
	else
		hba->wb_buf_flush_enabled = true;

	dev_dbg(hba->dev, "WB - Flush enabled: %d\n", ret);
	return ret;
}

static int ufshcd_wb_buf_flush_disable(struct ufs_hba *hba)
{
	int ret;
	u8 index;

	if (!ufshcd_is_wb_allowed(hba) || !hba->wb_buf_flush_enabled)
		return 0;

	index = ufshcd_wb_get_query_index(hba);
	ret = ufshcd_query_flag_retry(hba, UPIU_QUERY_OPCODE_CLEAR_FLAG,
				      QUERY_FLAG_IDN_WB_BUFF_FLUSH_EN,
				      index, NULL);
	if (ret) {
		dev_warn(hba->dev, "%s: WB - buf flush disable failed %d\n",
			 __func__, ret);
	} else {
		hba->wb_buf_flush_enabled = false;
		dev_dbg(hba->dev, "WB - Flush disabled: %d\n", ret);
	}

	return ret;
}

static bool ufshcd_wb_presrv_usrspc_keep_vcc_on(struct ufs_hba *hba,
						u32 avail_buf)
{
	u32 cur_buf;
	int ret;
	u8 index;

	index = ufshcd_wb_get_query_index(hba);
	ret = ufshcd_query_attr_retry(hba, UPIU_QUERY_OPCODE_READ_ATTR,
					      QUERY_ATTR_IDN_CURR_WB_BUFF_SIZE,
					      index, 0, &cur_buf);
	if (ret) {
		dev_err(hba->dev, "%s dCurWriteBoosterBufferSize read failed %d\n",
			__func__, ret);
		return false;
	}

	if (!cur_buf) {
		dev_info(hba->dev, "dCurWBBuf: %d WB disabled until free-space is available\n",
			 cur_buf);
		return false;
	}
	/* Let it continue to flush when available buffer exceeds threshold */
	if (avail_buf < hba->vps->wb_flush_threshold)
		return true;

	return false;
}

static bool ufshcd_wb_need_flush(struct ufs_hba *hba)
{
	int ret;
	u32 avail_buf;
	u8 index;

	if (!ufshcd_is_wb_allowed(hba))
		return false;
	/*
	 * The ufs device needs the vcc to be ON to flush.
	 * With user-space reduction enabled, it's enough to enable flush
	 * by checking only the available buffer. The threshold
	 * defined here is > 90% full.
	 * With user-space preserved enabled, the current-buffer
	 * should be checked too because the wb buffer size can reduce
	 * when disk tends to be full. This info is provided by current
	 * buffer (dCurrentWriteBoosterBufferSize). There's no point in
	 * keeping vcc on when current buffer is empty.
	 */
	index = ufshcd_wb_get_query_index(hba);
	ret = ufshcd_query_attr_retry(hba, UPIU_QUERY_OPCODE_READ_ATTR,
				      QUERY_ATTR_IDN_AVAIL_WB_BUFF_SIZE,
				      index, 0, &avail_buf);
	if (ret) {
		dev_warn(hba->dev, "%s dAvailableWriteBoosterBufferSize read failed %d\n",
			 __func__, ret);
		return false;
	}

	if (!hba->dev_info.b_presrv_uspc_en) {
		if (avail_buf <= UFS_WB_BUF_REMAIN_PERCENT(10))
			return true;
		return false;
	}

	return ufshcd_wb_presrv_usrspc_keep_vcc_on(hba, avail_buf);
}

static void ufshcd_rpm_dev_flush_recheck_work(struct work_struct *work)
{
	struct ufs_hba *hba = container_of(to_delayed_work(work),
					   struct ufs_hba,
					   rpm_dev_flush_recheck_work);
	/*
	 * To prevent unnecessary VCC power drain after device finishes
	 * WriteBooster buffer flush or Auto BKOPs, force runtime resume
	 * after a certain delay to recheck the threshold by next runtime
	 * suspend.
	 */
	pm_runtime_get_sync(hba->dev);
	pm_runtime_put_sync(hba->dev);
}

/**
 * ufshcd_exception_event_handler - handle exceptions raised by device
 * @work: pointer to work data
 *
 * Read bExceptionEventStatus attribute from the device and handle the
 * exception event accordingly.
 */
static void ufshcd_exception_event_handler(struct work_struct *work)
{
	struct ufs_hba *hba;
	int err;
	u32 status = 0;
	hba = container_of(work, struct ufs_hba, eeh_work);

	pm_runtime_get_sync(hba->dev);
	ufshcd_scsi_block_requests(hba);
	err = ufshcd_get_ee_status(hba, &status);
	if (err) {
		dev_err(hba->dev, "%s: failed to get exception status %d\n",
				__func__, err);
		goto out;
	}

	status &= hba->ee_ctrl_mask;

	if (status & MASK_EE_URGENT_BKOPS)
		ufshcd_bkops_exception_event_handler(hba);

out:
	ufshcd_scsi_unblock_requests(hba);
	/*
	 * pm_runtime_get_noresume is called while scheduling
	 * eeh_work to avoid suspend racing with exception work.
	 * Hence decrement usage counter using pm_runtime_put_noidle
	 * to allow suspend on completion of exception event handler.
	 */
	pm_runtime_put_noidle(hba->dev);
	pm_runtime_put(hba->dev);
	return;
}

/* Complete requests that have door-bell cleared */
static void ufshcd_complete_requests(struct ufs_hba *hba)
{
	ufshcd_transfer_req_compl(hba);
	ufshcd_tmc_handler(hba);
}

/**
 * ufshcd_quirk_dl_nac_errors - This function checks if error handling is
 *				to recover from the DL NAC errors or not.
 * @hba: per-adapter instance
 *
 * Returns true if error handling is required, false otherwise
 */
static bool ufshcd_quirk_dl_nac_errors(struct ufs_hba *hba)
{
	unsigned long flags;
	bool err_handling = true;

	spin_lock_irqsave(hba->host->host_lock, flags);
	/*
	 * UFS_DEVICE_QUIRK_RECOVERY_FROM_DL_NAC_ERRORS only workaround the
	 * device fatal error and/or DL NAC & REPLAY timeout errors.
	 */
	if (hba->saved_err & (CONTROLLER_FATAL_ERROR | SYSTEM_BUS_FATAL_ERROR))
		goto out;

	if ((hba->saved_err & DEVICE_FATAL_ERROR) ||
	    ((hba->saved_err & UIC_ERROR) &&
	     (hba->saved_uic_err & UFSHCD_UIC_DL_TCx_REPLAY_ERROR)))
		goto out;

	if ((hba->saved_err & UIC_ERROR) &&
	    (hba->saved_uic_err & UFSHCD_UIC_DL_NAC_RECEIVED_ERROR)) {
		int err;
		/*
		 * wait for 50ms to see if we can get any other errors or not.
		 */
		spin_unlock_irqrestore(hba->host->host_lock, flags);
		msleep(50);
		spin_lock_irqsave(hba->host->host_lock, flags);

		/*
		 * now check if we have got any other severe errors other than
		 * DL NAC error?
		 */
		if ((hba->saved_err & INT_FATAL_ERRORS) ||
		    ((hba->saved_err & UIC_ERROR) &&
		    (hba->saved_uic_err & ~UFSHCD_UIC_DL_NAC_RECEIVED_ERROR)))
			goto out;

		/*
		 * As DL NAC is the only error received so far, send out NOP
		 * command to confirm if link is still active or not.
		 *   - If we don't get any response then do error recovery.
		 *   - If we get response then clear the DL NAC error bit.
		 */

		spin_unlock_irqrestore(hba->host->host_lock, flags);
		err = ufshcd_verify_dev_init(hba);
		spin_lock_irqsave(hba->host->host_lock, flags);

		if (err)
			goto out;

		/* Link seems to be alive hence ignore the DL NAC errors */
		if (hba->saved_uic_err == UFSHCD_UIC_DL_NAC_RECEIVED_ERROR)
			hba->saved_err &= ~UIC_ERROR;
		/* clear NAC error */
		hba->saved_uic_err &= ~UFSHCD_UIC_DL_NAC_RECEIVED_ERROR;
		if (!hba->saved_uic_err)
			err_handling = false;
	}
out:
	spin_unlock_irqrestore(hba->host->host_lock, flags);
	return err_handling;
}

/* host lock must be held before calling this func */
static inline bool ufshcd_is_saved_err_fatal(struct ufs_hba *hba)
{
	return (hba->saved_uic_err & UFSHCD_UIC_DL_PA_INIT_ERROR) ||
	       (hba->saved_err & (INT_FATAL_ERRORS | UFSHCD_UIC_HIBERN8_MASK));
}

/* host lock must be held before calling this func */
static inline void ufshcd_schedule_eh_work(struct ufs_hba *hba)
{
	/* handle fatal errors only when link is not in error state */
	if (hba->ufshcd_state != UFSHCD_STATE_ERROR) {
<<<<<<< HEAD
		if (hba->force_reset || ufshcd_is_link_broken(hba) ||
		    ufshcd_is_saved_err_fatal(hba))
			hba->ufshcd_state = UFSHCD_STATE_EH_SCHEDULED_FATAL;
		else
			hba->ufshcd_state = UFSHCD_STATE_EH_SCHEDULED_NON_FATAL;
		queue_work(hba->eh_wq, &hba->eh_work);
	}
}

static void ufshcd_err_handling_prepare(struct ufs_hba *hba)
{
	pm_runtime_get_sync(hba->dev);
	if (pm_runtime_status_suspended(hba->dev) || hba->is_sys_suspended) {
		enum ufs_pm_op pm_op;

		/*
		 * Don't assume anything of pm_runtime_get_sync(), if
		 * resume fails, irq and clocks can be OFF, and powers
		 * can be OFF or in LPM.
		 */
		ufshcd_setup_hba_vreg(hba, true);
		ufshcd_enable_irq(hba);
		ufshcd_setup_vreg(hba, true);
		ufshcd_config_vreg_hpm(hba, hba->vreg_info.vccq);
		ufshcd_config_vreg_hpm(hba, hba->vreg_info.vccq2);
		ufshcd_hold(hba, false);
		if (!ufshcd_is_clkgating_allowed(hba))
			ufshcd_setup_clocks(hba, true);
		ufshcd_release(hba);
		pm_op = hba->is_sys_suspended ? UFS_SYSTEM_PM : UFS_RUNTIME_PM;
		ufshcd_vops_resume(hba, pm_op);
	} else {
		ufshcd_hold(hba, false);
		if (hba->clk_scaling.is_allowed) {
			cancel_work_sync(&hba->clk_scaling.suspend_work);
			cancel_work_sync(&hba->clk_scaling.resume_work);
			ufshcd_suspend_clkscaling(hba);
		}
	}
}

static void ufshcd_err_handling_unprepare(struct ufs_hba *hba)
{
	ufshcd_release(hba);
	if (hba->clk_scaling.is_allowed)
		ufshcd_resume_clkscaling(hba);
	pm_runtime_put(hba->dev);
}

static inline bool ufshcd_err_handling_should_stop(struct ufs_hba *hba)
{
	return (!hba->is_powered || hba->ufshcd_state == UFSHCD_STATE_ERROR ||
		(!(hba->saved_err || hba->saved_uic_err || hba->force_reset ||
			ufshcd_is_link_broken(hba))));
}

#ifdef CONFIG_PM
static void ufshcd_recover_pm_error(struct ufs_hba *hba)
{
	struct Scsi_Host *shost = hba->host;
	struct scsi_device *sdev;
	struct request_queue *q;
	int ret;

	hba->is_sys_suspended = false;
	/*
	 * Set RPM status of hba device to RPM_ACTIVE,
	 * this also clears its runtime error.
	 */
	ret = pm_runtime_set_active(hba->dev);
	/*
	 * If hba device had runtime error, we also need to resume those
	 * scsi devices under hba in case any of them has failed to be
	 * resumed due to hba runtime resume failure. This is to unblock
	 * blk_queue_enter in case there are bios waiting inside it.
	 */
	if (!ret) {
		shost_for_each_device(sdev, shost) {
			q = sdev->request_queue;
			if (q->dev && (q->rpm_status == RPM_SUSPENDED ||
				       q->rpm_status == RPM_SUSPENDING))
				pm_request_resume(q->dev);
		}
	}
}
#else
static inline void ufshcd_recover_pm_error(struct ufs_hba *hba)
{
}
#endif

static bool ufshcd_is_pwr_mode_restore_needed(struct ufs_hba *hba)
{
	struct ufs_pa_layer_attr *pwr_info = &hba->pwr_info;
	u32 mode;

	ufshcd_dme_get(hba, UIC_ARG_MIB(PA_PWRMODE), &mode);

	if (pwr_info->pwr_rx != ((mode >> PWRMODE_RX_OFFSET) & PWRMODE_MASK))
		return true;

	if (pwr_info->pwr_tx != (mode & PWRMODE_MASK))
		return true;

	return false;
}

=======
		hba->ufshcd_state = UFSHCD_STATE_EH_SCHEDULED;
		if (queue_work(hba->eh_wq, &hba->eh_work))
			ufshcd_scsi_block_requests(hba);
	}
}

>>>>>>> 39ebd7b9
/**
 * ufshcd_err_handler - handle UFS errors that require s/w attention
 * @work: pointer to work structure
 */
static void ufshcd_err_handler(struct work_struct *work)
{
	struct ufs_hba *hba;
	unsigned long flags;
	bool err_xfer = false;
	bool err_tm = false;
	int err = 0, pmc_err;
	int tag;
	bool needs_reset = false, needs_restore = false;

	hba = container_of(work, struct ufs_hba, eh_work);

<<<<<<< HEAD
	down(&hba->eh_sem);
	spin_lock_irqsave(hba->host->host_lock, flags);
	if (ufshcd_err_handling_should_stop(hba)) {
		if (hba->ufshcd_state != UFSHCD_STATE_ERROR)
			hba->ufshcd_state = UFSHCD_STATE_OPERATIONAL;
		spin_unlock_irqrestore(hba->host->host_lock, flags);
		up(&hba->eh_sem);
		return;
	}
	ufshcd_set_eh_in_progress(hba);
	spin_unlock_irqrestore(hba->host->host_lock, flags);
	ufshcd_err_handling_prepare(hba);
	spin_lock_irqsave(hba->host->host_lock, flags);
	ufshcd_scsi_block_requests(hba);
=======
	spin_lock_irqsave(hba->host->host_lock, flags);
	if (hba->ufshcd_state == UFSHCD_STATE_ERROR ||
	    (!(hba->saved_err || hba->saved_uic_err || hba->force_reset ||
		ufshcd_is_link_broken(hba)))) {
		if (hba->ufshcd_state != UFSHCD_STATE_ERROR)
			hba->ufshcd_state = UFSHCD_STATE_OPERATIONAL;
		spin_unlock_irqrestore(hba->host->host_lock, flags);
		ufshcd_scsi_unblock_requests(hba);
		return;
	}
	ufshcd_set_eh_in_progress(hba);
	spin_unlock_irqrestore(hba->host->host_lock, flags);
	pm_runtime_get_sync(hba->dev);
	ufshcd_hold(hba, false);

	spin_lock_irqsave(hba->host->host_lock, flags);
>>>>>>> 39ebd7b9
	hba->ufshcd_state = UFSHCD_STATE_RESET;

	/* Complete requests that have door-bell cleared by h/w */
	ufshcd_complete_requests(hba);

	/*
	 * A full reset and restore might have happened after preparation
	 * is finished, double check whether we should stop.
	 */
	if (ufshcd_err_handling_should_stop(hba))
		goto skip_err_handling;

	if (hba->dev_quirks & UFS_DEVICE_QUIRK_RECOVERY_FROM_DL_NAC_ERRORS) {
		bool ret;

		spin_unlock_irqrestore(hba->host->host_lock, flags);
		/* release the lock as ufshcd_quirk_dl_nac_errors() may sleep */
		ret = ufshcd_quirk_dl_nac_errors(hba);
		spin_lock_irqsave(hba->host->host_lock, flags);
<<<<<<< HEAD
		if (!ret && ufshcd_err_handling_should_stop(hba))
			goto skip_err_handling;
	}

	if ((hba->saved_err & (INT_FATAL_ERRORS | UFSHCD_UIC_HIBERN8_MASK)) ||
	    (hba->saved_uic_err &&
	     (hba->saved_uic_err != UFSHCD_UIC_PA_GENERIC_ERROR))) {
		bool pr_prdt = !!(hba->saved_err & SYSTEM_BUS_FATAL_ERROR);

		spin_unlock_irqrestore(hba->host->host_lock, flags);
		ufshcd_print_host_state(hba);
		ufshcd_print_pwr_info(hba);
		ufshcd_print_host_regs(hba);
		ufshcd_print_tmrs(hba, hba->outstanding_tasks);
		ufshcd_print_trs(hba, hba->outstanding_reqs, pr_prdt);
		spin_lock_irqsave(hba->host->host_lock, flags);
	}
=======
		if (!ret && !hba->force_reset && ufshcd_is_link_active(hba))
			goto skip_err_handling;
	}

	if (hba->force_reset || ufshcd_is_link_broken(hba) ||
	    ufshcd_is_saved_err_fatal(hba) ||
	    ((hba->saved_err & UIC_ERROR) &&
	     (hba->saved_uic_err & (UFSHCD_UIC_DL_NAC_RECEIVED_ERROR |
				    UFSHCD_UIC_DL_TCx_REPLAY_ERROR))))
		needs_reset = true;
>>>>>>> 39ebd7b9

	/*
	 * if host reset is required then skip clearing the pending
	 * transfers forcefully because they will get cleared during
	 * host reset and restore
	 */
	if (hba->force_reset || ufshcd_is_link_broken(hba) ||
	    ufshcd_is_saved_err_fatal(hba) ||
	    ((hba->saved_err & UIC_ERROR) &&
	     (hba->saved_uic_err & (UFSHCD_UIC_DL_NAC_RECEIVED_ERROR |
				    UFSHCD_UIC_DL_TCx_REPLAY_ERROR)))) {
		needs_reset = true;
		goto do_reset;
	}

	/*
	 * If LINERESET was caught, UFS might have been put to PWM mode,
	 * check if power mode restore is needed.
	 */
	if (hba->saved_uic_err & UFSHCD_UIC_PA_GENERIC_ERROR) {
		hba->saved_uic_err &= ~UFSHCD_UIC_PA_GENERIC_ERROR;
		if (!hba->saved_uic_err)
			hba->saved_err &= ~UIC_ERROR;
		spin_unlock_irqrestore(hba->host->host_lock, flags);
		if (ufshcd_is_pwr_mode_restore_needed(hba))
			needs_restore = true;
		spin_lock_irqsave(hba->host->host_lock, flags);
		if (!hba->saved_err && !needs_restore)
			goto skip_err_handling;
	}

	hba->silence_err_logs = true;
	/* release lock as clear command might sleep */
	spin_unlock_irqrestore(hba->host->host_lock, flags);
	/* Clear pending transfer requests */
	for_each_set_bit(tag, &hba->outstanding_reqs, hba->nutrs) {
		if (ufshcd_try_to_abort_task(hba, tag)) {
			err_xfer = true;
			goto lock_skip_pending_xfer_clear;
		}
	}

	/* Clear pending task management requests */
	for_each_set_bit(tag, &hba->outstanding_tasks, hba->nutmrs) {
		if (ufshcd_clear_tm_cmd(hba, tag)) {
			err_tm = true;
			goto lock_skip_pending_xfer_clear;
		}
	}

lock_skip_pending_xfer_clear:
	spin_lock_irqsave(hba->host->host_lock, flags);

	/* Complete the requests that are cleared by s/w */
	ufshcd_complete_requests(hba);
	hba->silence_err_logs = false;

	if (err_xfer || err_tm) {
		needs_reset = true;
		goto do_reset;
	}

	/*
	 * After all reqs and tasks are cleared from doorbell,
	 * now it is safe to retore power mode.
	 */
	if (needs_restore) {
		spin_unlock_irqrestore(hba->host->host_lock, flags);
		/*
		 * Hold the scaling lock just in case dev cmds
		 * are sent via bsg and/or sysfs.
		 */
		down_write(&hba->clk_scaling_lock);
		hba->force_pmc = true;
		pmc_err = ufshcd_config_pwr_mode(hba, &(hba->pwr_info));
		if (pmc_err) {
			needs_reset = true;
			dev_err(hba->dev, "%s: Failed to restore power mode, err = %d\n",
					__func__, pmc_err);
		}
		hba->force_pmc = false;
		ufshcd_print_pwr_info(hba);
		up_write(&hba->clk_scaling_lock);
		spin_lock_irqsave(hba->host->host_lock, flags);
	}

do_reset:
	/* Fatal errors need reset */
	if (needs_reset) {
		unsigned long max_doorbells = (1UL << hba->nutrs) - 1;

		/*
		 * ufshcd_reset_and_restore() does the link reinitialization
		 * which will need atleast one empty doorbell slot to send the
		 * device management commands (NOP and query commands).
		 * If there is no slot empty at this moment then free up last
		 * slot forcefully.
		 */
		if (hba->outstanding_reqs == max_doorbells)
			__ufshcd_transfer_req_compl(hba,
						    (1UL << (hba->nutrs - 1)));

		hba->force_reset = false;
		spin_unlock_irqrestore(hba->host->host_lock, flags);
		err = ufshcd_reset_and_restore(hba);
		if (err)
			dev_err(hba->dev, "%s: reset and restore failed with err %d\n",
					__func__, err);
		else
			ufshcd_recover_pm_error(hba);
		spin_lock_irqsave(hba->host->host_lock, flags);
<<<<<<< HEAD
=======
		if (err)
			dev_err(hba->dev, "%s: reset and restore failed with err %d\n",
					__func__, err);
>>>>>>> 39ebd7b9
	}

skip_err_handling:
	if (!needs_reset) {
		if (hba->ufshcd_state == UFSHCD_STATE_RESET)
			hba->ufshcd_state = UFSHCD_STATE_OPERATIONAL;
		if (hba->saved_err || hba->saved_uic_err)
			dev_err_ratelimited(hba->dev, "%s: exit: saved_err 0x%x saved_uic_err 0x%x",
			    __func__, hba->saved_err, hba->saved_uic_err);
	}
	ufshcd_clear_eh_in_progress(hba);
	spin_unlock_irqrestore(hba->host->host_lock, flags);
	ufshcd_scsi_unblock_requests(hba);
<<<<<<< HEAD
	ufshcd_err_handling_unprepare(hba);
	up(&hba->eh_sem);
=======
	ufshcd_release(hba);
	pm_runtime_put_sync(hba->dev);

	if (!err && needs_reset)
		ufshcd_clear_ua_wluns(hba);
>>>>>>> 39ebd7b9
}

/**
 * ufshcd_update_uic_error - check and set fatal UIC error flags.
 * @hba: per-adapter instance
 *
 * Returns
 *  IRQ_HANDLED - If interrupt is valid
 *  IRQ_NONE    - If invalid interrupt
 */
static irqreturn_t ufshcd_update_uic_error(struct ufs_hba *hba)
{
	u32 reg;
	irqreturn_t retval = IRQ_NONE;

	/* PHY layer error */
	reg = ufshcd_readl(hba, REG_UIC_ERROR_CODE_PHY_ADAPTER_LAYER);
	if ((reg & UIC_PHY_ADAPTER_LAYER_ERROR) &&
	    (reg & UIC_PHY_ADAPTER_LAYER_ERROR_CODE_MASK)) {
		ufshcd_update_reg_hist(&hba->ufs_stats.pa_err, reg);
		/*
		 * To know whether this error is fatal or not, DB timeout
		 * must be checked but this error is handled separately.
		 */
		if (reg & UIC_PHY_ADAPTER_LAYER_LANE_ERR_MASK)
			dev_dbg(hba->dev, "%s: UIC Lane error reported\n",
					__func__);

		/* Got a LINERESET indication. */
		if (reg & UIC_PHY_ADAPTER_LAYER_GENERIC_ERROR) {
			struct uic_command *cmd = NULL;

			hba->uic_error |= UFSHCD_UIC_PA_GENERIC_ERROR;
			if (hba->uic_async_done && hba->active_uic_cmd)
				cmd = hba->active_uic_cmd;
			/*
			 * Ignore the LINERESET during power mode change
			 * operation via DME_SET command.
			 */
			if (cmd && (cmd->command == UIC_CMD_DME_SET))
				hba->uic_error &= ~UFSHCD_UIC_PA_GENERIC_ERROR;
		}
		retval |= IRQ_HANDLED;
	}

	/* PA_INIT_ERROR is fatal and needs UIC reset */
	reg = ufshcd_readl(hba, REG_UIC_ERROR_CODE_DATA_LINK_LAYER);
	if ((reg & UIC_DATA_LINK_LAYER_ERROR) &&
	    (reg & UIC_DATA_LINK_LAYER_ERROR_CODE_MASK)) {
		ufshcd_update_reg_hist(&hba->ufs_stats.dl_err, reg);

		if (reg & UIC_DATA_LINK_LAYER_ERROR_PA_INIT)
			hba->uic_error |= UFSHCD_UIC_DL_PA_INIT_ERROR;
		else if (hba->dev_quirks &
				UFS_DEVICE_QUIRK_RECOVERY_FROM_DL_NAC_ERRORS) {
			if (reg & UIC_DATA_LINK_LAYER_ERROR_NAC_RECEIVED)
				hba->uic_error |=
					UFSHCD_UIC_DL_NAC_RECEIVED_ERROR;
			else if (reg & UIC_DATA_LINK_LAYER_ERROR_TCx_REPLAY_TIMEOUT)
				hba->uic_error |= UFSHCD_UIC_DL_TCx_REPLAY_ERROR;
		}
		retval |= IRQ_HANDLED;
	}

	/* UIC NL/TL/DME errors needs software retry */
	reg = ufshcd_readl(hba, REG_UIC_ERROR_CODE_NETWORK_LAYER);
	if ((reg & UIC_NETWORK_LAYER_ERROR) &&
	    (reg & UIC_NETWORK_LAYER_ERROR_CODE_MASK)) {
		ufshcd_update_reg_hist(&hba->ufs_stats.nl_err, reg);
		hba->uic_error |= UFSHCD_UIC_NL_ERROR;
		retval |= IRQ_HANDLED;
	}

	reg = ufshcd_readl(hba, REG_UIC_ERROR_CODE_TRANSPORT_LAYER);
	if ((reg & UIC_TRANSPORT_LAYER_ERROR) &&
	    (reg & UIC_TRANSPORT_LAYER_ERROR_CODE_MASK)) {
		ufshcd_update_reg_hist(&hba->ufs_stats.tl_err, reg);
		hba->uic_error |= UFSHCD_UIC_TL_ERROR;
		retval |= IRQ_HANDLED;
	}

	reg = ufshcd_readl(hba, REG_UIC_ERROR_CODE_DME);
	if ((reg & UIC_DME_ERROR) &&
	    (reg & UIC_DME_ERROR_CODE_MASK)) {
		ufshcd_update_reg_hist(&hba->ufs_stats.dme_err, reg);
		hba->uic_error |= UFSHCD_UIC_DME_ERROR;
		retval |= IRQ_HANDLED;
	}

	dev_dbg(hba->dev, "%s: UIC error flags = 0x%08x\n",
			__func__, hba->uic_error);
	return retval;
}

static bool ufshcd_is_auto_hibern8_error(struct ufs_hba *hba,
					 u32 intr_mask)
{
	if (!ufshcd_is_auto_hibern8_supported(hba) ||
	    !ufshcd_is_auto_hibern8_enabled(hba))
		return false;

	if (!(intr_mask & UFSHCD_UIC_HIBERN8_MASK))
		return false;

	if (hba->active_uic_cmd &&
	    (hba->active_uic_cmd->command == UIC_CMD_DME_HIBER_ENTER ||
	    hba->active_uic_cmd->command == UIC_CMD_DME_HIBER_EXIT))
		return false;

	return true;
}

/**
 * ufshcd_check_errors - Check for errors that need s/w attention
 * @hba: per-adapter instance
 *
 * Returns
 *  IRQ_HANDLED - If interrupt is valid
 *  IRQ_NONE    - If invalid interrupt
 */
static irqreturn_t ufshcd_check_errors(struct ufs_hba *hba)
{
	bool queue_eh_work = false;
	irqreturn_t retval = IRQ_NONE;

	if (hba->errors & INT_FATAL_ERRORS) {
		ufshcd_update_reg_hist(&hba->ufs_stats.fatal_err, hba->errors);
		queue_eh_work = true;
	}

	if (hba->errors & UIC_ERROR) {
		hba->uic_error = 0;
		retval = ufshcd_update_uic_error(hba);
		if (hba->uic_error)
			queue_eh_work = true;
	}

	if (hba->errors & UFSHCD_UIC_HIBERN8_MASK) {
		dev_err(hba->dev,
			"%s: Auto Hibern8 %s failed - status: 0x%08x, upmcrs: 0x%08x\n",
			__func__, (hba->errors & UIC_HIBERNATE_ENTER) ?
			"Enter" : "Exit",
			hba->errors, ufshcd_get_upmcrs(hba));
		ufshcd_update_reg_hist(&hba->ufs_stats.auto_hibern8_err,
				       hba->errors);
		ufshcd_set_link_broken(hba);
		queue_eh_work = true;
	}

	if (queue_eh_work) {
		/*
		 * update the transfer error masks to sticky bits, let's do this
		 * irrespective of current ufshcd_state.
		 */
		hba->saved_err |= hba->errors;
		hba->saved_uic_err |= hba->uic_error;

		/* dump controller state before resetting */
<<<<<<< HEAD
		if ((hba->saved_err &
		     (INT_FATAL_ERRORS | UFSHCD_UIC_HIBERN8_MASK)) ||
		    (hba->saved_uic_err &&
		     (hba->saved_uic_err != UFSHCD_UIC_PA_GENERIC_ERROR))) {
			dev_err(hba->dev, "%s: saved_err 0x%x saved_uic_err 0x%x\n",
					__func__, hba->saved_err,
					hba->saved_uic_err);
			ufshcd_dump_regs(hba, 0, UFSHCI_REG_SPACE_SIZE,
					 "host_regs: ");
			ufshcd_print_pwr_info(hba);
=======
		if (hba->saved_err & (INT_FATAL_ERRORS | UIC_ERROR)) {
			bool pr_prdt = !!(hba->saved_err &
					SYSTEM_BUS_FATAL_ERROR);

			dev_err(hba->dev, "%s: saved_err 0x%x saved_uic_err 0x%x\n",
					__func__, hba->saved_err,
					hba->saved_uic_err);

			ufshcd_print_host_regs(hba);
			ufshcd_print_pwr_info(hba);
			ufshcd_print_tmrs(hba, hba->outstanding_tasks);
			ufshcd_print_trs(hba, hba->outstanding_reqs,
					pr_prdt);
>>>>>>> 39ebd7b9
		}
		ufshcd_schedule_eh_work(hba);
		retval |= IRQ_HANDLED;
	}
	/*
	 * if (!queue_eh_work) -
	 * Other errors are either non-fatal where host recovers
	 * itself without s/w intervention or errors that will be
	 * handled by the SCSI core layer.
	 */
	return retval;
}

struct ctm_info {
	struct ufs_hba	*hba;
	unsigned long	pending;
	unsigned int	ncpl;
};

static bool ufshcd_compl_tm(struct request *req, void *priv, bool reserved)
{
	struct ctm_info *const ci = priv;
	struct completion *c;

	WARN_ON_ONCE(reserved);
	if (test_bit(req->tag, &ci->pending))
		return true;
	ci->ncpl++;
	c = req->end_io_data;
	if (c)
		complete(c);
	return true;
}

/**
 * ufshcd_tmc_handler - handle task management function completion
 * @hba: per adapter instance
 *
 * Returns
 *  IRQ_HANDLED - If interrupt is valid
 *  IRQ_NONE    - If invalid interrupt
 */
static irqreturn_t ufshcd_tmc_handler(struct ufs_hba *hba)
{
	struct request_queue *q = hba->tmf_queue;
	struct ctm_info ci = {
		.hba	 = hba,
		.pending = ufshcd_readl(hba, REG_UTP_TASK_REQ_DOOR_BELL),
	};

	blk_mq_tagset_busy_iter(q->tag_set, ufshcd_compl_tm, &ci);
	return ci.ncpl ? IRQ_HANDLED : IRQ_NONE;
}

/**
 * ufshcd_sl_intr - Interrupt service routine
 * @hba: per adapter instance
 * @intr_status: contains interrupts generated by the controller
 *
 * Returns
 *  IRQ_HANDLED - If interrupt is valid
 *  IRQ_NONE    - If invalid interrupt
 */
static irqreturn_t ufshcd_sl_intr(struct ufs_hba *hba, u32 intr_status)
{
	irqreturn_t retval = IRQ_NONE;

	hba->errors = UFSHCD_ERROR_MASK & intr_status;

	if (ufshcd_is_auto_hibern8_error(hba, intr_status))
		hba->errors |= (UFSHCD_UIC_HIBERN8_MASK & intr_status);

	if (hba->errors)
		retval |= ufshcd_check_errors(hba);

	if (intr_status & UFSHCD_UIC_MASK)
		retval |= ufshcd_uic_cmd_compl(hba, intr_status);

	if (intr_status & UTP_TASK_REQ_COMPL)
		retval |= ufshcd_tmc_handler(hba);

	if (intr_status & UTP_TRANSFER_REQ_COMPL)
		retval |= ufshcd_transfer_req_compl(hba);

	return retval;
}

/**
 * ufshcd_intr - Main interrupt service routine
 * @irq: irq number
 * @__hba: pointer to adapter instance
 *
 * Returns
 *  IRQ_HANDLED - If interrupt is valid
 *  IRQ_NONE    - If invalid interrupt
 */
static irqreturn_t ufshcd_intr(int irq, void *__hba)
{
	u32 intr_status, enabled_intr_status = 0;
	irqreturn_t retval = IRQ_NONE;
	struct ufs_hba *hba = __hba;
	int retries = hba->nutrs;

	spin_lock(hba->host->host_lock);
	intr_status = ufshcd_readl(hba, REG_INTERRUPT_STATUS);
	hba->ufs_stats.last_intr_status = intr_status;
	hba->ufs_stats.last_intr_ts = ktime_get();

	/*
	 * There could be max of hba->nutrs reqs in flight and in worst case
	 * if the reqs get finished 1 by 1 after the interrupt status is
	 * read, make sure we handle them by checking the interrupt status
	 * again in a loop until we process all of the reqs before returning.
	 */
	while (intr_status && retries--) {
		enabled_intr_status =
			intr_status & ufshcd_readl(hba, REG_INTERRUPT_ENABLE);
		if (intr_status)
			ufshcd_writel(hba, intr_status, REG_INTERRUPT_STATUS);
		if (enabled_intr_status)
			retval |= ufshcd_sl_intr(hba, enabled_intr_status);

		intr_status = ufshcd_readl(hba, REG_INTERRUPT_STATUS);
	}

	if (enabled_intr_status && retval == IRQ_NONE) {
		dev_err(hba->dev, "%s: Unhandled interrupt 0x%08x\n",
					__func__, intr_status);
		ufshcd_dump_regs(hba, 0, UFSHCI_REG_SPACE_SIZE, "host_regs: ");
	}

	spin_unlock(hba->host->host_lock);
	return retval;
}

static int ufshcd_clear_tm_cmd(struct ufs_hba *hba, int tag)
{
	int err = 0;
	u32 mask = 1 << tag;
	unsigned long flags;

	if (!test_bit(tag, &hba->outstanding_tasks))
		goto out;

	spin_lock_irqsave(hba->host->host_lock, flags);
	ufshcd_utmrl_clear(hba, tag);
	spin_unlock_irqrestore(hba->host->host_lock, flags);

	/* poll for max. 1 sec to clear door bell register by h/w */
	err = ufshcd_wait_for_register(hba,
			REG_UTP_TASK_REQ_DOOR_BELL,
			mask, 0, 1000, 1000);
out:
	return err;
}

static int __ufshcd_issue_tm_cmd(struct ufs_hba *hba,
		struct utp_task_req_desc *treq, u8 tm_function)
{
	struct request_queue *q = hba->tmf_queue;
	struct Scsi_Host *host = hba->host;
	DECLARE_COMPLETION_ONSTACK(wait);
	struct request *req;
	unsigned long flags;
	int free_slot, task_tag, err;

	/*
	 * Get free slot, sleep if slots are unavailable.
	 * Even though we use wait_event() which sleeps indefinitely,
	 * the maximum wait time is bounded by %TM_CMD_TIMEOUT.
	 */
	req = blk_get_request(q, REQ_OP_DRV_OUT, BLK_MQ_REQ_RESERVED);
	req->end_io_data = &wait;
	free_slot = req->tag;
	WARN_ON_ONCE(free_slot < 0 || free_slot >= hba->nutmrs);
	ufshcd_hold(hba, false);

	spin_lock_irqsave(host->host_lock, flags);
	task_tag = hba->nutrs + free_slot;

	treq->req_header.dword_0 |= cpu_to_be32(task_tag);

	memcpy(hba->utmrdl_base_addr + free_slot, treq, sizeof(*treq));
	ufshcd_vops_setup_task_mgmt(hba, free_slot, tm_function);

	/* send command to the controller */
	__set_bit(free_slot, &hba->outstanding_tasks);

	/* Make sure descriptors are ready before ringing the task doorbell */
	wmb();

	ufshcd_writel(hba, 1 << free_slot, REG_UTP_TASK_REQ_DOOR_BELL);
	/* Make sure that doorbell is committed immediately */
	wmb();

	spin_unlock_irqrestore(host->host_lock, flags);

	ufshcd_add_tm_upiu_trace(hba, task_tag, "tm_send");

	/* wait until the task management command is completed */
	err = wait_for_completion_io_timeout(&wait,
			msecs_to_jiffies(TM_CMD_TIMEOUT));
	if (!err) {
		/*
		 * Make sure that ufshcd_compl_tm() does not trigger a
		 * use-after-free.
		 */
		req->end_io_data = NULL;
		ufshcd_add_tm_upiu_trace(hba, task_tag, "tm_complete_err");
		dev_err(hba->dev, "%s: task management cmd 0x%.2x timed-out\n",
				__func__, tm_function);
		if (ufshcd_clear_tm_cmd(hba, free_slot))
			dev_WARN(hba->dev, "%s: unable clear tm cmd (slot %d) after timeout\n",
					__func__, free_slot);
		err = -ETIMEDOUT;
	} else {
		err = 0;
		memcpy(treq, hba->utmrdl_base_addr + free_slot, sizeof(*treq));

		ufshcd_add_tm_upiu_trace(hba, task_tag, "tm_complete");
	}

	spin_lock_irqsave(hba->host->host_lock, flags);
	__clear_bit(free_slot, &hba->outstanding_tasks);
	spin_unlock_irqrestore(hba->host->host_lock, flags);

	blk_put_request(req);

	ufshcd_release(hba);
	return err;
}

/**
 * ufshcd_issue_tm_cmd - issues task management commands to controller
 * @hba: per adapter instance
 * @lun_id: LUN ID to which TM command is sent
 * @task_id: task ID to which the TM command is applicable
 * @tm_function: task management function opcode
 * @tm_response: task management service response return value
 *
 * Returns non-zero value on error, zero on success.
 */
static int ufshcd_issue_tm_cmd(struct ufs_hba *hba, int lun_id, int task_id,
		u8 tm_function, u8 *tm_response)
{
	struct utp_task_req_desc treq = { { 0 }, };
	int ocs_value, err;

	/* Configure task request descriptor */
	treq.header.dword_0 = cpu_to_le32(UTP_REQ_DESC_INT_CMD);
	treq.header.dword_2 = cpu_to_le32(OCS_INVALID_COMMAND_STATUS);

	/* Configure task request UPIU */
	treq.req_header.dword_0 = cpu_to_be32(lun_id << 8) |
				  cpu_to_be32(UPIU_TRANSACTION_TASK_REQ << 24);
	treq.req_header.dword_1 = cpu_to_be32(tm_function << 16);

	/*
	 * The host shall provide the same value for LUN field in the basic
	 * header and for Input Parameter.
	 */
	treq.input_param1 = cpu_to_be32(lun_id);
	treq.input_param2 = cpu_to_be32(task_id);

	err = __ufshcd_issue_tm_cmd(hba, &treq, tm_function);
	if (err == -ETIMEDOUT)
		return err;

	ocs_value = le32_to_cpu(treq.header.dword_2) & MASK_OCS;
	if (ocs_value != OCS_SUCCESS)
		dev_err(hba->dev, "%s: failed, ocs = 0x%x\n",
				__func__, ocs_value);
	else if (tm_response)
		*tm_response = be32_to_cpu(treq.output_param1) &
				MASK_TM_SERVICE_RESP;
	return err;
}

/**
 * ufshcd_issue_devman_upiu_cmd - API for sending "utrd" type requests
 * @hba:	per-adapter instance
 * @req_upiu:	upiu request
 * @rsp_upiu:	upiu reply
 * @desc_buff:	pointer to descriptor buffer, NULL if NA
 * @buff_len:	descriptor size, 0 if NA
 * @cmd_type:	specifies the type (NOP, Query...)
 * @desc_op:	descriptor operation
 *
 * Those type of requests uses UTP Transfer Request Descriptor - utrd.
 * Therefore, it "rides" the device management infrastructure: uses its tag and
 * tasks work queues.
 *
 * Since there is only one available tag for device management commands,
 * the caller is expected to hold the hba->dev_cmd.lock mutex.
 */
static int ufshcd_issue_devman_upiu_cmd(struct ufs_hba *hba,
					struct utp_upiu_req *req_upiu,
					struct utp_upiu_req *rsp_upiu,
					u8 *desc_buff, int *buff_len,
					enum dev_cmd_type cmd_type,
					enum query_opcode desc_op)
{
	struct request_queue *q = hba->cmd_queue;
	struct request *req;
	struct ufshcd_lrb *lrbp;
	int err = 0;
	int tag;
	struct completion wait;
	unsigned long flags;
	u8 upiu_flags;

	down_read(&hba->clk_scaling_lock);

	req = blk_get_request(q, REQ_OP_DRV_OUT, 0);
	if (IS_ERR(req)) {
		err = PTR_ERR(req);
		goto out_unlock;
	}
	tag = req->tag;
	WARN_ON_ONCE(!ufshcd_valid_tag(hba, tag));

	init_completion(&wait);
	lrbp = &hba->lrb[tag];
	if (unlikely(lrbp->in_use)) {
		err = -EBUSY;
		goto out;
	}

	WARN_ON(lrbp->cmd);
	lrbp->cmd = NULL;
	lrbp->sense_bufflen = 0;
	lrbp->sense_buffer = NULL;
	lrbp->task_tag = tag;
	lrbp->lun = 0;
	lrbp->intr_cmd = true;
	ufshcd_prepare_lrbp_crypto(NULL, lrbp);
	hba->dev_cmd.type = cmd_type;

	switch (hba->ufs_version) {
	case UFSHCI_VERSION_10:
	case UFSHCI_VERSION_11:
		lrbp->command_type = UTP_CMD_TYPE_DEV_MANAGE;
		break;
	default:
		lrbp->command_type = UTP_CMD_TYPE_UFS_STORAGE;
		break;
	}

	/* update the task tag in the request upiu */
	req_upiu->header.dword_0 |= cpu_to_be32(tag);

	ufshcd_prepare_req_desc_hdr(lrbp, &upiu_flags, DMA_NONE);

	/* just copy the upiu request as it is */
	memcpy(lrbp->ucd_req_ptr, req_upiu, sizeof(*lrbp->ucd_req_ptr));
	if (desc_buff && desc_op == UPIU_QUERY_OPCODE_WRITE_DESC) {
		/* The Data Segment Area is optional depending upon the query
		 * function value. for WRITE DESCRIPTOR, the data segment
		 * follows right after the tsf.
		 */
		memcpy(lrbp->ucd_req_ptr + 1, desc_buff, *buff_len);
		*buff_len = 0;
	}

	memset(lrbp->ucd_rsp_ptr, 0, sizeof(struct utp_upiu_rsp));

	hba->dev_cmd.complete = &wait;

	/* Make sure descriptors are ready before ringing the doorbell */
	wmb();
	spin_lock_irqsave(hba->host->host_lock, flags);
	ufshcd_send_command(hba, tag);
	spin_unlock_irqrestore(hba->host->host_lock, flags);

	/*
	 * ignore the returning value here - ufshcd_check_query_response is
	 * bound to fail since dev_cmd.query and dev_cmd.type were left empty.
	 * read the response directly ignoring all errors.
	 */
	ufshcd_wait_for_dev_cmd(hba, lrbp, QUERY_REQ_TIMEOUT);

	/* just copy the upiu response as it is */
	memcpy(rsp_upiu, lrbp->ucd_rsp_ptr, sizeof(*rsp_upiu));
	if (desc_buff && desc_op == UPIU_QUERY_OPCODE_READ_DESC) {
		u8 *descp = (u8 *)lrbp->ucd_rsp_ptr + sizeof(*rsp_upiu);
		u16 resp_len = be32_to_cpu(lrbp->ucd_rsp_ptr->header.dword_2) &
			       MASK_QUERY_DATA_SEG_LEN;

		if (*buff_len >= resp_len) {
			memcpy(desc_buff, descp, resp_len);
			*buff_len = resp_len;
		} else {
			dev_warn(hba->dev,
				 "%s: rsp size %d is bigger than buffer size %d",
				 __func__, resp_len, *buff_len);
			*buff_len = 0;
			err = -EINVAL;
		}
	}

out:
	blk_put_request(req);
out_unlock:
	up_read(&hba->clk_scaling_lock);
	return err;
}

/**
 * ufshcd_exec_raw_upiu_cmd - API function for sending raw upiu commands
 * @hba:	per-adapter instance
 * @req_upiu:	upiu request
 * @rsp_upiu:	upiu reply - only 8 DW as we do not support scsi commands
 * @msgcode:	message code, one of UPIU Transaction Codes Initiator to Target
 * @desc_buff:	pointer to descriptor buffer, NULL if NA
 * @buff_len:	descriptor size, 0 if NA
 * @desc_op:	descriptor operation
 *
 * Supports UTP Transfer requests (nop and query), and UTP Task
 * Management requests.
 * It is up to the caller to fill the upiu conent properly, as it will
 * be copied without any further input validations.
 */
int ufshcd_exec_raw_upiu_cmd(struct ufs_hba *hba,
			     struct utp_upiu_req *req_upiu,
			     struct utp_upiu_req *rsp_upiu,
			     int msgcode,
			     u8 *desc_buff, int *buff_len,
			     enum query_opcode desc_op)
{
	int err;
	enum dev_cmd_type cmd_type = DEV_CMD_TYPE_QUERY;
	struct utp_task_req_desc treq = { { 0 }, };
	int ocs_value;
	u8 tm_f = be32_to_cpu(req_upiu->header.dword_1) >> 16 & MASK_TM_FUNC;

	switch (msgcode) {
	case UPIU_TRANSACTION_NOP_OUT:
		cmd_type = DEV_CMD_TYPE_NOP;
		fallthrough;
	case UPIU_TRANSACTION_QUERY_REQ:
		ufshcd_hold(hba, false);
		mutex_lock(&hba->dev_cmd.lock);
		err = ufshcd_issue_devman_upiu_cmd(hba, req_upiu, rsp_upiu,
						   desc_buff, buff_len,
						   cmd_type, desc_op);
		mutex_unlock(&hba->dev_cmd.lock);
		ufshcd_release(hba);

		break;
	case UPIU_TRANSACTION_TASK_REQ:
		treq.header.dword_0 = cpu_to_le32(UTP_REQ_DESC_INT_CMD);
		treq.header.dword_2 = cpu_to_le32(OCS_INVALID_COMMAND_STATUS);

		memcpy(&treq.req_header, req_upiu, sizeof(*req_upiu));

		err = __ufshcd_issue_tm_cmd(hba, &treq, tm_f);
		if (err == -ETIMEDOUT)
			break;

		ocs_value = le32_to_cpu(treq.header.dword_2) & MASK_OCS;
		if (ocs_value != OCS_SUCCESS) {
			dev_err(hba->dev, "%s: failed, ocs = 0x%x\n", __func__,
				ocs_value);
			break;
		}

		memcpy(rsp_upiu, &treq.rsp_header, sizeof(*rsp_upiu));

		break;
	default:
		err = -EINVAL;

		break;
	}

	return err;
}

/**
 * ufshcd_eh_device_reset_handler - device reset handler registered to
 *                                    scsi layer.
 * @cmd: SCSI command pointer
 *
 * Returns SUCCESS/FAILED
 */
static int ufshcd_eh_device_reset_handler(struct scsi_cmnd *cmd)
{
	struct Scsi_Host *host;
	struct ufs_hba *hba;
	unsigned int tag;
	u32 pos;
	int err;
	u8 resp = 0xF;
	struct ufshcd_lrb *lrbp;
	unsigned long flags;

	host = cmd->device->host;
	hba = shost_priv(host);
	tag = cmd->request->tag;

	lrbp = &hba->lrb[tag];
	err = ufshcd_issue_tm_cmd(hba, lrbp->lun, 0, UFS_LOGICAL_RESET, &resp);
	if (err || resp != UPIU_TASK_MANAGEMENT_FUNC_COMPL) {
		if (!err)
			err = resp;
		goto out;
	}

	/* clear the commands that were pending for corresponding LUN */
	for_each_set_bit(pos, &hba->outstanding_reqs, hba->nutrs) {
		if (hba->lrb[pos].lun == lrbp->lun) {
			err = ufshcd_clear_cmd(hba, pos);
			if (err)
				break;
		}
	}
	spin_lock_irqsave(host->host_lock, flags);
	ufshcd_transfer_req_compl(hba);
	spin_unlock_irqrestore(host->host_lock, flags);

out:
	hba->req_abort_count = 0;
	ufshcd_update_reg_hist(&hba->ufs_stats.dev_reset, (u32)err);
	if (!err) {
		err = SUCCESS;
	} else {
		dev_err(hba->dev, "%s: failed with err %d\n", __func__, err);
		err = FAILED;
	}
	return err;
}

static void ufshcd_set_req_abort_skip(struct ufs_hba *hba, unsigned long bitmap)
{
	struct ufshcd_lrb *lrbp;
	int tag;

	for_each_set_bit(tag, &bitmap, hba->nutrs) {
		lrbp = &hba->lrb[tag];
		lrbp->req_abort_skip = true;
	}
}

/**
 * ufshcd_try_to_abort_task - abort a specific task
 * @cmd: SCSI command pointer
 *
 * Abort the pending command in device by sending UFS_ABORT_TASK task management
 * command, and in host controller by clearing the door-bell register. There can
 * be race between controller sending the command to the device while abort is
 * issued. To avoid that, first issue UFS_QUERY_TASK to check if the command is
 * really issued and then try to abort it.
 *
 * Returns zero on success, non-zero on failure
 */
static int ufshcd_try_to_abort_task(struct ufs_hba *hba, int tag)
{
	struct ufshcd_lrb *lrbp = &hba->lrb[tag];
	int err = 0;
	int poll_cnt;
	u8 resp = 0xF;
	u32 reg;

	for (poll_cnt = 100; poll_cnt; poll_cnt--) {
		err = ufshcd_issue_tm_cmd(hba, lrbp->lun, lrbp->task_tag,
				UFS_QUERY_TASK, &resp);
		if (!err && resp == UPIU_TASK_MANAGEMENT_FUNC_SUCCEEDED) {
			/* cmd pending in the device */
			dev_err(hba->dev, "%s: cmd pending in the device. tag = %d\n",
				__func__, tag);
			break;
		} else if (!err && resp == UPIU_TASK_MANAGEMENT_FUNC_COMPL) {
			/*
			 * cmd not pending in the device, check if it is
			 * in transition.
			 */
			dev_err(hba->dev, "%s: cmd at tag %d not pending in the device.\n",
				__func__, tag);
			reg = ufshcd_readl(hba, REG_UTP_TRANSFER_REQ_DOOR_BELL);
			if (reg & (1 << tag)) {
				/* sleep for max. 200us to stabilize */
				usleep_range(100, 200);
				continue;
			}
			/* command completed already */
			dev_err(hba->dev, "%s: cmd at tag %d successfully cleared from DB.\n",
				__func__, tag);
			goto out;
		} else {
			dev_err(hba->dev,
				"%s: no response from device. tag = %d, err %d\n",
				__func__, tag, err);
			if (!err)
				err = resp; /* service response error */
			goto out;
		}
	}

	if (!poll_cnt) {
		err = -EBUSY;
		goto out;
	}

	err = ufshcd_issue_tm_cmd(hba, lrbp->lun, lrbp->task_tag,
			UFS_ABORT_TASK, &resp);
	if (err || resp != UPIU_TASK_MANAGEMENT_FUNC_COMPL) {
		if (!err) {
			err = resp; /* service response error */
			dev_err(hba->dev, "%s: issued. tag = %d, err %d\n",
				__func__, tag, err);
		}
		goto out;
	}

	err = ufshcd_clear_cmd(hba, tag);
	if (err)
		dev_err(hba->dev, "%s: Failed clearing cmd at tag %d, err %d\n",
			__func__, tag, err);

out:
	return err;
}

/**
 * ufshcd_abort - scsi host template eh_abort_handler callback
 * @cmd: SCSI command pointer
 *
 * Returns SUCCESS/FAILED
 */
static int ufshcd_abort(struct scsi_cmnd *cmd)
{
	struct Scsi_Host *host;
	struct ufs_hba *hba;
	unsigned long flags;
	unsigned int tag;
	int err = 0;
	struct ufshcd_lrb *lrbp;
	u32 reg;

	host = cmd->device->host;
	hba = shost_priv(host);
	tag = cmd->request->tag;
	lrbp = &hba->lrb[tag];
	if (!ufshcd_valid_tag(hba, tag)) {
		dev_err(hba->dev,
			"%s: invalid command tag %d: cmd=0x%p, cmd->request=0x%p",
			__func__, tag, cmd, cmd->request);
		BUG();
	}

	ufshcd_hold(hba, false);
	reg = ufshcd_readl(hba, REG_UTP_TRANSFER_REQ_DOOR_BELL);
	/* If command is already aborted/completed, return SUCCESS */
	if (!(test_bit(tag, &hba->outstanding_reqs))) {
		dev_err(hba->dev,
			"%s: cmd at tag %d already completed, outstanding=0x%lx, doorbell=0x%x\n",
			__func__, tag, hba->outstanding_reqs, reg);
		goto out;
	}

	/* Print Transfer Request of aborted task */
	dev_info(hba->dev, "%s: Device abort task at tag %d\n", __func__, tag);

	/*
	 * Print detailed info about aborted request.
	 * As more than one request might get aborted at the same time,
	 * print full information only for the first aborted request in order
	 * to reduce repeated printouts. For other aborted requests only print
	 * basic details.
	 */
	scsi_print_command(cmd);
	if (!hba->req_abort_count) {
		ufshcd_update_reg_hist(&hba->ufs_stats.task_abort, 0);
		ufshcd_print_host_regs(hba);
		ufshcd_print_host_state(hba);
		ufshcd_print_pwr_info(hba);
		ufshcd_print_trs(hba, 1 << tag, true);
	} else {
		ufshcd_print_trs(hba, 1 << tag, false);
	}
	hba->req_abort_count++;

	if (!(reg & (1 << tag))) {
		dev_err(hba->dev,
		"%s: cmd was completed, but without a notifying intr, tag = %d",
		__func__, tag);
		goto cleanup;
	}

	/*
	 * Task abort to the device W-LUN is illegal. When this command
	 * will fail, due to spec violation, scsi err handling next step
	 * will be to send LU reset which, again, is a spec violation.
	 * To avoid these unnecessary/illegal steps, first we clean up
	 * the lrb taken by this cmd and mark the lrb as in_use, then
	 * queue the eh_work and bail.
	 */
	if (lrbp->lun == UFS_UPIU_UFS_DEVICE_WLUN) {
		spin_lock_irqsave(host->host_lock, flags);
		if (lrbp->cmd) {
			__ufshcd_transfer_req_compl(hba, (1UL << tag));
			__set_bit(tag, &hba->outstanding_reqs);
			lrbp->in_use = true;
			hba->force_reset = true;
			ufshcd_schedule_eh_work(hba);
		}

		spin_unlock_irqrestore(host->host_lock, flags);
		goto out;
	}

	/* Skip task abort in case previous aborts failed and report failure */
	if (lrbp->req_abort_skip)
		err = -EIO;
	else
		err = ufshcd_try_to_abort_task(hba, tag);

	if (!err) {
cleanup:
		spin_lock_irqsave(host->host_lock, flags);
		__ufshcd_transfer_req_compl(hba, (1UL << tag));
		spin_unlock_irqrestore(host->host_lock, flags);
out:
		err = SUCCESS;
	} else {
		dev_err(hba->dev, "%s: failed with err %d\n", __func__, err);
		ufshcd_set_req_abort_skip(hba, hba->outstanding_reqs);
		err = FAILED;
	}

	/*
	 * This ufshcd_release() corresponds to the original scsi cmd that got
	 * aborted here (as we won't get any IRQ for it).
	 */
	ufshcd_release(hba);
	return err;
}

/**
 * ufshcd_host_reset_and_restore - reset and restore host controller
 * @hba: per-adapter instance
 *
 * Note that host controller reset may issue DME_RESET to
 * local and remote (device) Uni-Pro stack and the attributes
 * are reset to default state.
 *
 * Returns zero on success, non-zero on failure
 */
static int ufshcd_host_reset_and_restore(struct ufs_hba *hba)
{
	int err;
	unsigned long flags;

	/*
	 * Stop the host controller and complete the requests
	 * cleared by h/w
	 */
	ufshcd_hba_stop(hba);

	spin_lock_irqsave(hba->host->host_lock, flags);
	hba->silence_err_logs = true;
	ufshcd_complete_requests(hba);
	hba->silence_err_logs = false;
	spin_unlock_irqrestore(hba->host->host_lock, flags);

	/* scale up clocks to max frequency before full reinitialization */
	ufshcd_set_clk_freq(hba, true);

	err = ufshcd_hba_enable(hba);

	/* Establish the link again and restore the device */
<<<<<<< HEAD
	err = ufshcd_probe_hba(hba, false);
	if (!err)
		ufshcd_clear_ua_wluns(hba);
out:
=======
	if (!err)
		err = ufshcd_probe_hba(hba, false);

>>>>>>> 39ebd7b9
	if (err)
		dev_err(hba->dev, "%s: Host init failed %d\n", __func__, err);
	ufshcd_update_reg_hist(&hba->ufs_stats.host_reset, (u32)err);
	return err;
}

/**
 * ufshcd_reset_and_restore - reset and re-initialize host/device
 * @hba: per-adapter instance
 *
 * Reset and recover device, host and re-establish link. This
 * is helpful to recover the communication in fatal error conditions.
 *
 * Returns zero on success, non-zero on failure
 */
static int ufshcd_reset_and_restore(struct ufs_hba *hba)
{
	u32 saved_err;
	u32 saved_uic_err;
	int err = 0;
	unsigned long flags;
	int retries = MAX_HOST_RESET_RETRIES;

	/*
	 * This is a fresh start, cache and clear saved error first,
	 * in case new error generated during reset and restore.
	 */
	spin_lock_irqsave(hba->host->host_lock, flags);
	saved_err = hba->saved_err;
	saved_uic_err = hba->saved_uic_err;
	hba->saved_err = 0;
	hba->saved_uic_err = 0;
	spin_unlock_irqrestore(hba->host->host_lock, flags);

	do {
		/* Reset the attached device */
		ufshcd_vops_device_reset(hba);

		err = ufshcd_host_reset_and_restore(hba);
	} while (err && --retries);

	spin_lock_irqsave(hba->host->host_lock, flags);
	/*
	 * Inform scsi mid-layer that we did reset and allow to handle
	 * Unit Attention properly.
	 */
	scsi_report_bus_reset(hba->host, 0);
	if (err) {
<<<<<<< HEAD
		hba->ufshcd_state = UFSHCD_STATE_ERROR;
=======
>>>>>>> 39ebd7b9
		hba->saved_err |= saved_err;
		hba->saved_uic_err |= saved_uic_err;
	}
	spin_unlock_irqrestore(hba->host->host_lock, flags);

	return err;
}

/**
 * ufshcd_eh_host_reset_handler - host reset handler registered to scsi layer
 * @cmd: SCSI command pointer
 *
 * Returns SUCCESS/FAILED
 */
static int ufshcd_eh_host_reset_handler(struct scsi_cmnd *cmd)
{
	int err = SUCCESS;
	unsigned long flags;
	struct ufs_hba *hba;

	hba = shost_priv(cmd->device->host);

	spin_lock_irqsave(hba->host->host_lock, flags);
	hba->force_reset = true;
	ufshcd_schedule_eh_work(hba);
	dev_err(hba->dev, "%s: reset in progress - 1\n", __func__);
	spin_unlock_irqrestore(hba->host->host_lock, flags);

	flush_work(&hba->eh_work);

	spin_lock_irqsave(hba->host->host_lock, flags);
	if (hba->ufshcd_state == UFSHCD_STATE_ERROR)
		err = FAILED;
	spin_unlock_irqrestore(hba->host->host_lock, flags);

	return err;
}

/**
 * ufshcd_get_max_icc_level - calculate the ICC level
 * @sup_curr_uA: max. current supported by the regulator
 * @start_scan: row at the desc table to start scan from
 * @buff: power descriptor buffer
 *
 * Returns calculated max ICC level for specific regulator
 */
static u32 ufshcd_get_max_icc_level(int sup_curr_uA, u32 start_scan, char *buff)
{
	int i;
	int curr_uA;
	u16 data;
	u16 unit;

	for (i = start_scan; i >= 0; i--) {
		data = be16_to_cpup((__be16 *)&buff[2 * i]);
		unit = (data & ATTR_ICC_LVL_UNIT_MASK) >>
						ATTR_ICC_LVL_UNIT_OFFSET;
		curr_uA = data & ATTR_ICC_LVL_VALUE_MASK;
		switch (unit) {
		case UFSHCD_NANO_AMP:
			curr_uA = curr_uA / 1000;
			break;
		case UFSHCD_MILI_AMP:
			curr_uA = curr_uA * 1000;
			break;
		case UFSHCD_AMP:
			curr_uA = curr_uA * 1000 * 1000;
			break;
		case UFSHCD_MICRO_AMP:
		default:
			break;
		}
		if (sup_curr_uA >= curr_uA)
			break;
	}
	if (i < 0) {
		i = 0;
		pr_err("%s: Couldn't find valid icc_level = %d", __func__, i);
	}

	return (u32)i;
}

/**
 * ufshcd_calc_icc_level - calculate the max ICC level
 * In case regulators are not initialized we'll return 0
 * @hba: per-adapter instance
 * @desc_buf: power descriptor buffer to extract ICC levels from.
 * @len: length of desc_buff
 *
 * Returns calculated ICC level
 */
static u32 ufshcd_find_max_sup_active_icc_level(struct ufs_hba *hba,
							u8 *desc_buf, int len)
{
	u32 icc_level = 0;

	if (!hba->vreg_info.vcc || !hba->vreg_info.vccq ||
						!hba->vreg_info.vccq2) {
		dev_err(hba->dev,
			"%s: Regulator capability was not set, actvIccLevel=%d",
							__func__, icc_level);
		goto out;
	}

	if (hba->vreg_info.vcc && hba->vreg_info.vcc->max_uA)
		icc_level = ufshcd_get_max_icc_level(
				hba->vreg_info.vcc->max_uA,
				POWER_DESC_MAX_ACTV_ICC_LVLS - 1,
				&desc_buf[PWR_DESC_ACTIVE_LVLS_VCC_0]);

	if (hba->vreg_info.vccq && hba->vreg_info.vccq->max_uA)
		icc_level = ufshcd_get_max_icc_level(
				hba->vreg_info.vccq->max_uA,
				icc_level,
				&desc_buf[PWR_DESC_ACTIVE_LVLS_VCCQ_0]);

	if (hba->vreg_info.vccq2 && hba->vreg_info.vccq2->max_uA)
		icc_level = ufshcd_get_max_icc_level(
				hba->vreg_info.vccq2->max_uA,
				icc_level,
				&desc_buf[PWR_DESC_ACTIVE_LVLS_VCCQ2_0]);
out:
	return icc_level;
}

static void ufshcd_set_active_icc_lvl(struct ufs_hba *hba)
{
	int ret;
	int buff_len = hba->desc_size[QUERY_DESC_IDN_POWER];
	u8 *desc_buf;
	u32 icc_level;

	desc_buf = kmalloc(buff_len, GFP_KERNEL);
	if (!desc_buf)
		return;

	ret = ufshcd_read_desc_param(hba, QUERY_DESC_IDN_POWER, 0, 0,
				     desc_buf, buff_len);
	if (ret) {
		dev_err(hba->dev,
			"%s: Failed reading power descriptor.len = %d ret = %d",
			__func__, buff_len, ret);
		goto out;
	}

	icc_level = ufshcd_find_max_sup_active_icc_level(hba, desc_buf,
							 buff_len);
	dev_dbg(hba->dev, "%s: setting icc_level 0x%x", __func__, icc_level);

	ret = ufshcd_query_attr_retry(hba, UPIU_QUERY_OPCODE_WRITE_ATTR,
		QUERY_ATTR_IDN_ACTIVE_ICC_LVL, 0, 0, &icc_level);

	if (ret)
		dev_err(hba->dev,
			"%s: Failed configuring bActiveICCLevel = %d ret = %d",
			__func__, icc_level, ret);

out:
	kfree(desc_buf);
}

static inline void ufshcd_blk_pm_runtime_init(struct scsi_device *sdev)
{
	scsi_autopm_get_device(sdev);
	blk_pm_runtime_init(sdev->request_queue, &sdev->sdev_gendev);
	if (sdev->rpm_autosuspend)
		pm_runtime_set_autosuspend_delay(&sdev->sdev_gendev,
						 RPM_AUTOSUSPEND_DELAY_MS);
	scsi_autopm_put_device(sdev);
}

/**
 * ufshcd_scsi_add_wlus - Adds required W-LUs
 * @hba: per-adapter instance
 *
 * UFS device specification requires the UFS devices to support 4 well known
 * logical units:
 *	"REPORT_LUNS" (address: 01h)
 *	"UFS Device" (address: 50h)
 *	"RPMB" (address: 44h)
 *	"BOOT" (address: 30h)
 * UFS device's power management needs to be controlled by "POWER CONDITION"
 * field of SSU (START STOP UNIT) command. But this "power condition" field
 * will take effect only when its sent to "UFS device" well known logical unit
 * hence we require the scsi_device instance to represent this logical unit in
 * order for the UFS host driver to send the SSU command for power management.
 *
 * We also require the scsi_device instance for "RPMB" (Replay Protected Memory
 * Block) LU so user space process can control this LU. User space may also
 * want to have access to BOOT LU.
 *
 * This function adds scsi device instances for each of all well known LUs
 * (except "REPORT LUNS" LU).
 *
 * Returns zero on success (all required W-LUs are added successfully),
 * non-zero error value on failure (if failed to add any of the required W-LU).
 */
static int ufshcd_scsi_add_wlus(struct ufs_hba *hba)
{
	int ret = 0;
	struct scsi_device *sdev_boot;

	hba->sdev_ufs_device = __scsi_add_device(hba->host, 0, 0,
		ufshcd_upiu_wlun_to_scsi_wlun(UFS_UPIU_UFS_DEVICE_WLUN), NULL);
	if (IS_ERR(hba->sdev_ufs_device)) {
		ret = PTR_ERR(hba->sdev_ufs_device);
		hba->sdev_ufs_device = NULL;
		goto out;
	}
	ufshcd_blk_pm_runtime_init(hba->sdev_ufs_device);
	scsi_device_put(hba->sdev_ufs_device);

	hba->sdev_rpmb = __scsi_add_device(hba->host, 0, 0,
		ufshcd_upiu_wlun_to_scsi_wlun(UFS_UPIU_RPMB_WLUN), NULL);
	if (IS_ERR(hba->sdev_rpmb)) {
		ret = PTR_ERR(hba->sdev_rpmb);
		goto remove_sdev_ufs_device;
	}
	ufshcd_blk_pm_runtime_init(hba->sdev_rpmb);
	scsi_device_put(hba->sdev_rpmb);

	sdev_boot = __scsi_add_device(hba->host, 0, 0,
		ufshcd_upiu_wlun_to_scsi_wlun(UFS_UPIU_BOOT_WLUN), NULL);
	if (IS_ERR(sdev_boot)) {
		dev_err(hba->dev, "%s: BOOT WLUN not found\n", __func__);
	} else {
		ufshcd_blk_pm_runtime_init(sdev_boot);
		scsi_device_put(sdev_boot);
	}
	goto out;

remove_sdev_ufs_device:
	scsi_remove_device(hba->sdev_ufs_device);
out:
	return ret;
}

static void ufshcd_wb_probe(struct ufs_hba *hba, u8 *desc_buf)
{
	struct ufs_dev_info *dev_info = &hba->dev_info;
	u8 lun;
	u32 d_lu_wb_buf_alloc;

	if (!ufshcd_is_wb_allowed(hba))
		return;
	/*
	 * Probe WB only for UFS-2.2 and UFS-3.1 (and later) devices or
	 * UFS devices with quirk UFS_DEVICE_QUIRK_SUPPORT_EXTENDED_FEATURES
	 * enabled
	 */
	if (!(dev_info->wspecversion >= 0x310 ||
	      dev_info->wspecversion == 0x220 ||
	     (hba->dev_quirks & UFS_DEVICE_QUIRK_SUPPORT_EXTENDED_FEATURES)))
		goto wb_disabled;

	if (hba->desc_size[QUERY_DESC_IDN_DEVICE] <
	    DEVICE_DESC_PARAM_EXT_UFS_FEATURE_SUP + 4)
		goto wb_disabled;

	dev_info->d_ext_ufs_feature_sup =
		get_unaligned_be32(desc_buf +
				   DEVICE_DESC_PARAM_EXT_UFS_FEATURE_SUP);

	if (!(dev_info->d_ext_ufs_feature_sup & UFS_DEV_WRITE_BOOSTER_SUP))
		goto wb_disabled;

	/*
	 * WB may be supported but not configured while provisioning.
	 * The spec says, in dedicated wb buffer mode,
	 * a max of 1 lun would have wb buffer configured.
	 * Now only shared buffer mode is supported.
	 */
	dev_info->b_wb_buffer_type =
		desc_buf[DEVICE_DESC_PARAM_WB_TYPE];

	dev_info->b_presrv_uspc_en =
		desc_buf[DEVICE_DESC_PARAM_WB_PRESRV_USRSPC_EN];

	if (dev_info->b_wb_buffer_type == WB_BUF_MODE_SHARED) {
		dev_info->d_wb_alloc_units =
		get_unaligned_be32(desc_buf +
				   DEVICE_DESC_PARAM_WB_SHARED_ALLOC_UNITS);
		if (!dev_info->d_wb_alloc_units)
			goto wb_disabled;
	} else {
		for (lun = 0; lun < UFS_UPIU_MAX_WB_LUN_ID; lun++) {
			d_lu_wb_buf_alloc = 0;
			ufshcd_read_unit_desc_param(hba,
					lun,
					UNIT_DESC_PARAM_WB_BUF_ALLOC_UNITS,
					(u8 *)&d_lu_wb_buf_alloc,
					sizeof(d_lu_wb_buf_alloc));
			if (d_lu_wb_buf_alloc) {
				dev_info->wb_dedicated_lu = lun;
				break;
			}
		}

		if (!d_lu_wb_buf_alloc)
			goto wb_disabled;
	}
	return;

wb_disabled:
	hba->caps &= ~UFSHCD_CAP_WB_EN;
}

void ufshcd_fixup_dev_quirks(struct ufs_hba *hba, struct ufs_dev_fix *fixups)
{
	struct ufs_dev_fix *f;
	struct ufs_dev_info *dev_info = &hba->dev_info;

	if (!fixups)
		return;

	for (f = fixups; f->quirk; f++) {
		if ((f->wmanufacturerid == dev_info->wmanufacturerid ||
		     f->wmanufacturerid == UFS_ANY_VENDOR) &&
		     ((dev_info->model &&
		       STR_PRFX_EQUAL(f->model, dev_info->model)) ||
		      !strcmp(f->model, UFS_ANY_MODEL)))
			hba->dev_quirks |= f->quirk;
	}
}
EXPORT_SYMBOL_GPL(ufshcd_fixup_dev_quirks);

static void ufs_fixup_device_setup(struct ufs_hba *hba)
{
	/* fix by general quirk table */
	ufshcd_fixup_dev_quirks(hba, ufs_fixups);

	/* allow vendors to fix quirks */
	ufshcd_vops_fixup_dev_quirks(hba);
}

static int ufs_get_device_desc(struct ufs_hba *hba)
{
	int err;
	u8 model_index;
	u8 *desc_buf;
	struct ufs_dev_info *dev_info = &hba->dev_info;

	desc_buf = kmalloc(QUERY_DESC_MAX_SIZE, GFP_KERNEL);
	if (!desc_buf) {
		err = -ENOMEM;
		goto out;
	}

	err = ufshcd_read_desc_param(hba, QUERY_DESC_IDN_DEVICE, 0, 0, desc_buf,
				     hba->desc_size[QUERY_DESC_IDN_DEVICE]);
	if (err) {
		dev_err(hba->dev, "%s: Failed reading Device Desc. err = %d\n",
			__func__, err);
		goto out;
	}

	/*
	 * getting vendor (manufacturerID) and Bank Index in big endian
	 * format
	 */
	dev_info->wmanufacturerid = desc_buf[DEVICE_DESC_PARAM_MANF_ID] << 8 |
				     desc_buf[DEVICE_DESC_PARAM_MANF_ID + 1];

	/* getting Specification Version in big endian format */
	dev_info->wspecversion = desc_buf[DEVICE_DESC_PARAM_SPEC_VER] << 8 |
				      desc_buf[DEVICE_DESC_PARAM_SPEC_VER + 1];

	model_index = desc_buf[DEVICE_DESC_PARAM_PRDCT_NAME];

	err = ufshcd_read_string_desc(hba, model_index,
				      &dev_info->model, SD_ASCII_STD);
	if (err < 0) {
		dev_err(hba->dev, "%s: Failed reading Product Name. err = %d\n",
			__func__, err);
		goto out;
	}

	ufs_fixup_device_setup(hba);

	ufshcd_wb_probe(hba, desc_buf);

	/*
	 * ufshcd_read_string_desc returns size of the string
	 * reset the error value
	 */
	err = 0;

out:
	kfree(desc_buf);
	return err;
}

static void ufs_put_device_desc(struct ufs_hba *hba)
{
	struct ufs_dev_info *dev_info = &hba->dev_info;

	kfree(dev_info->model);
	dev_info->model = NULL;
}

/**
 * ufshcd_tune_pa_tactivate - Tunes PA_TActivate of local UniPro
 * @hba: per-adapter instance
 *
 * PA_TActivate parameter can be tuned manually if UniPro version is less than
 * 1.61. PA_TActivate needs to be greater than or equal to peerM-PHY's
 * RX_MIN_ACTIVATETIME_CAPABILITY attribute. This optimal value can help reduce
 * the hibern8 exit latency.
 *
 * Returns zero on success, non-zero error value on failure.
 */
static int ufshcd_tune_pa_tactivate(struct ufs_hba *hba)
{
	int ret = 0;
	u32 peer_rx_min_activatetime = 0, tuned_pa_tactivate;

	ret = ufshcd_dme_peer_get(hba,
				  UIC_ARG_MIB_SEL(
					RX_MIN_ACTIVATETIME_CAPABILITY,
					UIC_ARG_MPHY_RX_GEN_SEL_INDEX(0)),
				  &peer_rx_min_activatetime);
	if (ret)
		goto out;

	/* make sure proper unit conversion is applied */
	tuned_pa_tactivate =
		((peer_rx_min_activatetime * RX_MIN_ACTIVATETIME_UNIT_US)
		 / PA_TACTIVATE_TIME_UNIT_US);
	ret = ufshcd_dme_set(hba, UIC_ARG_MIB(PA_TACTIVATE),
			     tuned_pa_tactivate);

out:
	return ret;
}

/**
 * ufshcd_tune_pa_hibern8time - Tunes PA_Hibern8Time of local UniPro
 * @hba: per-adapter instance
 *
 * PA_Hibern8Time parameter can be tuned manually if UniPro version is less than
 * 1.61. PA_Hibern8Time needs to be maximum of local M-PHY's
 * TX_HIBERN8TIME_CAPABILITY & peer M-PHY's RX_HIBERN8TIME_CAPABILITY.
 * This optimal value can help reduce the hibern8 exit latency.
 *
 * Returns zero on success, non-zero error value on failure.
 */
static int ufshcd_tune_pa_hibern8time(struct ufs_hba *hba)
{
	int ret = 0;
	u32 local_tx_hibern8_time_cap = 0, peer_rx_hibern8_time_cap = 0;
	u32 max_hibern8_time, tuned_pa_hibern8time;

	ret = ufshcd_dme_get(hba,
			     UIC_ARG_MIB_SEL(TX_HIBERN8TIME_CAPABILITY,
					UIC_ARG_MPHY_TX_GEN_SEL_INDEX(0)),
				  &local_tx_hibern8_time_cap);
	if (ret)
		goto out;

	ret = ufshcd_dme_peer_get(hba,
				  UIC_ARG_MIB_SEL(RX_HIBERN8TIME_CAPABILITY,
					UIC_ARG_MPHY_RX_GEN_SEL_INDEX(0)),
				  &peer_rx_hibern8_time_cap);
	if (ret)
		goto out;

	max_hibern8_time = max(local_tx_hibern8_time_cap,
			       peer_rx_hibern8_time_cap);
	/* make sure proper unit conversion is applied */
	tuned_pa_hibern8time = ((max_hibern8_time * HIBERN8TIME_UNIT_US)
				/ PA_HIBERN8_TIME_UNIT_US);
	ret = ufshcd_dme_set(hba, UIC_ARG_MIB(PA_HIBERN8TIME),
			     tuned_pa_hibern8time);
out:
	return ret;
}

/**
 * ufshcd_quirk_tune_host_pa_tactivate - Ensures that host PA_TACTIVATE is
 * less than device PA_TACTIVATE time.
 * @hba: per-adapter instance
 *
 * Some UFS devices require host PA_TACTIVATE to be lower than device
 * PA_TACTIVATE, we need to enable UFS_DEVICE_QUIRK_HOST_PA_TACTIVATE quirk
 * for such devices.
 *
 * Returns zero on success, non-zero error value on failure.
 */
static int ufshcd_quirk_tune_host_pa_tactivate(struct ufs_hba *hba)
{
	int ret = 0;
	u32 granularity, peer_granularity;
	u32 pa_tactivate, peer_pa_tactivate;
	u32 pa_tactivate_us, peer_pa_tactivate_us;
	u8 gran_to_us_table[] = {1, 4, 8, 16, 32, 100};

	ret = ufshcd_dme_get(hba, UIC_ARG_MIB(PA_GRANULARITY),
				  &granularity);
	if (ret)
		goto out;

	ret = ufshcd_dme_peer_get(hba, UIC_ARG_MIB(PA_GRANULARITY),
				  &peer_granularity);
	if (ret)
		goto out;

	if ((granularity < PA_GRANULARITY_MIN_VAL) ||
	    (granularity > PA_GRANULARITY_MAX_VAL)) {
		dev_err(hba->dev, "%s: invalid host PA_GRANULARITY %d",
			__func__, granularity);
		return -EINVAL;
	}

	if ((peer_granularity < PA_GRANULARITY_MIN_VAL) ||
	    (peer_granularity > PA_GRANULARITY_MAX_VAL)) {
		dev_err(hba->dev, "%s: invalid device PA_GRANULARITY %d",
			__func__, peer_granularity);
		return -EINVAL;
	}

	ret = ufshcd_dme_get(hba, UIC_ARG_MIB(PA_TACTIVATE), &pa_tactivate);
	if (ret)
		goto out;

	ret = ufshcd_dme_peer_get(hba, UIC_ARG_MIB(PA_TACTIVATE),
				  &peer_pa_tactivate);
	if (ret)
		goto out;

	pa_tactivate_us = pa_tactivate * gran_to_us_table[granularity - 1];
	peer_pa_tactivate_us = peer_pa_tactivate *
			     gran_to_us_table[peer_granularity - 1];

	if (pa_tactivate_us > peer_pa_tactivate_us) {
		u32 new_peer_pa_tactivate;

		new_peer_pa_tactivate = pa_tactivate_us /
				      gran_to_us_table[peer_granularity - 1];
		new_peer_pa_tactivate++;
		ret = ufshcd_dme_peer_set(hba, UIC_ARG_MIB(PA_TACTIVATE),
					  new_peer_pa_tactivate);
	}

out:
	return ret;
}

static void ufshcd_tune_unipro_params(struct ufs_hba *hba)
{
	if (ufshcd_is_unipro_pa_params_tuning_req(hba)) {
		ufshcd_tune_pa_tactivate(hba);
		ufshcd_tune_pa_hibern8time(hba);
	}

	ufshcd_vops_apply_dev_quirks(hba);

	if (hba->dev_quirks & UFS_DEVICE_QUIRK_PA_TACTIVATE)
		/* set 1ms timeout for PA_TACTIVATE */
		ufshcd_dme_set(hba, UIC_ARG_MIB(PA_TACTIVATE), 10);

	if (hba->dev_quirks & UFS_DEVICE_QUIRK_HOST_PA_TACTIVATE)
		ufshcd_quirk_tune_host_pa_tactivate(hba);
}

static void ufshcd_clear_dbg_ufs_stats(struct ufs_hba *hba)
{
	hba->ufs_stats.hibern8_exit_cnt = 0;
	hba->ufs_stats.last_hibern8_exit_tstamp = ktime_set(0, 0);
	hba->req_abort_count = 0;
}

static int ufshcd_device_geo_params_init(struct ufs_hba *hba)
{
	int err;
	size_t buff_len;
	u8 *desc_buf;

	buff_len = hba->desc_size[QUERY_DESC_IDN_GEOMETRY];
	desc_buf = kmalloc(buff_len, GFP_KERNEL);
	if (!desc_buf) {
		err = -ENOMEM;
		goto out;
	}

	err = ufshcd_read_desc_param(hba, QUERY_DESC_IDN_GEOMETRY, 0, 0,
				     desc_buf, buff_len);
	if (err) {
		dev_err(hba->dev, "%s: Failed reading Geometry Desc. err = %d\n",
				__func__, err);
		goto out;
	}

	if (desc_buf[GEOMETRY_DESC_PARAM_MAX_NUM_LUN] == 1)
		hba->dev_info.max_lu_supported = 32;
	else if (desc_buf[GEOMETRY_DESC_PARAM_MAX_NUM_LUN] == 0)
		hba->dev_info.max_lu_supported = 8;

out:
	kfree(desc_buf);
	return err;
}

static struct ufs_ref_clk ufs_ref_clk_freqs[] = {
	{19200000, REF_CLK_FREQ_19_2_MHZ},
	{26000000, REF_CLK_FREQ_26_MHZ},
	{38400000, REF_CLK_FREQ_38_4_MHZ},
	{52000000, REF_CLK_FREQ_52_MHZ},
	{0, REF_CLK_FREQ_INVAL},
};

static enum ufs_ref_clk_freq
ufs_get_bref_clk_from_hz(unsigned long freq)
{
	int i;

	for (i = 0; ufs_ref_clk_freqs[i].freq_hz; i++)
		if (ufs_ref_clk_freqs[i].freq_hz == freq)
			return ufs_ref_clk_freqs[i].val;

	return REF_CLK_FREQ_INVAL;
}

void ufshcd_parse_dev_ref_clk_freq(struct ufs_hba *hba, struct clk *refclk)
{
	unsigned long freq;

	freq = clk_get_rate(refclk);

	hba->dev_ref_clk_freq =
		ufs_get_bref_clk_from_hz(freq);

	if (hba->dev_ref_clk_freq == REF_CLK_FREQ_INVAL)
		dev_err(hba->dev,
		"invalid ref_clk setting = %ld\n", freq);
}

static int ufshcd_set_dev_ref_clk(struct ufs_hba *hba)
{
	int err;
	u32 ref_clk;
	u32 freq = hba->dev_ref_clk_freq;

	err = ufshcd_query_attr_retry(hba, UPIU_QUERY_OPCODE_READ_ATTR,
			QUERY_ATTR_IDN_REF_CLK_FREQ, 0, 0, &ref_clk);

	if (err) {
		dev_err(hba->dev, "failed reading bRefClkFreq. err = %d\n",
			err);
		goto out;
	}

	if (ref_clk == freq)
		goto out; /* nothing to update */

	err = ufshcd_query_attr_retry(hba, UPIU_QUERY_OPCODE_WRITE_ATTR,
			QUERY_ATTR_IDN_REF_CLK_FREQ, 0, 0, &freq);

	if (err) {
		dev_err(hba->dev, "bRefClkFreq setting to %lu Hz failed\n",
			ufs_ref_clk_freqs[freq].freq_hz);
		goto out;
	}

	dev_dbg(hba->dev, "bRefClkFreq setting to %lu Hz succeeded\n",
			ufs_ref_clk_freqs[freq].freq_hz);

out:
	return err;
}

static int ufshcd_device_params_init(struct ufs_hba *hba)
{
	bool flag;
	int ret, i;

	 /* Init device descriptor sizes */
	for (i = 0; i < QUERY_DESC_IDN_MAX; i++)
		hba->desc_size[i] = QUERY_DESC_MAX_SIZE;

	/* Init UFS geometry descriptor related parameters */
	ret = ufshcd_device_geo_params_init(hba);
	if (ret)
		goto out;

	/* Check and apply UFS device quirks */
	ret = ufs_get_device_desc(hba);
	if (ret) {
		dev_err(hba->dev, "%s: Failed getting device info. err = %d\n",
			__func__, ret);
		goto out;
	}

	ufshcd_get_ref_clk_gating_wait(hba);

	if (!ufshcd_query_flag_retry(hba, UPIU_QUERY_OPCODE_READ_FLAG,
			QUERY_FLAG_IDN_PWR_ON_WPE, 0, &flag))
		hba->dev_info.f_power_on_wp_en = flag;

	/* Probe maximum power mode co-supported by both UFS host and device */
	if (ufshcd_get_max_pwr_mode(hba))
		dev_err(hba->dev,
			"%s: Failed getting max supported power mode\n",
			__func__);
out:
	return ret;
}

/**
 * ufshcd_add_lus - probe and add UFS logical units
 * @hba: per-adapter instance
 */
static int ufshcd_add_lus(struct ufs_hba *hba)
{
	int ret;

	/* Add required well known logical units to scsi mid layer */
	ret = ufshcd_scsi_add_wlus(hba);
	if (ret)
		goto out;

	/* Initialize devfreq after UFS device is detected */
	if (ufshcd_is_clkscaling_supported(hba)) {
		memcpy(&hba->clk_scaling.saved_pwr_info.info,
			&hba->pwr_info,
			sizeof(struct ufs_pa_layer_attr));
		hba->clk_scaling.saved_pwr_info.is_valid = true;
		if (!hba->devfreq) {
			ret = ufshcd_devfreq_init(hba);
			if (ret)
				goto out;
		}

		hba->clk_scaling.is_allowed = true;
	}

	ufs_bsg_probe(hba);
	scsi_scan_host(hba->host);
	pm_runtime_put_sync(hba->dev);

out:
	return ret;
}

static int
ufshcd_send_request_sense(struct ufs_hba *hba, struct scsi_device *sdp);

static int ufshcd_clear_ua_wlun(struct ufs_hba *hba, u8 wlun)
{
	struct scsi_device *sdp;
	unsigned long flags;
	int ret = 0;

	spin_lock_irqsave(hba->host->host_lock, flags);
	if (wlun  == UFS_UPIU_UFS_DEVICE_WLUN)
		sdp = hba->sdev_ufs_device;
	else if (wlun  == UFS_UPIU_RPMB_WLUN)
		sdp = hba->sdev_rpmb;
	else
		return -EINVAL;

	if (sdp) {
		ret = scsi_device_get(sdp);
		if (!ret && !scsi_device_online(sdp)) {
			ret = -ENODEV;
			scsi_device_put(sdp);
		}
	} else {
		ret = -ENODEV;
	}
	spin_unlock_irqrestore(hba->host->host_lock, flags);
	if (ret)
		goto out_err;

	ret = ufshcd_send_request_sense(hba, sdp);
	scsi_device_put(sdp);
out_err:
	if (ret)
		dev_err(hba->dev, "%s: UAC clear LU=%x ret = %d\n",
				__func__, wlun, ret);
	return ret;
}

static int ufshcd_clear_ua_wluns(struct ufs_hba *hba)
{
	int ret = 0;

	if (!hba->wlun_dev_clr_ua)
		goto out;

	ret = ufshcd_clear_ua_wlun(hba, UFS_UPIU_UFS_DEVICE_WLUN);
	if (!ret)
		ret = ufshcd_clear_ua_wlun(hba, UFS_UPIU_RPMB_WLUN);
	if (!ret)
		hba->wlun_dev_clr_ua = false;
out:
	if (ret)
		dev_err(hba->dev, "%s: Failed to clear UAC WLUNS ret = %d\n",
				__func__, ret);
	return ret;
}

/**
 * ufshcd_probe_hba - probe hba to detect device and initialize
 * @hba: per-adapter instance
 * @async: asynchronous execution or not
 *
 * Execute link-startup and verify device initialization
 */
static int ufshcd_probe_hba(struct ufs_hba *hba, bool async)
{
	int ret;
	unsigned long flags;
	ktime_t start = ktime_get();

	ret = ufshcd_link_startup(hba);
	if (ret)
		goto out;

	/* Debug counters initialization */
	ufshcd_clear_dbg_ufs_stats(hba);

	/* UniPro link is active now */
	ufshcd_set_link_active(hba);

	/* Verify device initialization by sending NOP OUT UPIU */
	ret = ufshcd_verify_dev_init(hba);
	if (ret)
		goto out;

	/* Initiate UFS initialization, and waiting until completion */
	ret = ufshcd_complete_dev_init(hba);
	if (ret)
		goto out;

	/*
	 * Initialize UFS device parameters used by driver, these
	 * parameters are associated with UFS descriptors.
	 */
	if (async) {
		ret = ufshcd_device_params_init(hba);
		if (ret)
			goto out;
	}

	ufshcd_tune_unipro_params(hba);

	/* UFS device is also active now */
	ufshcd_set_ufs_dev_active(hba);
	ufshcd_force_reset_auto_bkops(hba);
	hba->wlun_dev_clr_ua = true;

	/* Gear up to HS gear if supported */
	if (hba->max_pwr_info.is_valid) {
		/*
		 * Set the right value to bRefClkFreq before attempting to
		 * switch to HS gears.
		 */
		if (hba->dev_ref_clk_freq != REF_CLK_FREQ_INVAL)
			ufshcd_set_dev_ref_clk(hba);
		ret = ufshcd_config_pwr_mode(hba, &hba->max_pwr_info.info);
		if (ret) {
			dev_err(hba->dev, "%s: Failed setting power mode, err = %d\n",
					__func__, ret);
			goto out;
		}
		ufshcd_print_pwr_info(hba);
	}

	/*
	 * bActiveICCLevel is volatile for UFS device (as per latest v2.1 spec)
	 * and for removable UFS card as well, hence always set the parameter.
	 * Note: Error handler may issue the device reset hence resetting
	 * bActiveICCLevel as well so it is always safe to set this here.
	 */
	ufshcd_set_active_icc_lvl(hba);

	ufshcd_wb_config(hba);
	/* Enable Auto-Hibernate if configured */
	ufshcd_auto_hibern8_enable(hba);

out:
	spin_lock_irqsave(hba->host->host_lock, flags);
	if (ret)
		hba->ufshcd_state = UFSHCD_STATE_ERROR;
	else if (hba->ufshcd_state == UFSHCD_STATE_RESET)
		hba->ufshcd_state = UFSHCD_STATE_OPERATIONAL;
	spin_unlock_irqrestore(hba->host->host_lock, flags);

	trace_ufshcd_init(dev_name(hba->dev), ret,
		ktime_to_us(ktime_sub(ktime_get(), start)),
		hba->curr_dev_pwr_mode, hba->uic_link_state);
	return ret;
}

/**
 * ufshcd_async_scan - asynchronous execution for probing hba
 * @data: data pointer to pass to this function
 * @cookie: cookie data
 */
static void ufshcd_async_scan(void *data, async_cookie_t cookie)
{
	struct ufs_hba *hba = (struct ufs_hba *)data;
	int ret;

	down(&hba->eh_sem);
	/* Initialize hba, detect and initialize UFS device */
	ret = ufshcd_probe_hba(hba, true);
	up(&hba->eh_sem);
	if (ret)
		goto out;

	/* Probe and add UFS logical units  */
	ret = ufshcd_add_lus(hba);
out:
	/*
	 * If we failed to initialize the device or the device is not
	 * present, turn off the power/clocks etc.
	 */
	if (ret) {
		pm_runtime_put_sync(hba->dev);
		ufshcd_exit_clk_scaling(hba);
		ufshcd_hba_exit(hba);
	} else {
		ufshcd_clear_ua_wluns(hba);
	}
}

static const struct attribute_group *ufshcd_driver_groups[] = {
	&ufs_sysfs_unit_descriptor_group,
	&ufs_sysfs_lun_attributes_group,
	NULL,
};

static struct ufs_hba_variant_params ufs_hba_vps = {
	.hba_enable_delay_us		= 1000,
	.wb_flush_threshold		= UFS_WB_BUF_REMAIN_PERCENT(40),
	.devfreq_profile.polling_ms	= 100,
	.devfreq_profile.target		= ufshcd_devfreq_target,
	.devfreq_profile.get_dev_status	= ufshcd_devfreq_get_dev_status,
	.ondemand_data.upthreshold	= 70,
	.ondemand_data.downdifferential	= 5,
};

static struct scsi_host_template ufshcd_driver_template = {
	.module			= THIS_MODULE,
	.name			= UFSHCD,
	.proc_name		= UFSHCD,
	.queuecommand		= ufshcd_queuecommand,
	.slave_alloc		= ufshcd_slave_alloc,
	.slave_configure	= ufshcd_slave_configure,
	.slave_destroy		= ufshcd_slave_destroy,
	.change_queue_depth	= ufshcd_change_queue_depth,
	.eh_abort_handler	= ufshcd_abort,
	.eh_device_reset_handler = ufshcd_eh_device_reset_handler,
	.eh_host_reset_handler   = ufshcd_eh_host_reset_handler,
	.this_id		= -1,
	.sg_tablesize		= SG_ALL,
	.cmd_per_lun		= UFSHCD_CMD_PER_LUN,
	.can_queue		= UFSHCD_CAN_QUEUE,
	.max_segment_size	= PRDT_DATA_BYTE_COUNT_MAX,
	.max_host_blocked	= 1,
	.track_queue_depth	= 1,
	.sdev_groups		= ufshcd_driver_groups,
	.dma_boundary		= PAGE_SIZE - 1,
	.rpm_autosuspend_delay	= RPM_AUTOSUSPEND_DELAY_MS,
};

static int ufshcd_config_vreg_load(struct device *dev, struct ufs_vreg *vreg,
				   int ua)
{
	int ret;

	if (!vreg)
		return 0;

	/*
	 * "set_load" operation shall be required on those regulators
	 * which specifically configured current limitation. Otherwise
	 * zero max_uA may cause unexpected behavior when regulator is
	 * enabled or set as high power mode.
	 */
	if (!vreg->max_uA)
		return 0;

	ret = regulator_set_load(vreg->reg, ua);
	if (ret < 0) {
		dev_err(dev, "%s: %s set load (ua=%d) failed, err=%d\n",
				__func__, vreg->name, ua, ret);
	}

	return ret;
}

static inline int ufshcd_config_vreg_lpm(struct ufs_hba *hba,
					 struct ufs_vreg *vreg)
{
	return ufshcd_config_vreg_load(hba->dev, vreg, UFS_VREG_LPM_LOAD_UA);
}

static inline int ufshcd_config_vreg_hpm(struct ufs_hba *hba,
					 struct ufs_vreg *vreg)
{
	if (!vreg)
		return 0;

	return ufshcd_config_vreg_load(hba->dev, vreg, vreg->max_uA);
}

static int ufshcd_config_vreg(struct device *dev,
		struct ufs_vreg *vreg, bool on)
{
	int ret = 0;
	struct regulator *reg;
	const char *name;
	int min_uV, uA_load;

	BUG_ON(!vreg);

	reg = vreg->reg;
	name = vreg->name;

	if (regulator_count_voltages(reg) > 0) {
		uA_load = on ? vreg->max_uA : 0;
		ret = ufshcd_config_vreg_load(dev, vreg, uA_load);
		if (ret)
			goto out;

		if (vreg->min_uV && vreg->max_uV) {
			min_uV = on ? vreg->min_uV : 0;
			ret = regulator_set_voltage(reg, min_uV, vreg->max_uV);
			if (ret)
				dev_err(dev,
					"%s: %s set voltage failed, err=%d\n",
					__func__, name, ret);
		}
	}
out:
	return ret;
}

static int ufshcd_enable_vreg(struct device *dev, struct ufs_vreg *vreg)
{
	int ret = 0;

	if (!vreg || vreg->enabled)
		goto out;

	ret = ufshcd_config_vreg(dev, vreg, true);
	if (!ret)
		ret = regulator_enable(vreg->reg);

	if (!ret)
		vreg->enabled = true;
	else
		dev_err(dev, "%s: %s enable failed, err=%d\n",
				__func__, vreg->name, ret);
out:
	return ret;
}

static int ufshcd_disable_vreg(struct device *dev, struct ufs_vreg *vreg)
{
	int ret = 0;

	if (!vreg || !vreg->enabled)
		goto out;

	ret = regulator_disable(vreg->reg);

	if (!ret) {
		/* ignore errors on applying disable config */
		ufshcd_config_vreg(dev, vreg, false);
		vreg->enabled = false;
	} else {
		dev_err(dev, "%s: %s disable failed, err=%d\n",
				__func__, vreg->name, ret);
	}
out:
	return ret;
}

static int ufshcd_setup_vreg(struct ufs_hba *hba, bool on)
{
	int ret = 0;
	struct device *dev = hba->dev;
	struct ufs_vreg_info *info = &hba->vreg_info;

	ret = ufshcd_toggle_vreg(dev, info->vcc, on);
	if (ret)
		goto out;

	ret = ufshcd_toggle_vreg(dev, info->vccq, on);
	if (ret)
		goto out;

	ret = ufshcd_toggle_vreg(dev, info->vccq2, on);

out:
	if (ret) {
		ufshcd_toggle_vreg(dev, info->vccq2, false);
		ufshcd_toggle_vreg(dev, info->vccq, false);
		ufshcd_toggle_vreg(dev, info->vcc, false);
	}
	return ret;
}

static int ufshcd_setup_hba_vreg(struct ufs_hba *hba, bool on)
{
	struct ufs_vreg_info *info = &hba->vreg_info;

	return ufshcd_toggle_vreg(hba->dev, info->vdd_hba, on);
}

static int ufshcd_get_vreg(struct device *dev, struct ufs_vreg *vreg)
{
	int ret = 0;

	if (!vreg)
		goto out;

	vreg->reg = devm_regulator_get(dev, vreg->name);
	if (IS_ERR(vreg->reg)) {
		ret = PTR_ERR(vreg->reg);
		dev_err(dev, "%s: %s get failed, err=%d\n",
				__func__, vreg->name, ret);
	}
out:
	return ret;
}

static int ufshcd_init_vreg(struct ufs_hba *hba)
{
	int ret = 0;
	struct device *dev = hba->dev;
	struct ufs_vreg_info *info = &hba->vreg_info;

	ret = ufshcd_get_vreg(dev, info->vcc);
	if (ret)
		goto out;

	ret = ufshcd_get_vreg(dev, info->vccq);
	if (!ret)
		ret = ufshcd_get_vreg(dev, info->vccq2);
out:
	return ret;
}

static int ufshcd_init_hba_vreg(struct ufs_hba *hba)
{
	struct ufs_vreg_info *info = &hba->vreg_info;

	if (info)
		return ufshcd_get_vreg(hba->dev, info->vdd_hba);

	return 0;
}

static int __ufshcd_setup_clocks(struct ufs_hba *hba, bool on,
					bool skip_ref_clk)
{
	int ret = 0;
	struct ufs_clk_info *clki;
	struct list_head *head = &hba->clk_list_head;
	unsigned long flags;
	ktime_t start = ktime_get();
	bool clk_state_changed = false;

	if (list_empty(head))
		goto out;

	ret = ufshcd_vops_setup_clocks(hba, on, PRE_CHANGE);
	if (ret)
		return ret;

	list_for_each_entry(clki, head, list) {
		if (!IS_ERR_OR_NULL(clki->clk)) {
			if (skip_ref_clk && !strcmp(clki->name, "ref_clk"))
				continue;

			clk_state_changed = on ^ clki->enabled;
			if (on && !clki->enabled) {
				ret = clk_prepare_enable(clki->clk);
				if (ret) {
					dev_err(hba->dev, "%s: %s prepare enable failed, %d\n",
						__func__, clki->name, ret);
					goto out;
				}
			} else if (!on && clki->enabled) {
				clk_disable_unprepare(clki->clk);
			}
			clki->enabled = on;
			dev_dbg(hba->dev, "%s: clk: %s %sabled\n", __func__,
					clki->name, on ? "en" : "dis");
		}
	}

	ret = ufshcd_vops_setup_clocks(hba, on, POST_CHANGE);
	if (ret)
		return ret;

out:
	if (ret) {
		list_for_each_entry(clki, head, list) {
			if (!IS_ERR_OR_NULL(clki->clk) && clki->enabled)
				clk_disable_unprepare(clki->clk);
		}
	} else if (!ret && on) {
		spin_lock_irqsave(hba->host->host_lock, flags);
		hba->clk_gating.state = CLKS_ON;
		trace_ufshcd_clk_gating(dev_name(hba->dev),
					hba->clk_gating.state);
		spin_unlock_irqrestore(hba->host->host_lock, flags);
	}

	if (clk_state_changed)
		trace_ufshcd_profile_clk_gating(dev_name(hba->dev),
			(on ? "on" : "off"),
			ktime_to_us(ktime_sub(ktime_get(), start)), ret);
	return ret;
}

static int ufshcd_setup_clocks(struct ufs_hba *hba, bool on)
{
	return  __ufshcd_setup_clocks(hba, on, false);
}

static int ufshcd_init_clocks(struct ufs_hba *hba)
{
	int ret = 0;
	struct ufs_clk_info *clki;
	struct device *dev = hba->dev;
	struct list_head *head = &hba->clk_list_head;

	if (list_empty(head))
		goto out;

	list_for_each_entry(clki, head, list) {
		if (!clki->name)
			continue;

		clki->clk = devm_clk_get(dev, clki->name);
		if (IS_ERR(clki->clk)) {
			ret = PTR_ERR(clki->clk);
			dev_err(dev, "%s: %s clk get failed, %d\n",
					__func__, clki->name, ret);
			goto out;
		}

		/*
		 * Parse device ref clk freq as per device tree "ref_clk".
		 * Default dev_ref_clk_freq is set to REF_CLK_FREQ_INVAL
		 * in ufshcd_alloc_host().
		 */
		if (!strcmp(clki->name, "ref_clk"))
			ufshcd_parse_dev_ref_clk_freq(hba, clki->clk);

		if (clki->max_freq) {
			ret = clk_set_rate(clki->clk, clki->max_freq);
			if (ret) {
				dev_err(hba->dev, "%s: %s clk set rate(%dHz) failed, %d\n",
					__func__, clki->name,
					clki->max_freq, ret);
				goto out;
			}
			clki->curr_freq = clki->max_freq;
		}
		dev_dbg(dev, "%s: clk: %s, rate: %lu\n", __func__,
				clki->name, clk_get_rate(clki->clk));
	}
out:
	return ret;
}

static int ufshcd_variant_hba_init(struct ufs_hba *hba)
{
	int err = 0;

	if (!hba->vops)
		goto out;

	err = ufshcd_vops_init(hba);
	if (err)
		goto out;

	err = ufshcd_vops_setup_regulators(hba, true);
	if (err)
		ufshcd_vops_exit(hba);
out:
	if (err)
		dev_err(hba->dev, "%s: variant %s init failed err %d\n",
			__func__, ufshcd_get_var_name(hba), err);
	return err;
}

static void ufshcd_variant_hba_exit(struct ufs_hba *hba)
{
	if (!hba->vops)
		return;

	ufshcd_vops_setup_regulators(hba, false);

	ufshcd_vops_exit(hba);
}

static int ufshcd_hba_init(struct ufs_hba *hba)
{
	int err;

	/*
	 * Handle host controller power separately from the UFS device power
	 * rails as it will help controlling the UFS host controller power
	 * collapse easily which is different than UFS device power collapse.
	 * Also, enable the host controller power before we go ahead with rest
	 * of the initialization here.
	 */
	err = ufshcd_init_hba_vreg(hba);
	if (err)
		goto out;

	err = ufshcd_setup_hba_vreg(hba, true);
	if (err)
		goto out;

	err = ufshcd_init_clocks(hba);
	if (err)
		goto out_disable_hba_vreg;

	err = ufshcd_setup_clocks(hba, true);
	if (err)
		goto out_disable_hba_vreg;

	err = ufshcd_init_vreg(hba);
	if (err)
		goto out_disable_clks;

	err = ufshcd_setup_vreg(hba, true);
	if (err)
		goto out_disable_clks;

	err = ufshcd_variant_hba_init(hba);
	if (err)
		goto out_disable_vreg;

	hba->is_powered = true;
	goto out;

out_disable_vreg:
	ufshcd_setup_vreg(hba, false);
out_disable_clks:
	ufshcd_setup_clocks(hba, false);
out_disable_hba_vreg:
	ufshcd_setup_hba_vreg(hba, false);
out:
	return err;
}

static void ufshcd_hba_exit(struct ufs_hba *hba)
{
	if (hba->is_powered) {
		ufshcd_variant_hba_exit(hba);
		ufshcd_setup_vreg(hba, false);
		ufshcd_suspend_clkscaling(hba);
		if (ufshcd_is_clkscaling_supported(hba))
			if (hba->devfreq)
				ufshcd_suspend_clkscaling(hba);
		ufshcd_setup_clocks(hba, false);
		ufshcd_setup_hba_vreg(hba, false);
		hba->is_powered = false;
		ufs_put_device_desc(hba);
	}
}

static int
ufshcd_send_request_sense(struct ufs_hba *hba, struct scsi_device *sdp)
{
	unsigned char cmd[6] = {REQUEST_SENSE,
				0,
				0,
				0,
				UFS_SENSE_SIZE,
				0};
	char *buffer;
	int ret;

	buffer = kzalloc(UFS_SENSE_SIZE, GFP_KERNEL);
	if (!buffer) {
		ret = -ENOMEM;
		goto out;
	}

	ret = scsi_execute(sdp, cmd, DMA_FROM_DEVICE, buffer,
			UFS_SENSE_SIZE, NULL, NULL,
			msecs_to_jiffies(1000), 3, 0, RQF_PM, NULL);
	if (ret)
		pr_err("%s: failed with err %d\n", __func__, ret);

	kfree(buffer);
out:
	return ret;
}

/**
 * ufshcd_set_dev_pwr_mode - sends START STOP UNIT command to set device
 *			     power mode
 * @hba: per adapter instance
 * @pwr_mode: device power mode to set
 *
 * Returns 0 if requested power mode is set successfully
 * Returns non-zero if failed to set the requested power mode
 */
static int ufshcd_set_dev_pwr_mode(struct ufs_hba *hba,
				     enum ufs_dev_pwr_mode pwr_mode)
{
	unsigned char cmd[6] = { START_STOP };
	struct scsi_sense_hdr sshdr;
	struct scsi_device *sdp;
	unsigned long flags;
	int ret;

	spin_lock_irqsave(hba->host->host_lock, flags);
	sdp = hba->sdev_ufs_device;
	if (sdp) {
		ret = scsi_device_get(sdp);
		if (!ret && !scsi_device_online(sdp)) {
			ret = -ENODEV;
			scsi_device_put(sdp);
		}
	} else {
		ret = -ENODEV;
	}
	spin_unlock_irqrestore(hba->host->host_lock, flags);

	if (ret)
		return ret;

	/*
	 * If scsi commands fail, the scsi mid-layer schedules scsi error-
	 * handling, which would wait for host to be resumed. Since we know
	 * we are functional while we are here, skip host resume in error
	 * handling context.
	 */
	hba->host->eh_noresume = 1;
	ufshcd_clear_ua_wluns(hba);

	cmd[4] = pwr_mode << 4;

	/*
	 * Current function would be generally called from the power management
	 * callbacks hence set the RQF_PM flag so that it doesn't resume the
	 * already suspended childs.
	 */
	ret = scsi_execute(sdp, cmd, DMA_NONE, NULL, 0, NULL, &sshdr,
			START_STOP_TIMEOUT, 0, 0, RQF_PM, NULL);
	if (ret) {
		sdev_printk(KERN_WARNING, sdp,
			    "START_STOP failed for power mode: %d, result %x\n",
			    pwr_mode, ret);
		if (driver_byte(ret) == DRIVER_SENSE)
			scsi_print_sense_hdr(sdp, NULL, &sshdr);
	}

	if (!ret)
		hba->curr_dev_pwr_mode = pwr_mode;

	scsi_device_put(sdp);
	hba->host->eh_noresume = 0;
	return ret;
}

static int ufshcd_link_state_transition(struct ufs_hba *hba,
					enum uic_link_state req_link_state,
					int check_for_bkops)
{
	int ret = 0;

	if (req_link_state == hba->uic_link_state)
		return 0;

	if (req_link_state == UIC_LINK_HIBERN8_STATE) {
		ret = ufshcd_uic_hibern8_enter(hba);
		if (!ret) {
			ufshcd_set_link_hibern8(hba);
		} else {
			dev_err(hba->dev, "%s: hibern8 enter failed %d\n",
					__func__, ret);
			goto out;
		}
	}
	/*
	 * If autobkops is enabled, link can't be turned off because
	 * turning off the link would also turn off the device.
	 */
	else if ((req_link_state == UIC_LINK_OFF_STATE) &&
		 (!check_for_bkops || !hba->auto_bkops_enabled)) {
		/*
		 * Let's make sure that link is in low power mode, we are doing
		 * this currently by putting the link in Hibern8. Otherway to
		 * put the link in low power mode is to send the DME end point
		 * to device and then send the DME reset command to local
		 * unipro. But putting the link in hibern8 is much faster.
		 */
		ret = ufshcd_uic_hibern8_enter(hba);
		if (ret) {
			dev_err(hba->dev, "%s: hibern8 enter failed %d\n",
					__func__, ret);
			goto out;
		}
		/*
		 * Change controller state to "reset state" which
		 * should also put the link in off/reset state
		 */
		ufshcd_hba_stop(hba);
		/*
		 * TODO: Check if we need any delay to make sure that
		 * controller is reset
		 */
		ufshcd_set_link_off(hba);
	}

out:
	return ret;
}

static void ufshcd_vreg_set_lpm(struct ufs_hba *hba)
{
	bool vcc_off = false;

	/*
	 * It seems some UFS devices may keep drawing more than sleep current
	 * (atleast for 500us) from UFS rails (especially from VCCQ rail).
	 * To avoid this situation, add 2ms delay before putting these UFS
	 * rails in LPM mode.
	 */
	if (!ufshcd_is_link_active(hba) &&
	    hba->dev_quirks & UFS_DEVICE_QUIRK_DELAY_BEFORE_LPM)
		usleep_range(2000, 2100);

	/*
	 * If UFS device is either in UFS_Sleep turn off VCC rail to save some
	 * power.
	 *
	 * If UFS device and link is in OFF state, all power supplies (VCC,
	 * VCCQ, VCCQ2) can be turned off if power on write protect is not
	 * required. If UFS link is inactive (Hibern8 or OFF state) and device
	 * is in sleep state, put VCCQ & VCCQ2 rails in LPM mode.
	 *
	 * Ignore the error returned by ufshcd_toggle_vreg() as device is anyway
	 * in low power state which would save some power.
	 *
	 * If Write Booster is enabled and the device needs to flush the WB
	 * buffer OR if bkops status is urgent for WB, keep Vcc on.
	 */
	if (ufshcd_is_ufs_dev_poweroff(hba) && ufshcd_is_link_off(hba) &&
	    !hba->dev_info.is_lu_power_on_wp) {
		ufshcd_setup_vreg(hba, false);
		vcc_off = true;
	} else if (!ufshcd_is_ufs_dev_active(hba)) {
		ufshcd_toggle_vreg(hba->dev, hba->vreg_info.vcc, false);
		vcc_off = true;
		if (!ufshcd_is_link_active(hba)) {
			ufshcd_config_vreg_lpm(hba, hba->vreg_info.vccq);
			ufshcd_config_vreg_lpm(hba, hba->vreg_info.vccq2);
		}
	}

	/*
	 * Some UFS devices require delay after VCC power rail is turned-off.
	 */
	if (vcc_off && hba->vreg_info.vcc &&
		hba->dev_quirks & UFS_DEVICE_QUIRK_DELAY_AFTER_LPM)
		usleep_range(5000, 5100);
}

static int ufshcd_vreg_set_hpm(struct ufs_hba *hba)
{
	int ret = 0;

	if (ufshcd_is_ufs_dev_poweroff(hba) && ufshcd_is_link_off(hba) &&
	    !hba->dev_info.is_lu_power_on_wp) {
		ret = ufshcd_setup_vreg(hba, true);
	} else if (!ufshcd_is_ufs_dev_active(hba)) {
		if (!ret && !ufshcd_is_link_active(hba)) {
			ret = ufshcd_config_vreg_hpm(hba, hba->vreg_info.vccq);
			if (ret)
				goto vcc_disable;
			ret = ufshcd_config_vreg_hpm(hba, hba->vreg_info.vccq2);
			if (ret)
				goto vccq_lpm;
		}
		ret = ufshcd_toggle_vreg(hba->dev, hba->vreg_info.vcc, true);
	}
	goto out;

vccq_lpm:
	ufshcd_config_vreg_lpm(hba, hba->vreg_info.vccq);
vcc_disable:
	ufshcd_toggle_vreg(hba->dev, hba->vreg_info.vcc, false);
out:
	return ret;
}

static void ufshcd_hba_vreg_set_lpm(struct ufs_hba *hba)
{
	if (ufshcd_is_link_off(hba) || ufshcd_can_aggressive_pc(hba))
		ufshcd_setup_hba_vreg(hba, false);
}

static void ufshcd_hba_vreg_set_hpm(struct ufs_hba *hba)
{
	if (ufshcd_is_link_off(hba) || ufshcd_can_aggressive_pc(hba))
		ufshcd_setup_hba_vreg(hba, true);
}

/**
 * ufshcd_suspend - helper function for suspend operations
 * @hba: per adapter instance
 * @pm_op: desired low power operation type
 *
 * This function will try to put the UFS device and link into low power
 * mode based on the "rpm_lvl" (Runtime PM level) or "spm_lvl"
 * (System PM level).
 *
 * If this function is called during shutdown, it will make sure that
 * both UFS device and UFS link is powered off.
 *
 * NOTE: UFS device & link must be active before we enter in this function.
 *
 * Returns 0 for success and non-zero for failure
 */
static int ufshcd_suspend(struct ufs_hba *hba, enum ufs_pm_op pm_op)
{
	int ret = 0;
	enum ufs_pm_level pm_lvl;
	enum ufs_dev_pwr_mode req_dev_pwr_mode;
	enum uic_link_state req_link_state;

	hba->pm_op_in_progress = 1;
	if (!ufshcd_is_shutdown_pm(pm_op)) {
		pm_lvl = ufshcd_is_runtime_pm(pm_op) ?
			 hba->rpm_lvl : hba->spm_lvl;
		req_dev_pwr_mode = ufs_get_pm_lvl_to_dev_pwr_mode(pm_lvl);
		req_link_state = ufs_get_pm_lvl_to_link_pwr_state(pm_lvl);
	} else {
		req_dev_pwr_mode = UFS_POWERDOWN_PWR_MODE;
		req_link_state = UIC_LINK_OFF_STATE;
	}

	/*
	 * If we can't transition into any of the low power modes
	 * just gate the clocks.
	 */
	ufshcd_hold(hba, false);
	hba->clk_gating.is_suspended = true;

	if (hba->clk_scaling.is_allowed) {
		cancel_work_sync(&hba->clk_scaling.suspend_work);
		cancel_work_sync(&hba->clk_scaling.resume_work);
		ufshcd_suspend_clkscaling(hba);
	}

	if (req_dev_pwr_mode == UFS_ACTIVE_PWR_MODE &&
			req_link_state == UIC_LINK_ACTIVE_STATE) {
		goto disable_clks;
	}

	if ((req_dev_pwr_mode == hba->curr_dev_pwr_mode) &&
	    (req_link_state == hba->uic_link_state))
		goto enable_gating;

	/* UFS device & link must be active before we enter in this function */
	if (!ufshcd_is_ufs_dev_active(hba) || !ufshcd_is_link_active(hba)) {
		ret = -EINVAL;
		goto enable_gating;
	}

	if (ufshcd_is_runtime_pm(pm_op)) {
		if (ufshcd_can_autobkops_during_suspend(hba)) {
			/*
			 * The device is idle with no requests in the queue,
			 * allow background operations if bkops status shows
			 * that performance might be impacted.
			 */
			ret = ufshcd_urgent_bkops(hba);
			if (ret)
				goto enable_gating;
		} else {
			/* make sure that auto bkops is disabled */
			ufshcd_disable_auto_bkops(hba);
		}
		/*
		 * If device needs to do BKOP or WB buffer flush during
		 * Hibern8, keep device power mode as "active power mode"
		 * and VCC supply.
		 */
		hba->dev_info.b_rpm_dev_flush_capable =
			hba->auto_bkops_enabled ||
			(((req_link_state == UIC_LINK_HIBERN8_STATE) ||
			((req_link_state == UIC_LINK_ACTIVE_STATE) &&
			ufshcd_is_auto_hibern8_enabled(hba))) &&
			ufshcd_wb_need_flush(hba));
	}

	if (req_dev_pwr_mode != hba->curr_dev_pwr_mode) {
		if ((ufshcd_is_runtime_pm(pm_op) && !hba->auto_bkops_enabled) ||
		    !ufshcd_is_runtime_pm(pm_op)) {
			/* ensure that bkops is disabled */
			ufshcd_disable_auto_bkops(hba);
		}

		if (!hba->dev_info.b_rpm_dev_flush_capable) {
			ret = ufshcd_set_dev_pwr_mode(hba, req_dev_pwr_mode);
			if (ret)
				goto enable_gating;
		}
	}

	flush_work(&hba->eeh_work);
	ret = ufshcd_link_state_transition(hba, req_link_state, 1);
	if (ret)
		goto set_dev_active;

	ufshcd_vreg_set_lpm(hba);

disable_clks:
	/*
	 * Call vendor specific suspend callback. As these callbacks may access
	 * vendor specific host controller register space call them before the
	 * host clocks are ON.
	 */
	ret = ufshcd_vops_suspend(hba, pm_op);
	if (ret)
		goto set_link_active;
	/*
	 * Disable the host irq as host controller as there won't be any
	 * host controller transaction expected till resume.
	 */
	ufshcd_disable_irq(hba);

	if (!ufshcd_is_link_active(hba))
		ufshcd_setup_clocks(hba, false);
	else
		/* If link is active, device ref_clk can't be switched off */
		__ufshcd_setup_clocks(hba, false, true);

	if (ufshcd_is_clkgating_allowed(hba)) {
		hba->clk_gating.state = CLKS_OFF;
		trace_ufshcd_clk_gating(dev_name(hba->dev),
					hba->clk_gating.state);
	}

	/* Put the host controller in low power mode if possible */
	ufshcd_hba_vreg_set_lpm(hba);
	goto out;

set_link_active:
	if (hba->clk_scaling.is_allowed)
		ufshcd_resume_clkscaling(hba);
	ufshcd_vreg_set_hpm(hba);
	if (ufshcd_is_link_hibern8(hba) && !ufshcd_uic_hibern8_exit(hba))
		ufshcd_set_link_active(hba);
	else if (ufshcd_is_link_off(hba))
		ufshcd_host_reset_and_restore(hba);
set_dev_active:
	if (!ufshcd_set_dev_pwr_mode(hba, UFS_ACTIVE_PWR_MODE))
		ufshcd_disable_auto_bkops(hba);
enable_gating:
	if (hba->clk_scaling.is_allowed)
		ufshcd_resume_clkscaling(hba);
	hba->clk_gating.is_suspended = false;
	hba->dev_info.b_rpm_dev_flush_capable = false;
	ufshcd_clear_ua_wluns(hba);
	ufshcd_release(hba);
out:
	if (hba->dev_info.b_rpm_dev_flush_capable) {
		schedule_delayed_work(&hba->rpm_dev_flush_recheck_work,
			msecs_to_jiffies(RPM_DEV_FLUSH_RECHECK_WORK_DELAY_MS));
	}

	hba->pm_op_in_progress = 0;

	if (ret)
		ufshcd_update_reg_hist(&hba->ufs_stats.suspend_err, (u32)ret);
	return ret;
}

/**
 * ufshcd_resume - helper function for resume operations
 * @hba: per adapter instance
 * @pm_op: runtime PM or system PM
 *
 * This function basically brings the UFS device, UniPro link and controller
 * to active state.
 *
 * Returns 0 for success and non-zero for failure
 */
static int ufshcd_resume(struct ufs_hba *hba, enum ufs_pm_op pm_op)
{
	int ret;
	enum uic_link_state old_link_state;

	hba->pm_op_in_progress = 1;
	old_link_state = hba->uic_link_state;

	ufshcd_hba_vreg_set_hpm(hba);
	/* Make sure clocks are enabled before accessing controller */
	ret = ufshcd_setup_clocks(hba, true);
	if (ret)
		goto out;

	/* enable the host irq as host controller would be active soon */
	ufshcd_enable_irq(hba);

	ret = ufshcd_vreg_set_hpm(hba);
	if (ret)
		goto disable_irq_and_vops_clks;

	/*
	 * Call vendor specific resume callback. As these callbacks may access
	 * vendor specific host controller register space call them when the
	 * host clocks are ON.
	 */
	ret = ufshcd_vops_resume(hba, pm_op);
	if (ret)
		goto disable_vreg;

	if (ufshcd_is_link_hibern8(hba)) {
		ret = ufshcd_uic_hibern8_exit(hba);
		if (!ret) {
			ufshcd_set_link_active(hba);
		} else {
			dev_err(hba->dev, "%s: hibern8 exit failed %d\n",
					__func__, ret);
			goto vendor_suspend;
		}
	} else if (ufshcd_is_link_off(hba)) {
		/*
		 * A full initialization of the host and the device is
		 * required since the link was put to off during suspend.
		 */
		ret = ufshcd_reset_and_restore(hba);
		/*
		 * ufshcd_reset_and_restore() should have already
		 * set the link state as active
		 */
		if (ret || !ufshcd_is_link_active(hba))
			goto vendor_suspend;
	}

	if (!ufshcd_is_ufs_dev_active(hba)) {
		ret = ufshcd_set_dev_pwr_mode(hba, UFS_ACTIVE_PWR_MODE);
		if (ret)
			goto set_old_link_state;
	}

	if (ufshcd_keep_autobkops_enabled_except_suspend(hba))
		ufshcd_enable_auto_bkops(hba);
	else
		/*
		 * If BKOPs operations are urgently needed at this moment then
		 * keep auto-bkops enabled or else disable it.
		 */
		ufshcd_urgent_bkops(hba);

	hba->clk_gating.is_suspended = false;

	if (hba->clk_scaling.is_allowed)
		ufshcd_resume_clkscaling(hba);

	/* Enable Auto-Hibernate if configured */
	ufshcd_auto_hibern8_enable(hba);

	if (hba->dev_info.b_rpm_dev_flush_capable) {
		hba->dev_info.b_rpm_dev_flush_capable = false;
		cancel_delayed_work(&hba->rpm_dev_flush_recheck_work);
	}

	ufshcd_clear_ua_wluns(hba);

	/* Schedule clock gating in case of no access to UFS device yet */
	ufshcd_release(hba);

	goto out;

set_old_link_state:
	ufshcd_link_state_transition(hba, old_link_state, 0);
vendor_suspend:
	ufshcd_vops_suspend(hba, pm_op);
disable_vreg:
	ufshcd_vreg_set_lpm(hba);
disable_irq_and_vops_clks:
	ufshcd_disable_irq(hba);
	if (hba->clk_scaling.is_allowed)
		ufshcd_suspend_clkscaling(hba);
	ufshcd_setup_clocks(hba, false);
	if (ufshcd_is_clkgating_allowed(hba)) {
		hba->clk_gating.state = CLKS_OFF;
		trace_ufshcd_clk_gating(dev_name(hba->dev),
					hba->clk_gating.state);
	}
out:
	hba->pm_op_in_progress = 0;
	if (ret)
		ufshcd_update_reg_hist(&hba->ufs_stats.resume_err, (u32)ret);
	return ret;
}

/**
 * ufshcd_system_suspend - system suspend routine
 * @hba: per adapter instance
 *
 * Check the description of ufshcd_suspend() function for more details.
 *
 * Returns 0 for success and non-zero for failure
 */
int ufshcd_system_suspend(struct ufs_hba *hba)
{
	int ret = 0;
	ktime_t start = ktime_get();

	down(&hba->eh_sem);
	if (!hba || !hba->is_powered)
		return 0;

	if ((ufs_get_pm_lvl_to_dev_pwr_mode(hba->spm_lvl) ==
	     hba->curr_dev_pwr_mode) &&
	    (ufs_get_pm_lvl_to_link_pwr_state(hba->spm_lvl) ==
	     hba->uic_link_state))
		goto out;

	if (pm_runtime_suspended(hba->dev)) {
		/*
		 * UFS device and/or UFS link low power states during runtime
		 * suspend seems to be different than what is expected during
		 * system suspend. Hence runtime resume the devic & link and
		 * let the system suspend low power states to take effect.
		 * TODO: If resume takes longer time, we might have optimize
		 * it in future by not resuming everything if possible.
		 */
		ret = ufshcd_runtime_resume(hba);
		if (ret)
			goto out;
	}

	ret = ufshcd_suspend(hba, UFS_SYSTEM_PM);
out:
	trace_ufshcd_system_suspend(dev_name(hba->dev), ret,
		ktime_to_us(ktime_sub(ktime_get(), start)),
		hba->curr_dev_pwr_mode, hba->uic_link_state);
	if (!ret)
		hba->is_sys_suspended = true;
	else
		up(&hba->eh_sem);
	return ret;
}
EXPORT_SYMBOL(ufshcd_system_suspend);

/**
 * ufshcd_system_resume - system resume routine
 * @hba: per adapter instance
 *
 * Returns 0 for success and non-zero for failure
 */

int ufshcd_system_resume(struct ufs_hba *hba)
{
	int ret = 0;
	ktime_t start = ktime_get();

	if (!hba) {
		up(&hba->eh_sem);
		return -EINVAL;
	}

	if (!hba->is_powered || pm_runtime_suspended(hba->dev))
		/*
		 * Let the runtime resume take care of resuming
		 * if runtime suspended.
		 */
		goto out;
	else
		ret = ufshcd_resume(hba, UFS_SYSTEM_PM);
out:
	trace_ufshcd_system_resume(dev_name(hba->dev), ret,
		ktime_to_us(ktime_sub(ktime_get(), start)),
		hba->curr_dev_pwr_mode, hba->uic_link_state);
	if (!ret)
		hba->is_sys_suspended = false;
	up(&hba->eh_sem);
	return ret;
}
EXPORT_SYMBOL(ufshcd_system_resume);

/**
 * ufshcd_runtime_suspend - runtime suspend routine
 * @hba: per adapter instance
 *
 * Check the description of ufshcd_suspend() function for more details.
 *
 * Returns 0 for success and non-zero for failure
 */
int ufshcd_runtime_suspend(struct ufs_hba *hba)
{
	int ret = 0;
	ktime_t start = ktime_get();

	if (!hba)
		return -EINVAL;

	if (!hba->is_powered)
		goto out;
	else
		ret = ufshcd_suspend(hba, UFS_RUNTIME_PM);
out:
	trace_ufshcd_runtime_suspend(dev_name(hba->dev), ret,
		ktime_to_us(ktime_sub(ktime_get(), start)),
		hba->curr_dev_pwr_mode, hba->uic_link_state);
	return ret;
}
EXPORT_SYMBOL(ufshcd_runtime_suspend);

/**
 * ufshcd_runtime_resume - runtime resume routine
 * @hba: per adapter instance
 *
 * This function basically brings the UFS device, UniPro link and controller
 * to active state. Following operations are done in this function:
 *
 * 1. Turn on all the controller related clocks
 * 2. Bring the UniPro link out of Hibernate state
 * 3. If UFS device is in sleep state, turn ON VCC rail and bring the UFS device
 *    to active state.
 * 4. If auto-bkops is enabled on the device, disable it.
 *
 * So following would be the possible power state after this function return
 * successfully:
 *	S1: UFS device in Active state with VCC rail ON
 *	    UniPro link in Active state
 *	    All the UFS/UniPro controller clocks are ON
 *
 * Returns 0 for success and non-zero for failure
 */
int ufshcd_runtime_resume(struct ufs_hba *hba)
{
	int ret = 0;
	ktime_t start = ktime_get();

	if (!hba)
		return -EINVAL;

	if (!hba->is_powered)
		goto out;
	else
		ret = ufshcd_resume(hba, UFS_RUNTIME_PM);
out:
	trace_ufshcd_runtime_resume(dev_name(hba->dev), ret,
		ktime_to_us(ktime_sub(ktime_get(), start)),
		hba->curr_dev_pwr_mode, hba->uic_link_state);
	return ret;
}
EXPORT_SYMBOL(ufshcd_runtime_resume);

int ufshcd_runtime_idle(struct ufs_hba *hba)
{
	return 0;
}
EXPORT_SYMBOL(ufshcd_runtime_idle);

/**
 * ufshcd_shutdown - shutdown routine
 * @hba: per adapter instance
 *
 * This function would power off both UFS device and UFS link.
 *
 * Returns 0 always to allow force shutdown even in case of errors.
 */
int ufshcd_shutdown(struct ufs_hba *hba)
{
	int ret = 0;

	down(&hba->eh_sem);
	if (!hba->is_powered)
		goto out;

	if (ufshcd_is_ufs_dev_poweroff(hba) && ufshcd_is_link_off(hba))
		goto out;

	pm_runtime_get_sync(hba->dev);

	ret = ufshcd_suspend(hba, UFS_SHUTDOWN_PM);
out:
	if (ret)
		dev_err(hba->dev, "%s failed, err %d\n", __func__, ret);
	hba->is_powered = false;
	up(&hba->eh_sem);
	/* allow force shutdown even in case of errors */
	return 0;
}
EXPORT_SYMBOL(ufshcd_shutdown);

/**
 * ufshcd_remove - de-allocate SCSI host and host memory space
 *		data structure memory
 * @hba: per adapter instance
 */
void ufshcd_remove(struct ufs_hba *hba)
{
	ufs_bsg_remove(hba);
	ufs_sysfs_remove_nodes(hba->dev);
	blk_cleanup_queue(hba->tmf_queue);
	blk_mq_free_tag_set(&hba->tmf_tag_set);
	blk_cleanup_queue(hba->cmd_queue);
	scsi_remove_host(hba->host);
	destroy_workqueue(hba->eh_wq);
	/* disable interrupts */
	ufshcd_disable_intr(hba, hba->intr_mask);
	ufshcd_hba_stop(hba);

	ufshcd_exit_clk_scaling(hba);
	ufshcd_exit_clk_gating(hba);
	if (ufshcd_is_clkscaling_supported(hba))
		device_remove_file(hba->dev, &hba->clk_scaling.enable_attr);
	ufshcd_hba_exit(hba);
}
EXPORT_SYMBOL_GPL(ufshcd_remove);

/**
 * ufshcd_dealloc_host - deallocate Host Bus Adapter (HBA)
 * @hba: pointer to Host Bus Adapter (HBA)
 */
void ufshcd_dealloc_host(struct ufs_hba *hba)
{
	ufshcd_crypto_destroy_keyslot_manager(hba);
	scsi_host_put(hba->host);
}
EXPORT_SYMBOL_GPL(ufshcd_dealloc_host);

/**
 * ufshcd_set_dma_mask - Set dma mask based on the controller
 *			 addressing capability
 * @hba: per adapter instance
 *
 * Returns 0 for success, non-zero for failure
 */
static int ufshcd_set_dma_mask(struct ufs_hba *hba)
{
	if (hba->capabilities & MASK_64_ADDRESSING_SUPPORT) {
		if (!dma_set_mask_and_coherent(hba->dev, DMA_BIT_MASK(64)))
			return 0;
	}
	return dma_set_mask_and_coherent(hba->dev, DMA_BIT_MASK(32));
}

/**
 * ufshcd_alloc_host - allocate Host Bus Adapter (HBA)
 * @dev: pointer to device handle
 * @hba_handle: driver private handle
 * Returns 0 on success, non-zero value on failure
 */
int ufshcd_alloc_host(struct device *dev, struct ufs_hba **hba_handle)
{
	struct Scsi_Host *host;
	struct ufs_hba *hba;
	int err = 0;

	if (!dev) {
		dev_err(dev,
		"Invalid memory reference for dev is NULL\n");
		err = -ENODEV;
		goto out_error;
	}

	host = scsi_host_alloc(&ufshcd_driver_template,
				sizeof(struct ufs_hba));
	if (!host) {
		dev_err(dev, "scsi_host_alloc failed\n");
		err = -ENOMEM;
		goto out_error;
	}
	hba = shost_priv(host);
	hba->host = host;
	hba->dev = dev;
	*hba_handle = hba;
	hba->dev_ref_clk_freq = REF_CLK_FREQ_INVAL;
	hba->sg_entry_size = sizeof(struct ufshcd_sg_entry);

	INIT_LIST_HEAD(&hba->clk_list_head);

out_error:
	return err;
}
EXPORT_SYMBOL(ufshcd_alloc_host);

/* This function exists because blk_mq_alloc_tag_set() requires this. */
static blk_status_t ufshcd_queue_tmf(struct blk_mq_hw_ctx *hctx,
				     const struct blk_mq_queue_data *qd)
{
	WARN_ON_ONCE(true);
	return BLK_STS_NOTSUPP;
}

static const struct blk_mq_ops ufshcd_tmf_ops = {
	.queue_rq = ufshcd_queue_tmf,
};

/**
 * ufshcd_init - Driver initialization routine
 * @hba: per-adapter instance
 * @mmio_base: base register address
 * @irq: Interrupt line of device
 * Returns 0 on success, non-zero value on failure
 */
int ufshcd_init(struct ufs_hba *hba, void __iomem *mmio_base, unsigned int irq)
{
	int err;
	struct Scsi_Host *host = hba->host;
	struct device *dev = hba->dev;
	char eh_wq_name[sizeof("ufs_eh_wq_00")];

	if (!mmio_base) {
		dev_err(hba->dev,
		"Invalid memory reference for mmio_base is NULL\n");
		err = -ENODEV;
		goto out_error;
	}

	hba->mmio_base = mmio_base;
	hba->irq = irq;
	hba->vps = &ufs_hba_vps;

	err = ufshcd_hba_init(hba);
	if (err)
		goto out_error;

	/* Read capabilities registers */
	err = ufshcd_hba_capabilities(hba);
	if (err)
		goto out_disable;

	/* Get UFS version supported by the controller */
	hba->ufs_version = ufshcd_get_ufs_version(hba);

	if ((hba->ufs_version != UFSHCI_VERSION_10) &&
	    (hba->ufs_version != UFSHCI_VERSION_11) &&
	    (hba->ufs_version != UFSHCI_VERSION_20) &&
	    (hba->ufs_version != UFSHCI_VERSION_21))
		dev_err(hba->dev, "invalid UFS version 0x%x\n",
			hba->ufs_version);

	/* Get Interrupt bit mask per version */
	hba->intr_mask = ufshcd_get_intr_mask(hba);

	err = ufshcd_set_dma_mask(hba);
	if (err) {
		dev_err(hba->dev, "set dma mask failed\n");
		goto out_disable;
	}

	/* Allocate memory for host memory space */
	err = ufshcd_memory_alloc(hba);
	if (err) {
		dev_err(hba->dev, "Memory allocation failed\n");
		goto out_disable;
	}

	/* Configure LRB */
	ufshcd_host_memory_configure(hba);

	host->can_queue = hba->nutrs;
	host->cmd_per_lun = hba->nutrs;
	host->max_id = UFSHCD_MAX_ID;
	host->max_lun = UFS_MAX_LUNS;
	host->max_channel = UFSHCD_MAX_CHANNEL;
	host->unique_id = host->host_no;
	host->max_cmd_len = UFS_CDB_SIZE;

	hba->max_pwr_info.is_valid = false;

	/* Initialize work queues */
	snprintf(eh_wq_name, sizeof(eh_wq_name), "ufs_eh_wq_%d",
		 hba->host->host_no);
	hba->eh_wq = create_singlethread_workqueue(eh_wq_name);
	if (!hba->eh_wq) {
		dev_err(hba->dev, "%s: failed to create eh workqueue\n",
				__func__);
		err = -ENOMEM;
		goto out_disable;
	}
	INIT_WORK(&hba->eh_work, ufshcd_err_handler);
	INIT_WORK(&hba->eeh_work, ufshcd_exception_event_handler);

	sema_init(&hba->eh_sem, 1);

	/* Initialize UIC command mutex */
	mutex_init(&hba->uic_cmd_mutex);

	/* Initialize mutex for device management commands */
	mutex_init(&hba->dev_cmd.lock);

	init_rwsem(&hba->clk_scaling_lock);

	ufshcd_init_clk_gating(hba);

	ufshcd_init_clk_scaling(hba);

	/*
	 * In order to avoid any spurious interrupt immediately after
	 * registering UFS controller interrupt handler, clear any pending UFS
	 * interrupt status and disable all the UFS interrupts.
	 */
	ufshcd_writel(hba, ufshcd_readl(hba, REG_INTERRUPT_STATUS),
		      REG_INTERRUPT_STATUS);
	ufshcd_writel(hba, 0, REG_INTERRUPT_ENABLE);
	/*
	 * Make sure that UFS interrupts are disabled and any pending interrupt
	 * status is cleared before registering UFS interrupt handler.
	 */
	mb();

	/* IRQ registration */
	err = devm_request_irq(dev, irq, ufshcd_intr, IRQF_SHARED, UFSHCD, hba);
	if (err) {
		dev_err(hba->dev, "request irq failed\n");
		goto exit_gating;
	} else {
		hba->is_irq_enabled = true;
	}

	err = scsi_add_host(host, hba->dev);
	if (err) {
		dev_err(hba->dev, "scsi_add_host failed\n");
		goto exit_gating;
	}

	hba->cmd_queue = blk_mq_init_queue(&hba->host->tag_set);
	if (IS_ERR(hba->cmd_queue)) {
		err = PTR_ERR(hba->cmd_queue);
		goto out_remove_scsi_host;
	}

	hba->tmf_tag_set = (struct blk_mq_tag_set) {
		.nr_hw_queues	= 1,
		.queue_depth	= hba->nutmrs,
		.ops		= &ufshcd_tmf_ops,
		.flags		= BLK_MQ_F_NO_SCHED,
	};
	err = blk_mq_alloc_tag_set(&hba->tmf_tag_set);
	if (err < 0)
		goto free_cmd_queue;
	hba->tmf_queue = blk_mq_init_queue(&hba->tmf_tag_set);
	if (IS_ERR(hba->tmf_queue)) {
		err = PTR_ERR(hba->tmf_queue);
		goto free_tmf_tag_set;
	}

	/* Reset the attached device */
	ufshcd_vops_device_reset(hba);

	ufshcd_init_crypto(hba);

	/* Host controller enable */
	err = ufshcd_hba_enable(hba);
	if (err) {
		dev_err(hba->dev, "Host controller enable failed\n");
		ufshcd_print_host_regs(hba);
		ufshcd_print_host_state(hba);
		goto free_tmf_queue;
	}

	/*
	 * Set the default power management level for runtime and system PM.
	 * Default power saving mode is to keep UFS link in Hibern8 state
	 * and UFS device in sleep state.
	 */
	hba->rpm_lvl = ufs_get_desired_pm_lvl_for_dev_link_state(
						UFS_SLEEP_PWR_MODE,
						UIC_LINK_HIBERN8_STATE);
	hba->spm_lvl = ufs_get_desired_pm_lvl_for_dev_link_state(
						UFS_SLEEP_PWR_MODE,
						UIC_LINK_HIBERN8_STATE);

	INIT_DELAYED_WORK(&hba->rpm_dev_flush_recheck_work,
			  ufshcd_rpm_dev_flush_recheck_work);

	/* Set the default auto-hiberate idle timer value to 150 ms */
	if (ufshcd_is_auto_hibern8_supported(hba) && !hba->ahit) {
		hba->ahit = FIELD_PREP(UFSHCI_AHIBERN8_TIMER_MASK, 150) |
			    FIELD_PREP(UFSHCI_AHIBERN8_SCALE_MASK, 3);
	}

	/* Hold auto suspend until async scan completes */
	pm_runtime_get_sync(dev);
	atomic_set(&hba->scsi_block_reqs_cnt, 0);
	/*
	 * We are assuming that device wasn't put in sleep/power-down
	 * state exclusively during the boot stage before kernel.
	 * This assumption helps avoid doing link startup twice during
	 * ufshcd_probe_hba().
	 */
	ufshcd_set_ufs_dev_active(hba);

	async_schedule(ufshcd_async_scan, hba);
	ufs_sysfs_add_nodes(hba);

	return 0;

free_tmf_queue:
	blk_cleanup_queue(hba->tmf_queue);
free_tmf_tag_set:
	blk_mq_free_tag_set(&hba->tmf_tag_set);
free_cmd_queue:
	blk_cleanup_queue(hba->cmd_queue);
out_remove_scsi_host:
	scsi_remove_host(hba->host);
exit_gating:
	ufshcd_exit_clk_scaling(hba);
	ufshcd_exit_clk_gating(hba);
	destroy_workqueue(hba->eh_wq);
out_disable:
	hba->is_irq_enabled = false;
	ufshcd_hba_exit(hba);
out_error:
	return err;
}
EXPORT_SYMBOL_GPL(ufshcd_init);

MODULE_AUTHOR("Santosh Yaragnavi <santosh.sy@samsung.com>");
MODULE_AUTHOR("Vinayak Holikatti <h.vinayak@samsung.com>");
MODULE_DESCRIPTION("Generic UFS host controller driver Core");
MODULE_LICENSE("GPL");
MODULE_VERSION(UFSHCD_DRIVER_VERSION);<|MERGE_RESOLUTION|>--- conflicted
+++ resolved
@@ -235,14 +235,11 @@
 static int ufshcd_change_power_mode(struct ufs_hba *hba,
 			     struct ufs_pa_layer_attr *pwr_mode);
 static void ufshcd_schedule_eh_work(struct ufs_hba *hba);
-<<<<<<< HEAD
 static int ufshcd_setup_hba_vreg(struct ufs_hba *hba, bool on);
 static int ufshcd_setup_vreg(struct ufs_hba *hba, bool on);
 static inline int ufshcd_config_vreg_hpm(struct ufs_hba *hba,
 					 struct ufs_vreg *vreg);
 static int ufshcd_try_to_abort_task(struct ufs_hba *hba, int tag);
-=======
->>>>>>> 39ebd7b9
 static int ufshcd_wb_buf_flush_enable(struct ufs_hba *hba);
 static int ufshcd_wb_buf_flush_disable(struct ufs_hba *hba);
 static int ufshcd_wb_ctrl(struct ufs_hba *hba, bool enable);
@@ -5675,7 +5672,6 @@
 {
 	/* handle fatal errors only when link is not in error state */
 	if (hba->ufshcd_state != UFSHCD_STATE_ERROR) {
-<<<<<<< HEAD
 		if (hba->force_reset || ufshcd_is_link_broken(hba) ||
 		    ufshcd_is_saved_err_fatal(hba))
 			hba->ufshcd_state = UFSHCD_STATE_EH_SCHEDULED_FATAL;
@@ -5783,14 +5779,6 @@
 	return false;
 }
 
-=======
-		hba->ufshcd_state = UFSHCD_STATE_EH_SCHEDULED;
-		if (queue_work(hba->eh_wq, &hba->eh_work))
-			ufshcd_scsi_block_requests(hba);
-	}
-}
-
->>>>>>> 39ebd7b9
 /**
  * ufshcd_err_handler - handle UFS errors that require s/w attention
  * @work: pointer to work structure
@@ -5807,7 +5795,6 @@
 
 	hba = container_of(work, struct ufs_hba, eh_work);
 
-<<<<<<< HEAD
 	down(&hba->eh_sem);
 	spin_lock_irqsave(hba->host->host_lock, flags);
 	if (ufshcd_err_handling_should_stop(hba)) {
@@ -5822,24 +5809,6 @@
 	ufshcd_err_handling_prepare(hba);
 	spin_lock_irqsave(hba->host->host_lock, flags);
 	ufshcd_scsi_block_requests(hba);
-=======
-	spin_lock_irqsave(hba->host->host_lock, flags);
-	if (hba->ufshcd_state == UFSHCD_STATE_ERROR ||
-	    (!(hba->saved_err || hba->saved_uic_err || hba->force_reset ||
-		ufshcd_is_link_broken(hba)))) {
-		if (hba->ufshcd_state != UFSHCD_STATE_ERROR)
-			hba->ufshcd_state = UFSHCD_STATE_OPERATIONAL;
-		spin_unlock_irqrestore(hba->host->host_lock, flags);
-		ufshcd_scsi_unblock_requests(hba);
-		return;
-	}
-	ufshcd_set_eh_in_progress(hba);
-	spin_unlock_irqrestore(hba->host->host_lock, flags);
-	pm_runtime_get_sync(hba->dev);
-	ufshcd_hold(hba, false);
-
-	spin_lock_irqsave(hba->host->host_lock, flags);
->>>>>>> 39ebd7b9
 	hba->ufshcd_state = UFSHCD_STATE_RESET;
 
 	/* Complete requests that have door-bell cleared by h/w */
@@ -5859,7 +5828,6 @@
 		/* release the lock as ufshcd_quirk_dl_nac_errors() may sleep */
 		ret = ufshcd_quirk_dl_nac_errors(hba);
 		spin_lock_irqsave(hba->host->host_lock, flags);
-<<<<<<< HEAD
 		if (!ret && ufshcd_err_handling_should_stop(hba))
 			goto skip_err_handling;
 	}
@@ -5877,18 +5845,6 @@
 		ufshcd_print_trs(hba, hba->outstanding_reqs, pr_prdt);
 		spin_lock_irqsave(hba->host->host_lock, flags);
 	}
-=======
-		if (!ret && !hba->force_reset && ufshcd_is_link_active(hba))
-			goto skip_err_handling;
-	}
-
-	if (hba->force_reset || ufshcd_is_link_broken(hba) ||
-	    ufshcd_is_saved_err_fatal(hba) ||
-	    ((hba->saved_err & UIC_ERROR) &&
-	     (hba->saved_uic_err & (UFSHCD_UIC_DL_NAC_RECEIVED_ERROR |
-				    UFSHCD_UIC_DL_TCx_REPLAY_ERROR))))
-		needs_reset = true;
->>>>>>> 39ebd7b9
 
 	/*
 	 * if host reset is required then skip clearing the pending
@@ -6000,12 +5956,6 @@
 		else
 			ufshcd_recover_pm_error(hba);
 		spin_lock_irqsave(hba->host->host_lock, flags);
-<<<<<<< HEAD
-=======
-		if (err)
-			dev_err(hba->dev, "%s: reset and restore failed with err %d\n",
-					__func__, err);
->>>>>>> 39ebd7b9
 	}
 
 skip_err_handling:
@@ -6019,16 +5969,11 @@
 	ufshcd_clear_eh_in_progress(hba);
 	spin_unlock_irqrestore(hba->host->host_lock, flags);
 	ufshcd_scsi_unblock_requests(hba);
-<<<<<<< HEAD
 	ufshcd_err_handling_unprepare(hba);
 	up(&hba->eh_sem);
-=======
-	ufshcd_release(hba);
-	pm_runtime_put_sync(hba->dev);
 
 	if (!err && needs_reset)
 		ufshcd_clear_ua_wluns(hba);
->>>>>>> 39ebd7b9
 }
 
 /**
@@ -6187,7 +6132,6 @@
 		hba->saved_uic_err |= hba->uic_error;
 
 		/* dump controller state before resetting */
-<<<<<<< HEAD
 		if ((hba->saved_err &
 		     (INT_FATAL_ERRORS | UFSHCD_UIC_HIBERN8_MASK)) ||
 		    (hba->saved_uic_err &&
@@ -6198,21 +6142,6 @@
 			ufshcd_dump_regs(hba, 0, UFSHCI_REG_SPACE_SIZE,
 					 "host_regs: ");
 			ufshcd_print_pwr_info(hba);
-=======
-		if (hba->saved_err & (INT_FATAL_ERRORS | UIC_ERROR)) {
-			bool pr_prdt = !!(hba->saved_err &
-					SYSTEM_BUS_FATAL_ERROR);
-
-			dev_err(hba->dev, "%s: saved_err 0x%x saved_uic_err 0x%x\n",
-					__func__, hba->saved_err,
-					hba->saved_uic_err);
-
-			ufshcd_print_host_regs(hba);
-			ufshcd_print_pwr_info(hba);
-			ufshcd_print_tmrs(hba, hba->outstanding_tasks);
-			ufshcd_print_trs(hba, hba->outstanding_reqs,
-					pr_prdt);
->>>>>>> 39ebd7b9
 		}
 		ufshcd_schedule_eh_work(hba);
 		retval |= IRQ_HANDLED;
@@ -6984,16 +6913,9 @@
 	err = ufshcd_hba_enable(hba);
 
 	/* Establish the link again and restore the device */
-<<<<<<< HEAD
-	err = ufshcd_probe_hba(hba, false);
-	if (!err)
-		ufshcd_clear_ua_wluns(hba);
-out:
-=======
 	if (!err)
 		err = ufshcd_probe_hba(hba, false);
 
->>>>>>> 39ebd7b9
 	if (err)
 		dev_err(hba->dev, "%s: Host init failed %d\n", __func__, err);
 	ufshcd_update_reg_hist(&hba->ufs_stats.host_reset, (u32)err);
@@ -7042,10 +6964,7 @@
 	 */
 	scsi_report_bus_reset(hba->host, 0);
 	if (err) {
-<<<<<<< HEAD
 		hba->ufshcd_state = UFSHCD_STATE_ERROR;
-=======
->>>>>>> 39ebd7b9
 		hba->saved_err |= saved_err;
 		hba->saved_uic_err |= saved_uic_err;
 	}
