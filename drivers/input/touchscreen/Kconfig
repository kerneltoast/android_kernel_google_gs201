# SPDX-License-Identifier: GPL-2.0-only
#
# Touchscreen driver configuration
#
menuconfig INPUT_TOUCHSCREEN
	bool "Touchscreens"
	help
	  Say Y here, and a list of supported touchscreens will be displayed.
	  This option doesn't affect the kernel.

	  If unsure, say Y.

if INPUT_TOUCHSCREEN

config TOUCHSCREEN_PROPERTIES
	def_tristate INPUT
	depends on INPUT

config TOUCHSCREEN_88PM860X
	tristate "Marvell 88PM860x touchscreen"
	depends on MFD_88PM860X
	help
	  Say Y here if you have a 88PM860x PMIC and want to enable
	  support for the built-in touchscreen.

	  If unsure, say N.

	  To compile this driver as a module, choose M here: the
	  module will be called 88pm860x-ts.

config TOUCHSCREEN_ADS7846
	tristate "ADS7846/TSC2046/AD7873 and AD(S)7843 based touchscreens"
	depends on SPI_MASTER
	depends on HWMON = n || HWMON
	help
	  Say Y here if you have a touchscreen interface using the
	  ADS7846/TSC2046/AD7873 or ADS7843/AD7843 controller,
	  and your board-specific setup code includes that in its
	  table of SPI devices.

	  If HWMON is selected, and the driver is told the reference voltage
	  on your board, you will also get hwmon interfaces for the voltage
	  (and on ads7846/tsc2046/ad7873, temperature) sensors of this chip.

	  If unsure, say N (but it's safe to say "Y").

	  To compile this driver as a module, choose M here: the
	  module will be called ads7846.

config TOUCHSCREEN_AD7877
	tristate "AD7877 based touchscreens"
	depends on SPI_MASTER
	help
	  Say Y here if you have a touchscreen interface using the
	  AD7877 controller, and your board-specific initialization
	  code includes that in its table of SPI devices.

	  If unsure, say N (but it's safe to say "Y").

	  To compile this driver as a module, choose M here: the
	  module will be called ad7877.

config TOUCHSCREEN_AD7879
	tristate "Analog Devices AD7879-1/AD7889-1 touchscreen interface"
	help
	  Say Y here if you want to support a touchscreen interface using
	  the AD7879-1/AD7889-1 controller.

	  You should select a bus connection too.

	  To compile this driver as a module, choose M here: the
	  module will be called ad7879.

config TOUCHSCREEN_AD7879_I2C
	tristate "support I2C bus connection"
	depends on TOUCHSCREEN_AD7879 && I2C
	select REGMAP_I2C
	help
	  Say Y here if you have AD7879-1/AD7889-1 hooked to an I2C bus.

	  To compile this driver as a module, choose M here: the
	  module will be called ad7879-i2c.

config TOUCHSCREEN_AD7879_SPI
	tristate "support SPI bus connection"
	depends on TOUCHSCREEN_AD7879 && SPI_MASTER
	select REGMAP_SPI
	help
	  Say Y here if you have AD7879-1/AD7889-1 hooked to a SPI bus.

	  If unsure, say N (but it's safe to say "Y").

	  To compile this driver as a module, choose M here: the
	  module will be called ad7879-spi.

config TOUCHSCREEN_ADC
	tristate "Generic ADC based resistive touchscreen"
	depends on IIO
	select IIO_BUFFER_CB
	help
	  Say Y here if you want to use the generic ADC
	  resistive touchscreen driver.

	  If unsure, say N (but it's safe to say "Y").

	  To compile this driver as a module, choose M here: the
	  module will be called resistive-adc-touch.ko.

config TOUCHSCREEN_AR1021_I2C
	tristate "Microchip AR1020/1021 i2c touchscreen"
	depends on I2C && OF
	help
	  Say Y here if you have the Microchip AR1020 or AR1021 touchscreen
	  controller chip in your system.

	  If unsure, say N.

	  To compile this driver as a module, choose M here: the
	  module will be called ar1021_i2c.

config TOUCHSCREEN_ATMEL_MXT
	tristate "Atmel mXT I2C Touchscreen"
	depends on I2C
	select FW_LOADER
	help
	  Say Y here if you have Atmel mXT series I2C touchscreen,
	  such as AT42QT602240/ATMXT224, connected to your system.

	  If unsure, say N.

	  To compile this driver as a module, choose M here: the
	  module will be called atmel_mxt_ts.

config TOUCHSCREEN_ATMEL_MXT_T37
	bool "Support T37 Diagnostic Data"
	depends on TOUCHSCREEN_ATMEL_MXT
	depends on VIDEO_V4L2=y || (TOUCHSCREEN_ATMEL_MXT=m && VIDEO_V4L2=m)
	select VIDEOBUF2_VMALLOC
	help
	  Say Y here if you want support to output data from the T37
	  Diagnostic Data object using a V4L device.

config TOUCHSCREEN_AUO_PIXCIR
	tristate "AUO in-cell touchscreen using Pixcir ICs"
	depends on I2C
	depends on GPIOLIB || COMPILE_TEST
	help
	  Say Y here if you have a AUO display with in-cell touchscreen
	  using Pixcir ICs.

	  If unsure, say N.

	  To compile this driver as a module, choose M here: the
	  module will be called auo-pixcir-ts.

config TOUCHSCREEN_BU21013
	tristate "BU21013 based touch panel controllers"
	depends on I2C
	help
	  Say Y here if you have a bu21013 touchscreen connected to
	  your system.

	  If unsure, say N.

	  To compile this driver as a module, choose M here: the
	  module will be called bu21013_ts.

config TOUCHSCREEN_BU21029
	tristate "Rohm BU21029 based touch panel controllers"
	depends on I2C
	help
	  Say Y here if you have a Rohm BU21029 touchscreen controller
	  connected to your system.

	  If unsure, say N.

	  To compile this driver as a module, choose M here: the
	  module will be called bu21029_ts.

config TOUCHSCREEN_CHIPONE_ICN8318
	tristate "chipone icn8318 touchscreen controller"
	depends on GPIOLIB || COMPILE_TEST
	depends on I2C
	depends on OF
	help
	  Say Y here if you have a ChipOne icn8318 based I2C touchscreen.

	  If unsure, say N.

	  To compile this driver as a module, choose M here: the
	  module will be called chipone_icn8318.

config TOUCHSCREEN_CHIPONE_ICN8505
	tristate "chipone icn8505 touchscreen controller"
	depends on I2C && ACPI
	help
	  Say Y here if you have a ChipOne icn8505 based I2C touchscreen.

	  If unsure, say N.

	  To compile this driver as a module, choose M here: the
	  module will be called chipone_icn8505.

config TOUCHSCREEN_CY8CTMA140
	tristate "cy8ctma140 touchscreen"
	depends on I2C
	help
	  Say Y here if you have a Cypress CY8CTMA140 capacitive
	  touchscreen also just known as "TMA140"

	  If unsure, say N.

	  To compile this driver as a module, choose M here: the
	  module will be called cy8ctma140.

config TOUCHSCREEN_CY8CTMG110
	tristate "cy8ctmg110 touchscreen"
	depends on I2C
	depends on GPIOLIB || COMPILE_TEST
	help
	  Say Y here if you have a cy8ctmg110 capacitive touchscreen on
	  an AAVA device.

	  If unsure, say N.

	  To compile this driver as a module, choose M here: the
	  module will be called cy8ctmg110_ts.

config TOUCHSCREEN_CYTTSP_CORE
	tristate "Cypress TTSP touchscreen"
	help
	  Say Y here if you have a touchscreen using controller from
	  the Cypress TrueTouch(tm) Standard Product family connected
	  to your system. You will also need to select appropriate
	  bus connection below.

	  If unsure, say N.

	  To compile this driver as a module, choose M here: the
	  module will be called cyttsp_core.

config TOUCHSCREEN_CYTTSP_I2C
	tristate "support I2C bus connection"
	depends on TOUCHSCREEN_CYTTSP_CORE && I2C
	help
	  Say Y here if the touchscreen is connected via I2C bus.

	  To compile this driver as a module, choose M here: the
	  module will be called cyttsp_i2c.

config TOUCHSCREEN_CYTTSP_SPI
	tristate "support SPI bus connection"
	depends on TOUCHSCREEN_CYTTSP_CORE && SPI_MASTER
	help
	  Say Y here if the touchscreen is connected via SPI bus.

	  To compile this driver as a module, choose M here: the
	  module will be called cyttsp_spi.

config TOUCHSCREEN_CYTTSP4_CORE
	tristate "Cypress TrueTouch Gen4 Touchscreen Driver"
	help
	  Core driver for Cypress TrueTouch(tm) Standard Product
	  Generation4 touchscreen controllers.

	  Say Y here if you have a Cypress Gen4 touchscreen.

	  If unsure, say N.

	  To compile this driver as a module, choose M here.

config TOUCHSCREEN_CYTTSP4_I2C
	tristate "support I2C bus connection"
	depends on TOUCHSCREEN_CYTTSP4_CORE && I2C
	help
	  Say Y here if the touchscreen is connected via I2C bus.

	  To compile this driver as a module, choose M here: the
	  module will be called cyttsp4_i2c.

config TOUCHSCREEN_CYTTSP4_SPI
	tristate "support SPI bus connection"
	depends on TOUCHSCREEN_CYTTSP4_CORE && SPI_MASTER
	help
	  Say Y here if the touchscreen is connected via SPI bus.

	  To compile this driver as a module, choose M here: the
	  module will be called cyttsp4_spi.

config TOUCHSCREEN_DA9034
	tristate "Touchscreen support for Dialog Semiconductor DA9034"
	depends on PMIC_DA903X
	default y
	help
	  Say Y here to enable the support for the touchscreen found
	  on Dialog Semiconductor DA9034 PMIC.

	  If unsure, say N.

	  To compile this driver as a module, choose M here: the
	  module will be called da9034-ts.

config TOUCHSCREEN_DA9052
	tristate "Dialog DA9052/DA9053 TSI"
	depends on PMIC_DA9052
	help
	  Say Y here to support the touchscreen found on Dialog Semiconductor
	  DA9052-BC and DA9053-AA/Bx PMICs.

	  If unsure, say N.

	  To compile this driver as a module, choose M here: the
	  module will be called da9052_tsi.

config TOUCHSCREEN_DYNAPRO
	tristate "Dynapro serial touchscreen"
	select SERIO
	help
	  Say Y here if you have a Dynapro serial touchscreen connected to
	  your system.

	  If unsure, say N.

	  To compile this driver as a module, choose M here: the
	  module will be called dynapro.

config TOUCHSCREEN_HAMPSHIRE
	tristate "Hampshire serial touchscreen"
	select SERIO
	help
	  Say Y here if you have a Hampshire serial touchscreen connected to
	  your system.

	  If unsure, say N.

	  To compile this driver as a module, choose M here: the
	  module will be called hampshire.

config TOUCHSCREEN_EETI
	tristate "EETI touchscreen panel support"
	depends on I2C
	help
	  Say Y here to enable support for I2C connected EETI touch panels.

	  To compile this driver as a module, choose M here: the
	  module will be called eeti_ts.

config TOUCHSCREEN_EGALAX
	tristate "EETI eGalax multi-touch panel support"
	depends on I2C && OF
	help
	  Say Y here to enable support for I2C connected EETI
	  eGalax multi-touch panels.

	  To compile this driver as a module, choose M here: the
	  module will be called egalax_ts.

config TOUCHSCREEN_EGALAX_SERIAL
	tristate "EETI eGalax serial touchscreen"
	select SERIO
	help
	  Say Y here to enable support for serial connected EETI
	  eGalax touch panels.

	  To compile this driver as a module, choose M here: the
	  module will be called egalax_ts_serial.

config TOUCHSCREEN_EXC3000
	tristate "EETI EXC3000 multi-touch panel support"
	depends on I2C
	help
	  Say Y here to enable support for I2C connected EETI
	  EXC3000 multi-touch panels.

	  To compile this driver as a module, choose M here: the
	  module will be called exc3000.

config TOUCHSCREEN_FUJITSU
	tristate "Fujitsu serial touchscreen"
	select SERIO
	help
	  Say Y here if you have the Fujitsu touchscreen (such as one
	  installed in Lifebook P series laptop) connected to your
	  system.

	  If unsure, say N.

	  To compile this driver as a module, choose M here: the
	  module will be called fujitsu-ts.

config TOUCHSCREEN_GOODIX
	tristate "Goodix I2C touchscreen"
	depends on I2C
	depends on GPIOLIB || COMPILE_TEST
	help
	  Say Y here if you have the Goodix touchscreen (such as one
	  installed in Onda v975w tablets) connected to your
	  system. It also supports 5-finger chip models, which can be
	  found on ARM tablets, like Wexler TAB7200 and MSI Primo73.

	  If unsure, say N.

	  To compile this driver as a module, choose M here: the
	  module will be called goodix.

config TOUCHSCREEN_HIDEEP
	tristate "HiDeep Touch IC"
	depends on I2C
	help
	  Say Y here if you have a touchscreen using HiDeep.

	  If unsure, say N.

	  To compile this driver as a module, choose M here : the
	  module will be called hideep_ts.

config TOUCHSCREEN_ILI210X
	tristate "Ilitek ILI210X based touchscreen"
	depends on I2C
	help
	  Say Y here if you have a ILI210X based touchscreen
	  controller. This driver supports models ILI2102,
	  ILI2102s, ILI2103, ILI2103s and ILI2105.
	  Such kind of chipsets can be found in Amazon Kindle Fire
	  touchscreens.

	  If unsure, say N.

	  To compile this driver as a module, choose M here: the
	  module will be called ili210x.

config TOUCHSCREEN_IPROC
	tristate "IPROC touch panel driver support"
	depends on ARCH_BCM_IPROC || COMPILE_TEST
	help
	  Say Y here if you want to add support for the IPROC touch
	  controller to your system.

	  If unsure, say N.

	  To compile this driver as a module, choose M here: the
	  module will be called bcm_iproc_tsc.

config TOUCHSCREEN_S3C2410
	tristate "Samsung S3C2410/generic touchscreen input driver"
	depends on ARCH_S3C24XX || SAMSUNG_DEV_TS
	depends on S3C_ADC
	help
	  Say Y here if you have the s3c2410 touchscreen.

	  If unsure, say N.

	  To compile this driver as a module, choose M here: the
	  module will be called s3c2410_ts.

config TOUCHSCREEN_S6SY761
	tristate "Samsung S6SY761 Touchscreen driver"
	depends on I2C
	help
	  Say Y if you have the Samsung S6SY761 driver

	  If unsure, say N

	  To compile this driver as module, choose M here: the
	  module will be called s6sy761.

config TOUCHSCREEN_GUNZE
	tristate "Gunze AHL-51S touchscreen"
	select SERIO
	help
	  Say Y here if you have the Gunze AHL-51 touchscreen connected to
	  your system.

	  If unsure, say N.

	  To compile this driver as a module, choose M here: the
	  module will be called gunze.

config TOUCHSCREEN_EKTF2127
	tristate "Elan eKTF2127 I2C touchscreen"
	depends on I2C
	help
	  Say Y here if you have an Elan eKTF2127 touchscreen
	  connected to your system.

	  If unsure, say N.

	  To compile this driver as a module, choose M here: the
	  module will be called ektf2127.

config TOUCHSCREEN_ELAN
	tristate "Elan eKTH I2C touchscreen"
	depends on I2C
	help
	  Say Y here if you have an Elan eKTH I2C touchscreen
	  connected to your system.

	  If unsure, say N.

	  To compile this driver as a module, choose M here: the
	  module will be called elants_i2c.

config TOUCHSCREEN_ELO
	tristate "Elo serial touchscreens"
	select SERIO
	help
	  Say Y here if you have an Elo serial touchscreen connected to
	  your system.

	  If unsure, say N.

	  To compile this driver as a module, choose M here: the
	  module will be called elo.

config TOUCHSCREEN_WACOM_W8001
	tristate "Wacom W8001 penabled serial touchscreen"
	select SERIO
	help
	  Say Y here if you have an Wacom W8001 penabled serial touchscreen
	  connected to your system.

	  If unsure, say N.

	  To compile this driver as a module, choose M here: the
	  module will be called wacom_w8001.

config TOUCHSCREEN_WACOM_I2C
	tristate "Wacom Tablet support (I2C)"
	depends on I2C
	help
	  Say Y here if you want to use the I2C version of the Wacom
	  Pen Tablet.

	  If unsure, say N.

	  To compile this driver as a module, choose M here: the module
	  will be called wacom_i2c.

config TOUCHSCREEN_LPC32XX
	tristate "LPC32XX touchscreen controller"
	depends on ARCH_LPC32XX
	help
	  Say Y here if you have a LPC32XX device and want
	  to support the built-in touchscreen.

	  To compile this driver as a module, choose M here: the
	  module will be called lpc32xx_ts.

config TOUCHSCREEN_MAX11801
	tristate "MAX11801 based touchscreens"
	depends on I2C
	help
	  Say Y here if you have a MAX11801 based touchscreen
	  controller.

	  If unsure, say N.

	  To compile this driver as a module, choose M here: the
	  module will be called max11801_ts.

config TOUCHSCREEN_MCS5000
	tristate "MELFAS MCS-5000 touchscreen"
	depends on I2C
	help
	  Say Y here if you have the MELFAS MCS-5000 touchscreen controller
	  chip in your system.

	  If unsure, say N.

	  To compile this driver as a module, choose M here: the
	  module will be called mcs5000_ts.

config TOUCHSCREEN_MMS114
	tristate "MELFAS MMS114 touchscreen"
	depends on I2C
	help
	  Say Y here if you have the MELFAS MMS114 touchscreen controller
	  chip in your system.

	  If unsure, say N.

	  To compile this driver as a module, choose M here: the
	  module will be called mms114.

config TOUCHSCREEN_MELFAS_MIP4
	tristate "MELFAS MIP4 Touchscreen"
	depends on I2C
	help
	  Say Y here if you have a MELFAS MIP4 Touchscreen device.

	  If unsure, say N.

	  To compile this driver as a module, choose M here:
	  the module will be called melfas_mip4.

config TOUCHSCREEN_MTOUCH
	tristate "MicroTouch serial touchscreens"
	select SERIO
	help
	  Say Y here if you have a MicroTouch (3M) serial touchscreen connected to
	  your system.

	  If unsure, say N.

	  To compile this driver as a module, choose M here: the
	  module will be called mtouch.

config TOUCHSCREEN_IMX6UL_TSC
	tristate "Freescale i.MX6UL touchscreen controller"
	depends on (OF && GPIOLIB) || COMPILE_TEST
	help
	  Say Y here if you have a Freescale i.MX6UL, and want to
	  use the internal touchscreen controller.

	  If unsure, say N.

	  To compile this driver as a module, choose M here: the
	  module will be called imx6ul_tsc.

config TOUCHSCREEN_INEXIO
	tristate "iNexio serial touchscreens"
	select SERIO
	help
	  Say Y here if you have an iNexio serial touchscreen connected to
	  your system.

	  If unsure, say N.

	  To compile this driver as a module, choose M here: the
	  module will be called inexio.

config TOUCHSCREEN_MK712
	tristate "ICS MicroClock MK712 touchscreen"
	help
	  Say Y here if you have the ICS MicroClock MK712 touchscreen
	  controller chip in your system.

	  If unsure, say N.

	  To compile this driver as a module, choose M here: the
	  module will be called mk712.

config TOUCHSCREEN_HP600
	tristate "HP Jornada 6xx touchscreen"
	depends on SH_HP6XX && SH_ADC
	help
	  Say Y here if you have a HP Jornada 620/660/680/690 and want to
	  support the built-in touchscreen.

	  To compile this driver as a module, choose M here: the
	  module will be called hp680_ts_input.

config TOUCHSCREEN_HP7XX
	tristate "HP Jornada 7xx touchscreen"
	depends on SA1100_JORNADA720_SSP
	help
	  Say Y here if you have a HP Jornada 710/720/728 and want
	  to support the built-in touchscreen.

	  To compile this driver as a module, choose M here: the
	  module will be called jornada720_ts.

config TOUCHSCREEN_IPAQ_MICRO
	tristate "HP iPAQ Atmel Micro ASIC touchscreen"
	depends on MFD_IPAQ_MICRO
	help
	  Say Y here to enable support for the touchscreen attached to
	  the Atmel Micro peripheral controller on iPAQ h3100/h3600/h3700

	  If unsure, say N.

	  To compile this driver as a module, choose M here: the
	  module will be called ipaq-micro-ts.

config TOUCHSCREEN_HTCPEN
	tristate "HTC Shift X9500 touchscreen"
	depends on ISA
	help
	  Say Y here if you have an HTC Shift UMPC also known as HTC X9500
	  Clio / Shangrila and want to support the built-in touchscreen.

	  If unsure, say N.

	  To compile this driver as a module, choose M here: the
	  module will be called htcpen.

config TOUCHSCREEN_PENMOUNT
	tristate "Penmount serial touchscreen"
	select SERIO
	help
	  Say Y here if you have a Penmount serial touchscreen connected to
	  your system.

	  If unsure, say N.

	  To compile this driver as a module, choose M here: the
	  module will be called penmount.

config TOUCHSCREEN_EDT_FT5X06
	tristate "EDT FocalTech FT5x06 I2C Touchscreen support"
	depends on I2C
	help
	  Say Y here if you have an EDT "Polytouch" touchscreen based
	  on the FocalTech FT5x06 family of controllers connected to
	  your system.

	  If unsure, say N.

	  To compile this driver as a module, choose M here: the
	  module will be called edt-ft5x06.

config TOUCHSCREEN_RASPBERRYPI_FW
	tristate "Raspberry Pi's firmware base touch screen support"
	depends on RASPBERRYPI_FIRMWARE || (RASPBERRYPI_FIRMWARE=n && COMPILE_TEST)
	help
	  Say Y here if you have the official Raspberry Pi 7 inch screen on
	  your system.

	  If unsure, say N.

	  To compile this driver as a module, choose M here: the
	  module will be called raspberrypi-ts.

config TOUCHSCREEN_MIGOR
	tristate "Renesas MIGO-R touchscreen"
	depends on (SH_MIGOR || COMPILE_TEST) && I2C
	help
	  Say Y here to enable MIGO-R touchscreen support.

	  If unsure, say N.

	  To compile this driver as a module, choose M here: the
	  module will be called migor_ts.

config TOUCHSCREEN_TOUCHRIGHT
	tristate "Touchright serial touchscreen"
	select SERIO
	help
	  Say Y here if you have a Touchright serial touchscreen connected to
	  your system.

	  If unsure, say N.

	  To compile this driver as a module, choose M here: the
	  module will be called touchright.

config TOUCHSCREEN_TOUCHWIN
	tristate "Touchwin serial touchscreen"
	select SERIO
	help
	  Say Y here if you have a Touchwin serial touchscreen connected to
	  your system.

	  If unsure, say N.

	  To compile this driver as a module, choose M here: the
	  module will be called touchwin.

config TOUCHSCREEN_TI_AM335X_TSC
	tristate "TI Touchscreen Interface"
	depends on MFD_TI_AM335X_TSCADC
	help
	  Say Y here if you have 4/5/8 wire touchscreen controller
	  to be connected to the ADC controller on your TI AM335x SoC.

	  If unsure, say N.

	  To compile this driver as a module, choose M here: the
	  module will be called ti_am335x_tsc.

config TOUCHSCREEN_UCB1400
	tristate "Philips UCB1400 touchscreen"
	depends on AC97_BUS
	depends on UCB1400_CORE
	help
	  This enables support for the Philips UCB1400 touchscreen interface.
	  The UCB1400 is an AC97 audio codec.  The touchscreen interface
	  will be initialized only after the ALSA subsystem has been
	  brought up and the UCB1400 detected.  You therefore have to
	  configure ALSA support as well (either built-in or modular,
	  independently of whether this driver is itself built-in or
	  modular) for this driver to work.

	  To compile this driver as a module, choose M here: the
	  module will be called ucb1400_ts.

config TOUCHSCREEN_PIXCIR
	tristate "PIXCIR I2C touchscreens"
	depends on I2C
	help
	  Say Y here if you have a pixcir i2c touchscreen
	  controller.

	  If unsure, say N.

	  To compile this driver as a module, choose M here: the
	  module will be called pixcir_i2c_ts.

config TOUCHSCREEN_WDT87XX_I2C
	tristate "Weida HiTech I2C touchscreen"
	depends on I2C
	help
	  Say Y here if you have a Weida WDT87XX I2C touchscreen
	  connected to your system.

	  If unsure, say N.

	  To compile this driver as a module, choose M here: the
	  module will be called wdt87xx_i2c.

config TOUCHSCREEN_WM831X
	tristate "Support for WM831x touchscreen controllers"
	depends on MFD_WM831X
	help
	  This enables support for the touchscreen controller on the WM831x
	  series of PMICs.

	  To compile this driver as a module, choose M here: the
	  module will be called wm831x-ts.

config TOUCHSCREEN_WM97XX
	tristate "Support for WM97xx AC97 touchscreen controllers"
	depends on AC97_BUS || AC97_BUS_NEW
	help
	  Say Y here if you have a Wolfson Microelectronics WM97xx
	  touchscreen connected to your system. Note that this option
	  only enables core driver, you will also need to select
	  support for appropriate chip below.

	  If unsure, say N.

	  To compile this driver as a module, choose M here: the
	  module will be called wm97xx-ts.

config TOUCHSCREEN_WM9705
	bool "WM9705 Touchscreen interface support"
	depends on TOUCHSCREEN_WM97XX
	default y
	help
	  Say Y here to enable support for the Wolfson Microelectronics
	  WM9705 touchscreen controller.

config TOUCHSCREEN_WM9712
	bool "WM9712 Touchscreen interface support"
	depends on TOUCHSCREEN_WM97XX
	default y
	help
	  Say Y here to enable support for the Wolfson Microelectronics
	  WM9712 touchscreen controller.

config TOUCHSCREEN_WM9713
	bool "WM9713 Touchscreen interface support"
	depends on TOUCHSCREEN_WM97XX
	default y
	help
	  Say Y here to enable support for the Wolfson Microelectronics
	  WM9713 touchscreen controller.

config TOUCHSCREEN_WM97XX_MAINSTONE
	tristate "WM97xx Mainstone/Palm accelerated touch"
	depends on TOUCHSCREEN_WM97XX && ARCH_PXA
	help
	  Say Y here for support for streaming mode with WM97xx touchscreens
	  on Mainstone, Palm Tungsten T5, TX and LifeDrive systems.

	  If unsure, say N.

	  To compile this driver as a module, choose M here: the
	  module will be called mainstone-wm97xx.

config TOUCHSCREEN_WM97XX_ZYLONITE
	tristate "Zylonite accelerated touch"
	depends on TOUCHSCREEN_WM97XX && MACH_ZYLONITE
	select TOUCHSCREEN_WM9713
	help
	  Say Y here for support for streaming mode with the touchscreen
	  on Zylonite systems.

	  If unsure, say N.

	  To compile this driver as a module, choose M here: the
	  module will be called zylonite-wm97xx.

config TOUCHSCREEN_USB_COMPOSITE
	tristate "USB Touchscreen Driver"
	depends on USB_ARCH_HAS_HCD
	select USB
	help
	  USB Touchscreen driver for:
	  - eGalax Touchkit USB (also includes eTurboTouch CT-410/510/700)
	  - PanJit TouchSet USB
	  - 3M MicroTouch USB (EX II series)
	  - ITM
	  - some other eTurboTouch
	  - Gunze AHL61
	  - DMC TSC-10/25
	  - IRTOUCHSYSTEMS/UNITOP
	  - IdealTEK URTC1000
	  - GoTop Super_Q2/GogoPen/PenPower tablets
	  - JASTEC USB Touch Controller/DigiTech DTR-02U
	  - Zytronic controllers
	  - Elo TouchSystems 2700 IntelliTouch
	  - EasyTouch USB Touch Controller from Data Modul
	  - e2i (Mimo monitors)

	  Have a look at <http://linux.chapter7.ch/touchkit/> for
	  a usage description and the required user-space stuff.

	  To compile this driver as a module, choose M here: the
	  module will be called usbtouchscreen.

config TOUCHSCREEN_MXS_LRADC
	tristate "Freescale i.MX23/i.MX28 LRADC touchscreen"
	depends on MFD_MXS_LRADC
	help
	  Say Y here if you have a touchscreen connected to the low-resolution
	  analog-to-digital converter (LRADC) on an i.MX23 or i.MX28 processor.

	  To compile this driver as a module, choose M here: the module will be
	  called mxs-lradc-ts.

config TOUCHSCREEN_MX25
	tristate "Freescale i.MX25 touchscreen input driver"
	depends on MFD_MX25_TSADC
	help
	  Enable support for touchscreen connected to your i.MX25.

	  To compile this driver as a module, choose M here: the
	  module will be called fsl-imx25-tcq.

config TOUCHSCREEN_MC13783
	tristate "Freescale MC13783 touchscreen input driver"
	depends on MFD_MC13XXX
	help
	  Say Y here if you have an Freescale MC13783 PMIC on your
	  board and want to use its touchscreen

	  If unsure, say N.

	  To compile this driver as a module, choose M here: the
	  module will be called mc13783_ts.

config TOUCHSCREEN_USB_EGALAX
	default y
	bool "eGalax, eTurboTouch CT-410/510/700 device support" if EXPERT
	depends on TOUCHSCREEN_USB_COMPOSITE

config TOUCHSCREEN_USB_PANJIT
	default y
	bool "PanJit device support" if EXPERT
	depends on TOUCHSCREEN_USB_COMPOSITE

config TOUCHSCREEN_USB_3M
	default y
	bool "3M/Microtouch EX II series device support" if EXPERT
	depends on TOUCHSCREEN_USB_COMPOSITE

config TOUCHSCREEN_USB_ITM
	default y
	bool "ITM device support" if EXPERT
	depends on TOUCHSCREEN_USB_COMPOSITE

config TOUCHSCREEN_USB_ETURBO
	default y
	bool "eTurboTouch (non-eGalax compatible) device support" if EXPERT
	depends on TOUCHSCREEN_USB_COMPOSITE

config TOUCHSCREEN_USB_GUNZE
	default y
	bool "Gunze AHL61 device support" if EXPERT
	depends on TOUCHSCREEN_USB_COMPOSITE

config TOUCHSCREEN_USB_DMC_TSC10
	default y
	bool "DMC TSC-10/25 device support" if EXPERT
	depends on TOUCHSCREEN_USB_COMPOSITE

config TOUCHSCREEN_USB_IRTOUCH
	default y
	bool "IRTOUCHSYSTEMS/UNITOP device support" if EXPERT
	depends on TOUCHSCREEN_USB_COMPOSITE

config TOUCHSCREEN_USB_IDEALTEK
	default y
	bool "IdealTEK URTC1000 device support" if EXPERT
	depends on TOUCHSCREEN_USB_COMPOSITE

config TOUCHSCREEN_USB_GENERAL_TOUCH
	default y
	bool "GeneralTouch Touchscreen device support" if EXPERT
	depends on TOUCHSCREEN_USB_COMPOSITE

config TOUCHSCREEN_USB_GOTOP
	default y
	bool "GoTop Super_Q2/GogoPen/PenPower tablet device support" if EXPERT
	depends on TOUCHSCREEN_USB_COMPOSITE

config TOUCHSCREEN_USB_JASTEC
	default y
	bool "JASTEC/DigiTech DTR-02U USB touch controller device support" if EXPERT
	depends on TOUCHSCREEN_USB_COMPOSITE

config TOUCHSCREEN_USB_ELO
	default y
	bool "Elo TouchSystems 2700 IntelliTouch controller device support" if EXPERT
	depends on TOUCHSCREEN_USB_COMPOSITE

config TOUCHSCREEN_USB_E2I
	default y
	bool "e2i Touchscreen controller (e.g. from Mimo 740)" if EXPERT
	depends on TOUCHSCREEN_USB_COMPOSITE

config TOUCHSCREEN_USB_ZYTRONIC
	default y
	bool "Zytronic controller" if EXPERT
	depends on TOUCHSCREEN_USB_COMPOSITE

config TOUCHSCREEN_USB_ETT_TC45USB
	default y
	bool "ET&T USB series TC4UM/TC5UH touchscreen controller support" if EXPERT
	depends on TOUCHSCREEN_USB_COMPOSITE

config TOUCHSCREEN_USB_NEXIO
	default y
	bool "NEXIO/iNexio device support" if EXPERT
	depends on TOUCHSCREEN_USB_COMPOSITE

config TOUCHSCREEN_USB_EASYTOUCH
	default y
	bool "EasyTouch USB Touch controller device support" if EXPERT
	depends on TOUCHSCREEN_USB_COMPOSITE
	help
	  Say Y here if you have an EasyTouch USB Touch controller.
	  If unsure, say N.

config TOUCHSCREEN_TOUCHIT213
	tristate "Sahara TouchIT-213 touchscreen"
	select SERIO
	help
	  Say Y here if you have a Sahara TouchIT-213 Tablet PC.

	  If unsure, say N.

	  To compile this driver as a module, choose M here: the
	  module will be called touchit213.

config TOUCHSCREEN_TS4800
	tristate "TS-4800 touchscreen"
	depends on HAS_IOMEM && OF
	depends on SOC_IMX51 || COMPILE_TEST
	select MFD_SYSCON
	help
	  Say Y here if you have a touchscreen on a TS-4800 board.

	  On TS-4800, the touchscreen is not handled directly by Linux but by
	  a companion FPGA.

	  If unsure, say N.

	  To compile this driver as a module, choose M here: the
	  module will be called ts4800_ts.

config TOUCHSCREEN_TSC_SERIO
	tristate "TSC-10/25/40 serial touchscreen support"
	select SERIO
	help
	  Say Y here if you have a TSC-10, 25 or 40 serial touchscreen connected
	  to your system.

	  If unsure, say N.

	  To compile this driver as a module, choose M here: the
	  module will be called tsc40.

config TOUCHSCREEN_TSC200X_CORE
	tristate

config TOUCHSCREEN_TSC2004
	tristate "TSC2004 based touchscreens"
	depends on I2C
	select REGMAP_I2C
	select TOUCHSCREEN_TSC200X_CORE
	help
	  Say Y here if you have a TSC2004 based touchscreen.

	  If unsure, say N.

	  To compile this driver as a module, choose M here: the
	  module will be called tsc2004.

config TOUCHSCREEN_TSC2005
	tristate "TSC2005 based touchscreens"
	depends on SPI_MASTER
	select REGMAP_SPI
	select TOUCHSCREEN_TSC200X_CORE
	help
	  Say Y here if you have a TSC2005 based touchscreen.

	  If unsure, say N.

	  To compile this driver as a module, choose M here: the
	  module will be called tsc2005.

config TOUCHSCREEN_TSC2007
	tristate "TSC2007 based touchscreens"
	depends on I2C
	help
	  Say Y here if you have a TSC2007 based touchscreen.

	  If unsure, say N.

	  To compile this driver as a module, choose M here: the
	  module will be called tsc2007.

config TOUCHSCREEN_TSC2007_IIO
	bool "IIO interface for external ADC input and temperature"
	depends on TOUCHSCREEN_TSC2007
	depends on IIO=y || IIO=TOUCHSCREEN_TSC2007
	help
	  Saying Y here adds an iio interface to the tsc2007 which
	  provides values for the AUX input (used for e.g. battery
	  or ambient light monitoring), temperature and raw input
	  values.

config TOUCHSCREEN_PCAP
	tristate "Motorola PCAP touchscreen"
	depends on EZX_PCAP
	help
	  Say Y here if you have a Motorola EZX telephone and
	  want to enable support for the built-in touchscreen.

	  To compile this driver as a module, choose M here: the
	  module will be called pcap_ts.

config TOUCHSCREEN_RM_TS
	tristate "Raydium I2C Touchscreen"
	depends on I2C
	depends on GPIOLIB || COMPILE_TEST
	help
	  Say Y here if you have Raydium series I2C touchscreen,
	  such as RM32380, connected to your system.

	  If unsure, say N.

	  To compile this driver as a module, choose M here: the
	  module will be called raydium_i2c_ts.

config TOUCHSCREEN_SILEAD
	tristate "Silead I2C touchscreen"
	depends on I2C
	help
	  Say Y here if you have the Silead touchscreen connected to
	  your system.

	  If unsure, say N.

	  To compile this driver as a module, choose M here: the
	  module will be called silead.

config TOUCHSCREEN_SIS_I2C
	tristate "SiS 9200 family I2C touchscreen"
	depends on I2C
	select CRC_ITU_T
	depends on GPIOLIB || COMPILE_TEST
	help
	  This enables support for SiS 9200 family over I2C based touchscreens.

	  If unsure, say N.

	  To compile this driver as a module, choose M here: the
	  module will be called sis_i2c.

config TOUCHSCREEN_ST1232
	tristate "Sitronix ST1232 or ST1633 touchscreen controllers"
	depends on I2C
	help
	  Say Y here if you want to support the Sitronix ST1232
	  or ST1633 touchscreen controller.

	  If unsure, say N.

	  To compile this driver as a module, choose M here: the
	  module will be called st1232_ts.

config TOUCHSCREEN_STMFTS
	tristate "STMicroelectronics STMFTS touchscreen"
	depends on I2C
	depends on LEDS_CLASS
	help
	  Say Y here if you want support for STMicroelectronics
	  STMFTS touchscreen.

	  To compile this driver as a module, choose M here: the
	  module will be called stmfts.

config TOUCHSCREEN_STMPE
	tristate "STMicroelectronics STMPE touchscreens"
	depends on MFD_STMPE
	depends on (OF || COMPILE_TEST)
	help
	  Say Y here if you want support for STMicroelectronics
	  STMPE touchscreen controllers.

	  To compile this driver as a module, choose M here: the
	  module will be called stmpe-ts.

config TOUCHSCREEN_SUN4I
	tristate "Allwinner sun4i resistive touchscreen controller support"
	depends on ARCH_SUNXI || COMPILE_TEST
	depends on HWMON
	depends on THERMAL || !THERMAL_OF
	help
	  This selects support for the resistive touchscreen controller
	  found on Allwinner sunxi SoCs.

	  To compile this driver as a module, choose M here: the
	  module will be called sun4i-ts.

config TOUCHSCREEN_SUR40
	tristate "Samsung SUR40 (Surface 2.0/PixelSense) touchscreen"
	depends on USB && MEDIA_USB_SUPPORT && HAS_DMA
	depends on VIDEO_V4L2
	select VIDEOBUF2_DMA_SG
	help
	  Say Y here if you want support for the Samsung SUR40 touchscreen
	  (also known as Microsoft Surface 2.0 or Microsoft PixelSense).

	  To compile this driver as a module, choose M here: the
	  module will be called sur40.

config TOUCHSCREEN_SURFACE3_SPI
	tristate "Ntrig/Microsoft Surface 3 SPI touchscreen"
	depends on SPI
	depends on GPIOLIB || COMPILE_TEST
	help
	  Say Y here if you have the Ntrig/Microsoft SPI touchscreen
	  controller chip as found on the Surface 3 in your system.

	  If unsure, say N.

	  To compile this driver as a module, choose M here: the
	  module will be called surface3_spi.

config TOUCHSCREEN_SX8654
	tristate "Semtech SX8654 touchscreen"
	depends on I2C
	help
	  Say Y here if you have a Semtech SX8654 touchscreen controller.

	  If unsure, say N

	  To compile this driver as a module, choose M here: the
	  module will be called sx8654.

config TOUCHSCREEN_TPS6507X
	tristate "TPS6507x based touchscreens"
	depends on I2C
	help
	  Say Y here if you have a TPS6507x based touchscreen
	  controller.

	  If unsure, say N.

	  To compile this driver as a module, choose M here: the
	  module will be called tps6507x_ts.

config TOUCHSCREEN_ZET6223
	tristate "Zeitec ZET6223 touchscreen driver"
	depends on I2C
	help
	  Say Y here if you have a touchscreen using Zeitec ZET6223

	  If unsure, say N.

	  To compile this driver as a module, choose M here: the
	  module will be called zet6223.

config TOUCHSCREEN_ZFORCE
	tristate "Neonode zForce infrared touchscreens"
	depends on I2C
	depends on GPIOLIB || COMPILE_TEST
	help
	  Say Y here if you have a touchscreen using the zforce
	  infraread technology from Neonode.

	  If unsure, say N.

	  To compile this driver as a module, choose M here: the
	  module will be called zforce_ts.

config TOUCHSCREEN_COLIBRI_VF50
	tristate "Toradex Colibri on board touchscreen driver"
	depends on IIO && VF610_ADC
	depends on GPIOLIB || COMPILE_TEST
	help
	  Say Y here if you have a Colibri VF50 and plan to use
	  the on-board provided 4-wire touchscreen driver.

	  If unsure, say N.

	  To compile this driver as a module, choose M here: the
	  module will be called colibri_vf50_ts.

config TOUCHSCREEN_ROHM_BU21023
	tristate "ROHM BU21023/24 Dual touch support resistive touchscreens"
	depends on I2C
	help
	  Say Y here if you have a touchscreen using ROHM BU21023/24.

	  If unsure, say N.

	  To compile this driver as a module, choose M here: the
	  module will be called bu21023_ts.

config TOUCHSCREEN_IQS5XX
	tristate "Azoteq IQS550/572/525 trackpad/touchscreen controller"
	depends on I2C
	help
	  Say Y to enable support for the Azoteq IQS550/572/525
	  family of trackpad/touchscreen controllers.

	  To compile this driver as a module, choose M here: the
	  module will be called iqs5xx.

config TOUCHSCREEN_HEATMAP
	tristate "Heatmap support for touchscreen"
	select VIDEOBUF2_VMALLOC
	help
	  Do not explicitly select this option. The drivers that utilize
	  this module must select this in their Kconfig.

<<<<<<< HEAD
source "drivers/input/touchscreen/sec_ts/Kconfig"
source "drivers/input/touchscreen/stm/Kconfig"

config TOUCHSCREEN_ZINITIX
	tristate "Zinitix touchscreen support"
	depends on I2C
	help
	  Say Y here if you have a touchscreen using Zinitix bt541,
	  or something similar enough.

	  If unsure, say N.

	  To compile this driver as a module, choose M here: the
	  module will be called zinitix.

=======
>>>>>>> 8695d54b
endif<|MERGE_RESOLUTION|>--- conflicted
+++ resolved
@@ -1329,10 +1329,6 @@
 	  Do not explicitly select this option. The drivers that utilize
 	  this module must select this in their Kconfig.
 
-<<<<<<< HEAD
-source "drivers/input/touchscreen/sec_ts/Kconfig"
-source "drivers/input/touchscreen/stm/Kconfig"
-
 config TOUCHSCREEN_ZINITIX
 	tristate "Zinitix touchscreen support"
 	depends on I2C
@@ -1345,6 +1341,4 @@
 	  To compile this driver as a module, choose M here: the
 	  module will be called zinitix.
 
-=======
->>>>>>> 8695d54b
 endif