--- conflicted
+++ resolved
@@ -473,10 +473,7 @@
 
 config MMC_GOLDFISH
 	tristate "goldfish qemu Multimedia Card Interface support"
-<<<<<<< HEAD
-=======
 	depends on HAS_DMA
->>>>>>> 06a691e6
 	depends on GOLDFISH || COMPILE_TEST
 	help
 	  This selects the Goldfish Multimedia card Interface emulation
