--- conflicted
+++ resolved
@@ -1382,12 +1382,9 @@
 		bool ycbcr_444_to_420;
 	} dfp;
 
-<<<<<<< HEAD
-=======
 	/* To control wakeup latency, e.g. for irq-driven dp aux transfers. */
 	struct pm_qos_request pm_qos;
 
->>>>>>> c70595ea
 	/* Display stream compression testing */
 	bool force_dsc_en;
 
