--- conflicted
+++ resolved
@@ -1246,11 +1246,7 @@
 	 */
 	amdgpu_dm_irq_resume_early(adev);
 
-<<<<<<< HEAD
-	/* On resume we need to  rewrite the MSTM control bits to enable MST*/
-=======
 	/* On resume we need to rewrite the MSTM control bits to enable MST*/
->>>>>>> 12a280c7
 	s3_handle_mst(ddev, false);
 
 	/* Do detection*/
