--- conflicted
+++ resolved
@@ -173,25 +173,6 @@
 	cmnd->result = sense_iu->status;
 }
 
-<<<<<<< HEAD
-/*
- * scsi-tags go from 0 - (nr_tags - 1), uas tags need to match stream-ids,
- * which go from 1 - nr_streams. And we use 1 for untagged commands.
- */
-static int uas_get_tag(struct scsi_cmnd *cmnd)
-{
-	int tag;
-
-	if (cmnd->flags & SCMD_TAGGED)
-		tag = cmnd->request->tag + 2;
-	else
-		tag = 1;
-
-	return tag;
-}
-
-=======
->>>>>>> 81e1dadf
 static void uas_log_cmd_state(struct scsi_cmnd *cmnd, const char *prefix,
 			      int status)
 {
@@ -824,18 +805,7 @@
 	.sg_tablesize = SG_NONE,
 	.cmd_per_lun = 1,	/* until we override it */
 	.skip_settle_delay = 1,
-<<<<<<< HEAD
-
-	/*
-	 * The uas drivers expects tags not to be bigger than the maximum
-	 * per-device queue depth, which is not true with the blk-mq tag
-	 * allocator.
-	 */
-	.disable_blk_mq = true,
 	.use_blk_tags = 1,
-=======
-	.ordered_tag = 1,
->>>>>>> 81e1dadf
 };
 
 #define UNUSUAL_DEV(id_vendor, id_product, bcdDeviceMin, bcdDeviceMax, \
