// SPDX-License-Identifier: GPL-2.0
/*
 * cdc-wdm.c
 *
 * This driver supports USB CDC WCM Device Management.
 *
 * Copyright (c) 2007-2009 Oliver Neukum
 *
 * Some code taken from cdc-acm.c
 *
 * Released under the GPLv2.
 *
 * Many thanks to Carl Nordbeck
 */
#include <linux/kernel.h>
#include <linux/errno.h>
#include <linux/ioctl.h>
#include <linux/slab.h>
#include <linux/module.h>
#include <linux/mutex.h>
#include <linux/uaccess.h>
#include <linux/bitops.h>
#include <linux/poll.h>
#include <linux/usb.h>
#include <linux/usb/cdc.h>
#include <asm/byteorder.h>
#include <asm/unaligned.h>
#include <linux/usb/cdc-wdm.h>

#define DRIVER_AUTHOR "Oliver Neukum"
#define DRIVER_DESC "USB Abstract Control Model driver for USB WCM Device Management"

static const struct usb_device_id wdm_ids[] = {
	{
		.match_flags = USB_DEVICE_ID_MATCH_INT_CLASS |
				 USB_DEVICE_ID_MATCH_INT_SUBCLASS,
		.bInterfaceClass = USB_CLASS_COMM,
		.bInterfaceSubClass = USB_CDC_SUBCLASS_DMM
	},
	{ }
};

MODULE_DEVICE_TABLE (usb, wdm_ids);

#define WDM_MINOR_BASE	176


#define WDM_IN_USE		1
#define WDM_DISCONNECTING	2
#define WDM_RESULT		3
#define WDM_READ		4
#define WDM_INT_STALL		5
#define WDM_POLL_RUNNING	6
#define WDM_RESPONDING		7
#define WDM_SUSPENDING		8
#define WDM_RESETTING		9
#define WDM_OVERFLOW		10

#define WDM_MAX			16

/* we cannot wait forever at flush() */
#define WDM_FLUSH_TIMEOUT	(30 * HZ)

/* CDC-WMC r1.1 requires wMaxCommand to be "at least 256 decimal (0x100)" */
#define WDM_DEFAULT_BUFSIZE	256

static DEFINE_MUTEX(wdm_mutex);
static DEFINE_SPINLOCK(wdm_device_list_lock);
static LIST_HEAD(wdm_device_list);

/* --- method tables --- */

struct wdm_device {
	u8			*inbuf; /* buffer for response */
	u8			*outbuf; /* buffer for command */
	u8			*sbuf; /* buffer for status */
	u8			*ubuf; /* buffer for copy to user space */

	struct urb		*command;
	struct urb		*response;
	struct urb		*validity;
	struct usb_interface	*intf;
	struct usb_ctrlrequest	*orq;
	struct usb_ctrlrequest	*irq;
	spinlock_t		iuspin;

	unsigned long		flags;
	u16			bufsize;
	u16			wMaxCommand;
	u16			wMaxPacketSize;
	__le16			inum;
	int			reslength;
	int			length;
	int			read;
	int			count;
	dma_addr_t		shandle;
	dma_addr_t		ihandle;
	struct mutex		wlock;
	struct mutex		rlock;
	wait_queue_head_t	wait;
	struct work_struct	rxwork;
	struct work_struct	service_outs_intr;
	int			werr;
	int			rerr;
	int                     resp_count;

	struct list_head	device_list;
	int			(*manage_power)(struct usb_interface *, int);
};

static struct usb_driver wdm_driver;

/* return intfdata if we own the interface, else look up intf in the list */
static struct wdm_device *wdm_find_device(struct usb_interface *intf)
{
	struct wdm_device *desc;

	spin_lock(&wdm_device_list_lock);
	list_for_each_entry(desc, &wdm_device_list, device_list)
		if (desc->intf == intf)
			goto found;
	desc = NULL;
found:
	spin_unlock(&wdm_device_list_lock);

	return desc;
}

static struct wdm_device *wdm_find_device_by_minor(int minor)
{
	struct wdm_device *desc;

	spin_lock(&wdm_device_list_lock);
	list_for_each_entry(desc, &wdm_device_list, device_list)
		if (desc->intf->minor == minor)
			goto found;
	desc = NULL;
found:
	spin_unlock(&wdm_device_list_lock);

	return desc;
}

/* --- callbacks --- */
static void wdm_out_callback(struct urb *urb)
{
	struct wdm_device *desc;
	unsigned long flags;

	desc = urb->context;
	spin_lock_irqsave(&desc->iuspin, flags);
	desc->werr = urb->status;
	spin_unlock_irqrestore(&desc->iuspin, flags);
	kfree(desc->outbuf);
	desc->outbuf = NULL;
	clear_bit(WDM_IN_USE, &desc->flags);
	wake_up_all(&desc->wait);
}

static void wdm_in_callback(struct urb *urb)
{
	unsigned long flags;
	struct wdm_device *desc = urb->context;
	int status = urb->status;
	int length = urb->actual_length;

	spin_lock_irqsave(&desc->iuspin, flags);
	clear_bit(WDM_RESPONDING, &desc->flags);

	if (status) {
		switch (status) {
		case -ENOENT:
			dev_dbg(&desc->intf->dev,
				"nonzero urb status received: -ENOENT\n");
			goto skip_error;
		case -ECONNRESET:
			dev_dbg(&desc->intf->dev,
				"nonzero urb status received: -ECONNRESET\n");
			goto skip_error;
		case -ESHUTDOWN:
			dev_dbg(&desc->intf->dev,
				"nonzero urb status received: -ESHUTDOWN\n");
			goto skip_error;
		case -EPIPE:
			dev_err(&desc->intf->dev,
				"nonzero urb status received: -EPIPE\n");
			break;
		default:
			dev_err(&desc->intf->dev,
				"Unexpected error %d\n", status);
			break;
		}
	}

	/*
	 * only set a new error if there is no previous error.
	 * Errors are only cleared during read/open
	 * Avoid propagating -EPIPE (stall) to userspace since it is
	 * better handled as an empty read
	 */
	if (desc->rerr == 0 && status != -EPIPE)
		desc->rerr = status;

	if (length + desc->length > desc->wMaxCommand) {
		/* The buffer would overflow */
		set_bit(WDM_OVERFLOW, &desc->flags);
	} else {
		/* we may already be in overflow */
		if (!test_bit(WDM_OVERFLOW, &desc->flags)) {
			memmove(desc->ubuf + desc->length, desc->inbuf, length);
			desc->length += length;
			desc->reslength = length;
		}
	}
skip_error:

	if (desc->rerr) {
		/*
		 * Since there was an error, userspace may decide to not read
		 * any data after poll'ing.
		 * We should respond to further attempts from the device to send
		 * data, so that we can get unstuck.
		 */
		schedule_work(&desc->service_outs_intr);
	} else {
		set_bit(WDM_READ, &desc->flags);
		wake_up(&desc->wait);
	}
	spin_unlock_irqrestore(&desc->iuspin, flags);
}

static void wdm_int_callback(struct urb *urb)
{
	unsigned long flags;
	int rv = 0;
	int responding;
	int status = urb->status;
	struct wdm_device *desc;
	struct usb_cdc_notification *dr;

	desc = urb->context;
	dr = (struct usb_cdc_notification *)desc->sbuf;

	if (status) {
		switch (status) {
		case -ESHUTDOWN:
		case -ENOENT:
		case -ECONNRESET:
			return; /* unplug */
		case -EPIPE:
			set_bit(WDM_INT_STALL, &desc->flags);
			dev_err(&desc->intf->dev, "Stall on int endpoint\n");
			goto sw; /* halt is cleared in work */
		default:
			dev_err(&desc->intf->dev,
				"nonzero urb status received: %d\n", status);
			break;
		}
	}

	if (urb->actual_length < sizeof(struct usb_cdc_notification)) {
		dev_err(&desc->intf->dev, "wdm_int_callback - %d bytes\n",
			urb->actual_length);
		goto exit;
	}

	switch (dr->bNotificationType) {
	case USB_CDC_NOTIFY_RESPONSE_AVAILABLE:
		dev_dbg(&desc->intf->dev,
			"NOTIFY_RESPONSE_AVAILABLE received: index %d len %d\n",
			le16_to_cpu(dr->wIndex), le16_to_cpu(dr->wLength));
		break;

	case USB_CDC_NOTIFY_NETWORK_CONNECTION:

		dev_dbg(&desc->intf->dev,
			"NOTIFY_NETWORK_CONNECTION %s network\n",
			dr->wValue ? "connected to" : "disconnected from");
		goto exit;
	case USB_CDC_NOTIFY_SPEED_CHANGE:
		dev_dbg(&desc->intf->dev, "SPEED_CHANGE received (len %u)\n",
			urb->actual_length);
		goto exit;
	default:
		clear_bit(WDM_POLL_RUNNING, &desc->flags);
		dev_err(&desc->intf->dev,
			"unknown notification %d received: index %d len %d\n",
			dr->bNotificationType,
			le16_to_cpu(dr->wIndex),
			le16_to_cpu(dr->wLength));
		goto exit;
	}

	spin_lock_irqsave(&desc->iuspin, flags);
	responding = test_and_set_bit(WDM_RESPONDING, &desc->flags);
	if (!desc->resp_count++ && !responding
		&& !test_bit(WDM_DISCONNECTING, &desc->flags)
		&& !test_bit(WDM_SUSPENDING, &desc->flags)) {
		rv = usb_submit_urb(desc->response, GFP_ATOMIC);
		dev_dbg(&desc->intf->dev, "submit response URB %d\n", rv);
	}
	spin_unlock_irqrestore(&desc->iuspin, flags);
	if (rv < 0) {
		clear_bit(WDM_RESPONDING, &desc->flags);
		if (rv == -EPERM)
			return;
		if (rv == -ENOMEM) {
sw:
			rv = schedule_work(&desc->rxwork);
			if (rv)
				dev_err(&desc->intf->dev,
					"Cannot schedule work\n");
		}
	}
exit:
	rv = usb_submit_urb(urb, GFP_ATOMIC);
	if (rv)
		dev_err(&desc->intf->dev,
			"%s - usb_submit_urb failed with result %d\n",
			__func__, rv);

}

static void kill_urbs(struct wdm_device *desc)
{
	/* the order here is essential */
	usb_kill_urb(desc->command);
	usb_kill_urb(desc->validity);
	usb_kill_urb(desc->response);
}

static void free_urbs(struct wdm_device *desc)
{
	usb_free_urb(desc->validity);
	usb_free_urb(desc->response);
	usb_free_urb(desc->command);
}

static void cleanup(struct wdm_device *desc)
{
	kfree(desc->sbuf);
	kfree(desc->inbuf);
	kfree(desc->orq);
	kfree(desc->irq);
	kfree(desc->ubuf);
	free_urbs(desc);
	kfree(desc);
}

static ssize_t wdm_write
(struct file *file, const char __user *buffer, size_t count, loff_t *ppos)
{
	u8 *buf;
	int rv = -EMSGSIZE, r, we;
	struct wdm_device *desc = file->private_data;
	struct usb_ctrlrequest *req;

	if (count > desc->wMaxCommand)
		count = desc->wMaxCommand;

	spin_lock_irq(&desc->iuspin);
	we = desc->werr;
	desc->werr = 0;
	spin_unlock_irq(&desc->iuspin);
	if (we < 0)
		return usb_translate_errors(we);

	buf = memdup_user(buffer, count);
	if (IS_ERR(buf))
		return PTR_ERR(buf);

	/* concurrent writes and disconnect */
	r = mutex_lock_interruptible(&desc->wlock);
	rv = -ERESTARTSYS;
	if (r)
		goto out_free_mem;

	if (test_bit(WDM_DISCONNECTING, &desc->flags)) {
		rv = -ENODEV;
		goto out_free_mem_lock;
	}

	r = usb_autopm_get_interface(desc->intf);
	if (r < 0) {
		rv = usb_translate_errors(r);
		goto out_free_mem_lock;
	}

	if (!(file->f_flags & O_NONBLOCK))
		r = wait_event_interruptible(desc->wait, !test_bit(WDM_IN_USE,
								&desc->flags));
	else
		if (test_bit(WDM_IN_USE, &desc->flags))
			r = -EAGAIN;

	if (test_bit(WDM_RESETTING, &desc->flags))
		r = -EIO;

	if (test_bit(WDM_DISCONNECTING, &desc->flags))
		r = -ENODEV;

	if (r < 0) {
		rv = r;
		goto out_free_mem_pm;
	}

	req = desc->orq;
	usb_fill_control_urb(
		desc->command,
		interface_to_usbdev(desc->intf),
		/* using common endpoint 0 */
		usb_sndctrlpipe(interface_to_usbdev(desc->intf), 0),
		(unsigned char *)req,
		buf,
		count,
		wdm_out_callback,
		desc
	);

	req->bRequestType = (USB_DIR_OUT | USB_TYPE_CLASS |
			     USB_RECIP_INTERFACE);
	req->bRequest = USB_CDC_SEND_ENCAPSULATED_COMMAND;
	req->wValue = 0;
	req->wIndex = desc->inum; /* already converted */
	req->wLength = cpu_to_le16(count);
	set_bit(WDM_IN_USE, &desc->flags);
	desc->outbuf = buf;

	rv = usb_submit_urb(desc->command, GFP_KERNEL);
	if (rv < 0) {
		desc->outbuf = NULL;
		clear_bit(WDM_IN_USE, &desc->flags);
		wake_up_all(&desc->wait); /* for wdm_wait_for_response() */
		dev_err(&desc->intf->dev, "Tx URB error: %d\n", rv);
		rv = usb_translate_errors(rv);
		goto out_free_mem_pm;
	} else {
		dev_dbg(&desc->intf->dev, "Tx URB has been submitted index=%d\n",
			le16_to_cpu(req->wIndex));
	}

	usb_autopm_put_interface(desc->intf);
	mutex_unlock(&desc->wlock);
	return count;

out_free_mem_pm:
	usb_autopm_put_interface(desc->intf);
out_free_mem_lock:
	mutex_unlock(&desc->wlock);
out_free_mem:
	kfree(buf);
	return rv;
}

/*
 * Submit the read urb if resp_count is non-zero.
 *
 * Called with desc->iuspin locked
 */
static int service_outstanding_interrupt(struct wdm_device *desc)
{
	int rv = 0;

	/* submit read urb only if the device is waiting for it */
	if (!desc->resp_count || !--desc->resp_count)
		goto out;

	if (test_bit(WDM_DISCONNECTING, &desc->flags)) {
		rv = -ENODEV;
		goto out;
	}
	if (test_bit(WDM_RESETTING, &desc->flags)) {
		rv = -EIO;
		goto out;
	}

	set_bit(WDM_RESPONDING, &desc->flags);
	spin_unlock_irq(&desc->iuspin);
	rv = usb_submit_urb(desc->response, GFP_KERNEL);
	spin_lock_irq(&desc->iuspin);
	if (rv) {
		if (!test_bit(WDM_DISCONNECTING, &desc->flags))
			dev_err(&desc->intf->dev,
				"usb_submit_urb failed with result %d\n", rv);

		/* make sure the next notification trigger a submit */
		clear_bit(WDM_RESPONDING, &desc->flags);
		desc->resp_count = 0;
	}
out:
	return rv;
}

static ssize_t wdm_read
(struct file *file, char __user *buffer, size_t count, loff_t *ppos)
{
	int rv, cntr;
	int i = 0;
	struct wdm_device *desc = file->private_data;


	rv = mutex_lock_interruptible(&desc->rlock); /*concurrent reads */
	if (rv < 0)
		return -ERESTARTSYS;

	cntr = READ_ONCE(desc->length);
	if (cntr == 0) {
		desc->read = 0;
retry:
		if (test_bit(WDM_DISCONNECTING, &desc->flags)) {
			rv = -ENODEV;
			goto err;
		}
		if (test_bit(WDM_OVERFLOW, &desc->flags)) {
			clear_bit(WDM_OVERFLOW, &desc->flags);
			rv = -ENOBUFS;
			goto err;
		}
		i++;
		if (file->f_flags & O_NONBLOCK) {
			if (!test_bit(WDM_READ, &desc->flags)) {
				rv = -EAGAIN;
				goto err;
			}
			rv = 0;
		} else {
			rv = wait_event_interruptible(desc->wait,
				test_bit(WDM_READ, &desc->flags));
		}

		/* may have happened while we slept */
		if (test_bit(WDM_DISCONNECTING, &desc->flags)) {
			rv = -ENODEV;
			goto err;
		}
		if (test_bit(WDM_RESETTING, &desc->flags)) {
			rv = -EIO;
			goto err;
		}
		usb_mark_last_busy(interface_to_usbdev(desc->intf));
		if (rv < 0) {
			rv = -ERESTARTSYS;
			goto err;
		}

		spin_lock_irq(&desc->iuspin);

		if (desc->rerr) { /* read completed, error happened */
			rv = usb_translate_errors(desc->rerr);
			desc->rerr = 0;
			spin_unlock_irq(&desc->iuspin);
			goto err;
		}
		/*
		 * recheck whether we've lost the race
		 * against the completion handler
		 */
		if (!test_bit(WDM_READ, &desc->flags)) { /* lost race */
			spin_unlock_irq(&desc->iuspin);
			goto retry;
		}

		if (!desc->reslength) { /* zero length read */
			dev_dbg(&desc->intf->dev, "zero length - clearing WDM_READ\n");
			clear_bit(WDM_READ, &desc->flags);
			rv = service_outstanding_interrupt(desc);
			spin_unlock_irq(&desc->iuspin);
			if (rv < 0)
				goto err;
			goto retry;
		}
		cntr = desc->length;
		spin_unlock_irq(&desc->iuspin);
	}

	if (cntr > count)
		cntr = count;
	rv = copy_to_user(buffer, desc->ubuf, cntr);
	if (rv > 0) {
		rv = -EFAULT;
		goto err;
	}

	spin_lock_irq(&desc->iuspin);

	for (i = 0; i < desc->length - cntr; i++)
		desc->ubuf[i] = desc->ubuf[i + cntr];

	desc->length -= cntr;
	/* in case we had outstanding data */
	if (!desc->length) {
		clear_bit(WDM_READ, &desc->flags);
		service_outstanding_interrupt(desc);
	}
	spin_unlock_irq(&desc->iuspin);
	rv = cntr;

err:
	mutex_unlock(&desc->rlock);
	return rv;
}

static int wdm_wait_for_response(struct file *file, long timeout)
{
	struct wdm_device *desc = file->private_data;
	long rv; /* Use long here because (int) MAX_SCHEDULE_TIMEOUT < 0. */

	/*
	 * Needs both flags. We cannot do with one because resetting it would
	 * cause a race with write() yet we need to signal a disconnect.
	 */
	rv = wait_event_interruptible_timeout(desc->wait,
			      !test_bit(WDM_IN_USE, &desc->flags) ||
			      test_bit(WDM_DISCONNECTING, &desc->flags),
			      timeout);

	/*
	 * To report the correct error. This is best effort.
	 * We are inevitably racing with the hardware.
	 */
	if (test_bit(WDM_DISCONNECTING, &desc->flags))
		return -ENODEV;
	if (!rv)
		return -EIO;
	if (rv < 0)
		return -EINTR;

	spin_lock_irq(&desc->iuspin);
	rv = desc->werr;
	desc->werr = 0;
	spin_unlock_irq(&desc->iuspin);

	return usb_translate_errors(rv);
<<<<<<< HEAD

}

/*
 * You need to send a signal when you react to malicious or defective hardware.
 * Also, don't abort when fsync() returned -EINVAL, for older kernels which do
 * not implement wdm_flush() will return -EINVAL.
 */
static int wdm_fsync(struct file *file, loff_t start, loff_t end, int datasync)
{
	return wdm_wait_for_response(file, MAX_SCHEDULE_TIMEOUT);
}

=======

}

/*
 * You need to send a signal when you react to malicious or defective hardware.
 * Also, don't abort when fsync() returned -EINVAL, for older kernels which do
 * not implement wdm_flush() will return -EINVAL.
 */
static int wdm_fsync(struct file *file, loff_t start, loff_t end, int datasync)
{
	return wdm_wait_for_response(file, MAX_SCHEDULE_TIMEOUT);
}

>>>>>>> c70595ea
/*
 * Same with wdm_fsync(), except it uses finite timeout in order to react to
 * malicious or defective hardware which ceased communication after close() was
 * implicitly called due to process termination.
 */
static int wdm_flush(struct file *file, fl_owner_t id)
{
	return wdm_wait_for_response(file, WDM_FLUSH_TIMEOUT);
}

static __poll_t wdm_poll(struct file *file, struct poll_table_struct *wait)
{
	struct wdm_device *desc = file->private_data;
	unsigned long flags;
	__poll_t mask = 0;

	spin_lock_irqsave(&desc->iuspin, flags);
	if (test_bit(WDM_DISCONNECTING, &desc->flags)) {
		mask = EPOLLHUP | EPOLLERR;
		spin_unlock_irqrestore(&desc->iuspin, flags);
		goto desc_out;
	}
	if (test_bit(WDM_READ, &desc->flags))
		mask = EPOLLIN | EPOLLRDNORM;
	if (desc->rerr || desc->werr)
		mask |= EPOLLERR;
	if (!test_bit(WDM_IN_USE, &desc->flags))
		mask |= EPOLLOUT | EPOLLWRNORM;
	spin_unlock_irqrestore(&desc->iuspin, flags);

	poll_wait(file, &desc->wait, wait);

desc_out:
	return mask;
}

static int wdm_open(struct inode *inode, struct file *file)
{
	int minor = iminor(inode);
	int rv = -ENODEV;
	struct usb_interface *intf;
	struct wdm_device *desc;

	mutex_lock(&wdm_mutex);
	desc = wdm_find_device_by_minor(minor);
	if (!desc)
		goto out;

	intf = desc->intf;
	if (test_bit(WDM_DISCONNECTING, &desc->flags))
		goto out;
	file->private_data = desc;

	rv = usb_autopm_get_interface(desc->intf);
	if (rv < 0) {
		dev_err(&desc->intf->dev, "Error autopm - %d\n", rv);
		goto out;
	}

	/* using write lock to protect desc->count */
	mutex_lock(&desc->wlock);
	if (!desc->count++) {
		desc->werr = 0;
		desc->rerr = 0;
		rv = usb_submit_urb(desc->validity, GFP_KERNEL);
		if (rv < 0) {
			desc->count--;
			dev_err(&desc->intf->dev,
				"Error submitting int urb - %d\n", rv);
			rv = usb_translate_errors(rv);
		}
	} else {
		rv = 0;
	}
	mutex_unlock(&desc->wlock);
	if (desc->count == 1)
		desc->manage_power(intf, 1);
	usb_autopm_put_interface(desc->intf);
out:
	mutex_unlock(&wdm_mutex);
	return rv;
}

static int wdm_release(struct inode *inode, struct file *file)
{
	struct wdm_device *desc = file->private_data;

	mutex_lock(&wdm_mutex);

	/* using write lock to protect desc->count */
	mutex_lock(&desc->wlock);
	desc->count--;
	mutex_unlock(&desc->wlock);

	if (!desc->count) {
		if (!test_bit(WDM_DISCONNECTING, &desc->flags)) {
			dev_dbg(&desc->intf->dev, "wdm_release: cleanup\n");
			kill_urbs(desc);
			spin_lock_irq(&desc->iuspin);
			desc->resp_count = 0;
			spin_unlock_irq(&desc->iuspin);
			desc->manage_power(desc->intf, 0);
		} else {
			/* must avoid dev_printk here as desc->intf is invalid */
			pr_debug(KBUILD_MODNAME " %s: device gone - cleaning up\n", __func__);
			cleanup(desc);
		}
	}
	mutex_unlock(&wdm_mutex);
	return 0;
}

static long wdm_ioctl(struct file *file, unsigned int cmd, unsigned long arg)
{
	struct wdm_device *desc = file->private_data;
	int rv = 0;

	switch (cmd) {
	case IOCTL_WDM_MAX_COMMAND:
		if (copy_to_user((void __user *)arg, &desc->wMaxCommand, sizeof(desc->wMaxCommand)))
			rv = -EFAULT;
		break;
	default:
		rv = -ENOTTY;
	}
	return rv;
}

static const struct file_operations wdm_fops = {
	.owner =	THIS_MODULE,
	.read =		wdm_read,
	.write =	wdm_write,
	.fsync =	wdm_fsync,
	.open =		wdm_open,
	.flush =	wdm_flush,
	.release =	wdm_release,
	.poll =		wdm_poll,
	.unlocked_ioctl = wdm_ioctl,
	.compat_ioctl = compat_ptr_ioctl,
	.llseek =	noop_llseek,
};

static struct usb_class_driver wdm_class = {
	.name =		"cdc-wdm%d",
	.fops =		&wdm_fops,
	.minor_base =	WDM_MINOR_BASE,
};

/* --- error handling --- */
static void wdm_rxwork(struct work_struct *work)
{
	struct wdm_device *desc = container_of(work, struct wdm_device, rxwork);
	unsigned long flags;
	int rv = 0;
	int responding;

	spin_lock_irqsave(&desc->iuspin, flags);
	if (test_bit(WDM_DISCONNECTING, &desc->flags)) {
		spin_unlock_irqrestore(&desc->iuspin, flags);
	} else {
		responding = test_and_set_bit(WDM_RESPONDING, &desc->flags);
		spin_unlock_irqrestore(&desc->iuspin, flags);
		if (!responding)
			rv = usb_submit_urb(desc->response, GFP_KERNEL);
		if (rv < 0 && rv != -EPERM) {
			spin_lock_irqsave(&desc->iuspin, flags);
			clear_bit(WDM_RESPONDING, &desc->flags);
			if (!test_bit(WDM_DISCONNECTING, &desc->flags))
				schedule_work(&desc->rxwork);
			spin_unlock_irqrestore(&desc->iuspin, flags);
		}
	}
}

static void service_interrupt_work(struct work_struct *work)
{
	struct wdm_device *desc;

	desc = container_of(work, struct wdm_device, service_outs_intr);

	spin_lock_irq(&desc->iuspin);
	service_outstanding_interrupt(desc);
	if (!desc->resp_count) {
		set_bit(WDM_READ, &desc->flags);
		wake_up(&desc->wait);
	}
	spin_unlock_irq(&desc->iuspin);
}

/* --- hotplug --- */

static int wdm_create(struct usb_interface *intf, struct usb_endpoint_descriptor *ep,
		u16 bufsize, int (*manage_power)(struct usb_interface *, int))
{
	int rv = -ENOMEM;
	struct wdm_device *desc;

	desc = kzalloc(sizeof(struct wdm_device), GFP_KERNEL);
	if (!desc)
		goto out;
	INIT_LIST_HEAD(&desc->device_list);
	mutex_init(&desc->rlock);
	mutex_init(&desc->wlock);
	spin_lock_init(&desc->iuspin);
	init_waitqueue_head(&desc->wait);
	desc->wMaxCommand = bufsize;
	/* this will be expanded and needed in hardware endianness */
	desc->inum = cpu_to_le16((u16)intf->cur_altsetting->desc.bInterfaceNumber);
	desc->intf = intf;
	INIT_WORK(&desc->rxwork, wdm_rxwork);
	INIT_WORK(&desc->service_outs_intr, service_interrupt_work);

	rv = -EINVAL;
	if (!usb_endpoint_is_int_in(ep))
		goto err;

	desc->wMaxPacketSize = usb_endpoint_maxp(ep);

	desc->orq = kmalloc(sizeof(struct usb_ctrlrequest), GFP_KERNEL);
	if (!desc->orq)
		goto err;
	desc->irq = kmalloc(sizeof(struct usb_ctrlrequest), GFP_KERNEL);
	if (!desc->irq)
		goto err;

	desc->validity = usb_alloc_urb(0, GFP_KERNEL);
	if (!desc->validity)
		goto err;

	desc->response = usb_alloc_urb(0, GFP_KERNEL);
	if (!desc->response)
		goto err;

	desc->command = usb_alloc_urb(0, GFP_KERNEL);
	if (!desc->command)
		goto err;

	desc->ubuf = kmalloc(desc->wMaxCommand, GFP_KERNEL);
	if (!desc->ubuf)
		goto err;

	desc->sbuf = kmalloc(desc->wMaxPacketSize, GFP_KERNEL);
	if (!desc->sbuf)
		goto err;

	desc->inbuf = kmalloc(desc->wMaxCommand, GFP_KERNEL);
	if (!desc->inbuf)
		goto err;

	usb_fill_int_urb(
		desc->validity,
		interface_to_usbdev(intf),
		usb_rcvintpipe(interface_to_usbdev(intf), ep->bEndpointAddress),
		desc->sbuf,
		desc->wMaxPacketSize,
		wdm_int_callback,
		desc,
		ep->bInterval
	);

	desc->irq->bRequestType = (USB_DIR_IN | USB_TYPE_CLASS | USB_RECIP_INTERFACE);
	desc->irq->bRequest = USB_CDC_GET_ENCAPSULATED_RESPONSE;
	desc->irq->wValue = 0;
	desc->irq->wIndex = desc->inum; /* already converted */
	desc->irq->wLength = cpu_to_le16(desc->wMaxCommand);

	usb_fill_control_urb(
		desc->response,
		interface_to_usbdev(intf),
		/* using common endpoint 0 */
		usb_rcvctrlpipe(interface_to_usbdev(desc->intf), 0),
		(unsigned char *)desc->irq,
		desc->inbuf,
		desc->wMaxCommand,
		wdm_in_callback,
		desc
	);

	desc->manage_power = manage_power;

	spin_lock(&wdm_device_list_lock);
	list_add(&desc->device_list, &wdm_device_list);
	spin_unlock(&wdm_device_list_lock);

	rv = usb_register_dev(intf, &wdm_class);
	if (rv < 0)
		goto err;
	else
		dev_info(&intf->dev, "%s: USB WDM device\n", dev_name(intf->usb_dev));
out:
	return rv;
err:
	spin_lock(&wdm_device_list_lock);
	list_del(&desc->device_list);
	spin_unlock(&wdm_device_list_lock);
	cleanup(desc);
	return rv;
}

static int wdm_manage_power(struct usb_interface *intf, int on)
{
	/* need autopm_get/put here to ensure the usbcore sees the new value */
	int rv = usb_autopm_get_interface(intf);

	intf->needs_remote_wakeup = on;
	if (!rv)
		usb_autopm_put_interface(intf);
	return 0;
}

static int wdm_probe(struct usb_interface *intf, const struct usb_device_id *id)
{
	int rv = -EINVAL;
	struct usb_host_interface *iface;
	struct usb_endpoint_descriptor *ep;
	struct usb_cdc_parsed_header hdr;
	u8 *buffer = intf->altsetting->extra;
	int buflen = intf->altsetting->extralen;
	u16 maxcom = WDM_DEFAULT_BUFSIZE;

	if (!buffer)
		goto err;

	cdc_parse_cdc_header(&hdr, intf, buffer, buflen);

	if (hdr.usb_cdc_dmm_desc)
		maxcom = le16_to_cpu(hdr.usb_cdc_dmm_desc->wMaxCommand);

	iface = intf->cur_altsetting;
	if (iface->desc.bNumEndpoints != 1)
		goto err;
	ep = &iface->endpoint[0].desc;

	rv = wdm_create(intf, ep, maxcom, &wdm_manage_power);

err:
	return rv;
}

/**
 * usb_cdc_wdm_register - register a WDM subdriver
 * @intf: usb interface the subdriver will associate with
 * @ep: interrupt endpoint to monitor for notifications
 * @bufsize: maximum message size to support for read/write
 * @manage_power: call-back invoked during open and release to
 *                manage the device's power
 * Create WDM usb class character device and associate it with intf
 * without binding, allowing another driver to manage the interface.
 *
 * The subdriver will manage the given interrupt endpoint exclusively
 * and will issue control requests referring to the given intf. It
 * will otherwise avoid interferring, and in particular not do
 * usb_set_intfdata/usb_get_intfdata on intf.
 *
 * The return value is a pointer to the subdriver's struct usb_driver.
 * The registering driver is responsible for calling this subdriver's
 * disconnect, suspend, resume, pre_reset and post_reset methods from
 * its own.
 */
struct usb_driver *usb_cdc_wdm_register(struct usb_interface *intf,
					struct usb_endpoint_descriptor *ep,
					int bufsize,
					int (*manage_power)(struct usb_interface *, int))
{
	int rv;

	rv = wdm_create(intf, ep, bufsize, manage_power);
	if (rv < 0)
		goto err;

	return &wdm_driver;
err:
	return ERR_PTR(rv);
}
EXPORT_SYMBOL(usb_cdc_wdm_register);

static void wdm_disconnect(struct usb_interface *intf)
{
	struct wdm_device *desc;
	unsigned long flags;

	usb_deregister_dev(intf, &wdm_class);
	desc = wdm_find_device(intf);
	mutex_lock(&wdm_mutex);

	/* the spinlock makes sure no new urbs are generated in the callbacks */
	spin_lock_irqsave(&desc->iuspin, flags);
	set_bit(WDM_DISCONNECTING, &desc->flags);
	set_bit(WDM_READ, &desc->flags);
	spin_unlock_irqrestore(&desc->iuspin, flags);
	wake_up_all(&desc->wait);
	mutex_lock(&desc->rlock);
	mutex_lock(&desc->wlock);
	cancel_work_sync(&desc->rxwork);
	cancel_work_sync(&desc->service_outs_intr);
	kill_urbs(desc);
	mutex_unlock(&desc->wlock);
	mutex_unlock(&desc->rlock);

	/* the desc->intf pointer used as list key is now invalid */
	spin_lock(&wdm_device_list_lock);
	list_del(&desc->device_list);
	spin_unlock(&wdm_device_list_lock);

	if (!desc->count)
		cleanup(desc);
	else
		dev_dbg(&intf->dev, "%d open files - postponing cleanup\n", desc->count);
	mutex_unlock(&wdm_mutex);
}

#ifdef CONFIG_PM
static int wdm_suspend(struct usb_interface *intf, pm_message_t message)
{
	struct wdm_device *desc = wdm_find_device(intf);
	int rv = 0;

	dev_dbg(&desc->intf->dev, "wdm%d_suspend\n", intf->minor);

	/* if this is an autosuspend the caller does the locking */
	if (!PMSG_IS_AUTO(message)) {
		mutex_lock(&desc->rlock);
		mutex_lock(&desc->wlock);
	}
	spin_lock_irq(&desc->iuspin);

	if (PMSG_IS_AUTO(message) &&
			(test_bit(WDM_IN_USE, &desc->flags)
			|| test_bit(WDM_RESPONDING, &desc->flags))) {
		spin_unlock_irq(&desc->iuspin);
		rv = -EBUSY;
	} else {

		set_bit(WDM_SUSPENDING, &desc->flags);
		spin_unlock_irq(&desc->iuspin);
		/* callback submits work - order is essential */
		kill_urbs(desc);
		cancel_work_sync(&desc->rxwork);
		cancel_work_sync(&desc->service_outs_intr);
	}
	if (!PMSG_IS_AUTO(message)) {
		mutex_unlock(&desc->wlock);
		mutex_unlock(&desc->rlock);
	}

	return rv;
}
#endif

static int recover_from_urb_loss(struct wdm_device *desc)
{
	int rv = 0;

	if (desc->count) {
		rv = usb_submit_urb(desc->validity, GFP_NOIO);
		if (rv < 0)
			dev_err(&desc->intf->dev,
				"Error resume submitting int urb - %d\n", rv);
	}
	return rv;
}

#ifdef CONFIG_PM
static int wdm_resume(struct usb_interface *intf)
{
	struct wdm_device *desc = wdm_find_device(intf);
	int rv;

	dev_dbg(&desc->intf->dev, "wdm%d_resume\n", intf->minor);

	clear_bit(WDM_SUSPENDING, &desc->flags);
	rv = recover_from_urb_loss(desc);

	return rv;
}
#endif

static int wdm_pre_reset(struct usb_interface *intf)
{
	struct wdm_device *desc = wdm_find_device(intf);

	/*
	 * we notify everybody using poll of
	 * an exceptional situation
	 * must be done before recovery lest a spontaneous
	 * message from the device is lost
	 */
	spin_lock_irq(&desc->iuspin);
	set_bit(WDM_RESETTING, &desc->flags);	/* inform read/write */
	set_bit(WDM_READ, &desc->flags);	/* unblock read */
	clear_bit(WDM_IN_USE, &desc->flags);	/* unblock write */
	desc->rerr = -EINTR;
	spin_unlock_irq(&desc->iuspin);
	wake_up_all(&desc->wait);
	mutex_lock(&desc->rlock);
	mutex_lock(&desc->wlock);
	kill_urbs(desc);
	cancel_work_sync(&desc->rxwork);
	cancel_work_sync(&desc->service_outs_intr);
	return 0;
}

static int wdm_post_reset(struct usb_interface *intf)
{
	struct wdm_device *desc = wdm_find_device(intf);
	int rv;

	clear_bit(WDM_OVERFLOW, &desc->flags);
	clear_bit(WDM_RESETTING, &desc->flags);
	rv = recover_from_urb_loss(desc);
	mutex_unlock(&desc->wlock);
	mutex_unlock(&desc->rlock);
	return rv;
}

static struct usb_driver wdm_driver = {
	.name =		"cdc_wdm",
	.probe =	wdm_probe,
	.disconnect =	wdm_disconnect,
#ifdef CONFIG_PM
	.suspend =	wdm_suspend,
	.resume =	wdm_resume,
	.reset_resume =	wdm_resume,
#endif
	.pre_reset =	wdm_pre_reset,
	.post_reset =	wdm_post_reset,
	.id_table =	wdm_ids,
	.supports_autosuspend = 1,
	.disable_hub_initiated_lpm = 1,
};

module_usb_driver(wdm_driver);

MODULE_AUTHOR(DRIVER_AUTHOR);
MODULE_DESCRIPTION(DRIVER_DESC);
MODULE_LICENSE("GPL");<|MERGE_RESOLUTION|>--- conflicted
+++ resolved
@@ -631,7 +631,6 @@
 	spin_unlock_irq(&desc->iuspin);
 
 	return usb_translate_errors(rv);
-<<<<<<< HEAD
 
 }
 
@@ -645,21 +644,6 @@
 	return wdm_wait_for_response(file, MAX_SCHEDULE_TIMEOUT);
 }
 
-=======
-
-}
-
-/*
- * You need to send a signal when you react to malicious or defective hardware.
- * Also, don't abort when fsync() returned -EINVAL, for older kernels which do
- * not implement wdm_flush() will return -EINVAL.
- */
-static int wdm_fsync(struct file *file, loff_t start, loff_t end, int datasync)
-{
-	return wdm_wait_for_response(file, MAX_SCHEDULE_TIMEOUT);
-}
-
->>>>>>> c70595ea
 /*
  * Same with wdm_fsync(), except it uses finite timeout in order to react to
  * malicious or defective hardware which ceased communication after close() was
