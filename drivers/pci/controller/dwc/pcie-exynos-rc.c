--- conflicted
+++ resolved
@@ -2781,14 +2781,7 @@
 
 		if (!exynos_pcie->vreg_enable) {
 			exynos_pcie_vreg_control(exynos_pcie, PHY_VREG_ON);
-<<<<<<< HEAD
-			/* 2. PMU: PCIe PHY input isolation bypassed - 1(0: isolated) */
-			rmw_priv_reg(exynos_pcie->pmu_alive_pa + exynos_pcie->pmu_offset,
-				     PCIE_PHY_CONTROL_MASK, 1);
-			dev_info(dev, "[%s]# PCIe PMU regmap update: 1(BYPASS) #\n", __func__);
-=======
 			exynos_pcie_phy_isolation(exynos_pcie, PCIE_PHY_BYPASS);
->>>>>>> 3f5fa92e
 		}
 
 		/* phy all power down clear */
@@ -4247,19 +4240,9 @@
 	struct exynos_pcie *exynos_pcie = dev_get_drvdata(dev);
 
 	if (exynos_pcie->state == STATE_LINK_DOWN) {
-<<<<<<< HEAD
-		/* 1. PMU: PCIe PHY input isolation - 0: isolated (1: bypassed) */
-		dev_info(dev, "[%s] # PCIe PMU ISOLATION #\n", __func__);
-		rmw_priv_reg(exynos_pcie->pmu_alive_pa + exynos_pcie->pmu_offset,
-			     PCIE_PHY_CONTROL_MASK, 0);
-
-		/*  2. PCIe PHY VREG off */
-		dev_info(dev, "[%s] # VREG OFF: vreg_control(PHY_VREG_OFF) #\n", __func__);
-=======
-		dev_dbg(dev, "PCIe PMU ISOLATION\n");
+		dev_info(dev, "PCIe PMU ISOLATION\n");
 		exynos_pcie_phy_isolation(exynos_pcie, PCIE_PHY_ISOLATION);
-		dev_dbg(dev, "VREG OFF\n");
->>>>>>> 3f5fa92e
+		dev_info(dev, "VREG OFF\n");
 		exynos_pcie_vreg_control(exynos_pcie, PHY_VREG_OFF);
 	}
 
