--- conflicted
+++ resolved
@@ -85,10 +85,6 @@
 	return ret;
 }
 EXPORT_SYMBOL_GPL(dw_handle_msi_irq);
-<<<<<<< HEAD
-
-=======
->>>>>>> 912795ea
 
 /* Chained MSI interrupt service routine */
 static void dw_chained_msi_isr(struct irq_desc *desc)
