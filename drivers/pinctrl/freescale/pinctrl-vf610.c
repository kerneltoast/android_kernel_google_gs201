/*
 * VF610 pinctrl driver based on imx pinmux and pinconf core
 *
 * Copyright 2013 Freescale Semiconductor, Inc.
 *
 * This program is free software; you can redistribute it and/or modify
 * it under the terms of the GNU General Public License as published by
 * the Free Software Foundation; either version 2 of the License, or
 * (at your option) any later version.
 */

#include <linux/err.h>
#include <linux/init.h>
#include <linux/io.h>
#include <linux/of.h>
#include <linux/of_device.h>
#include <linux/pinctrl/pinctrl.h>

#include "pinctrl-imx.h"

enum vf610_pads {
	VF610_PAD_PTA6 = 0,
	VF610_PAD_PTA8 = 1,
	VF610_PAD_PTA9 = 2,
	VF610_PAD_PTA10 = 3,
	VF610_PAD_PTA11 = 4,
	VF610_PAD_PTA12 = 5,
	VF610_PAD_PTA16 = 6,
	VF610_PAD_PTA17 = 7,
	VF610_PAD_PTA18 = 8,
	VF610_PAD_PTA19 = 9,
	VF610_PAD_PTA20 = 10,
	VF610_PAD_PTA21 = 11,
	VF610_PAD_PTA22 = 12,
	VF610_PAD_PTA23 = 13,
	VF610_PAD_PTA24 = 14,
	VF610_PAD_PTA25 = 15,
	VF610_PAD_PTA26 = 16,
	VF610_PAD_PTA27 = 17,
	VF610_PAD_PTA28 = 18,
	VF610_PAD_PTA29 = 19,
	VF610_PAD_PTA30 = 20,
	VF610_PAD_PTA31 = 21,
	VF610_PAD_PTB0 = 22,
	VF610_PAD_PTB1 = 23,
	VF610_PAD_PTB2 = 24,
	VF610_PAD_PTB3 = 25,
	VF610_PAD_PTB4 = 26,
	VF610_PAD_PTB5 = 27,
	VF610_PAD_PTB6 = 28,
	VF610_PAD_PTB7 = 29,
	VF610_PAD_PTB8 = 30,
	VF610_PAD_PTB9 = 31,
	VF610_PAD_PTB10 = 32,
	VF610_PAD_PTB11 = 33,
	VF610_PAD_PTB12 = 34,
	VF610_PAD_PTB13 = 35,
	VF610_PAD_PTB14 = 36,
	VF610_PAD_PTB15 = 37,
	VF610_PAD_PTB16 = 38,
	VF610_PAD_PTB17 = 39,
	VF610_PAD_PTB18 = 40,
	VF610_PAD_PTB19 = 41,
	VF610_PAD_PTB20 = 42,
	VF610_PAD_PTB21 = 43,
	VF610_PAD_PTB22 = 44,
	VF610_PAD_PTC0 = 45,
	VF610_PAD_PTC1 = 46,
	VF610_PAD_PTC2 = 47,
	VF610_PAD_PTC3 = 48,
	VF610_PAD_PTC4 = 49,
	VF610_PAD_PTC5 = 50,
	VF610_PAD_PTC6 = 51,
	VF610_PAD_PTC7 = 52,
	VF610_PAD_PTC8 = 53,
	VF610_PAD_PTC9 = 54,
	VF610_PAD_PTC10 = 55,
	VF610_PAD_PTC11 = 56,
	VF610_PAD_PTC12 = 57,
	VF610_PAD_PTC13 = 58,
	VF610_PAD_PTC14 = 59,
	VF610_PAD_PTC15 = 60,
	VF610_PAD_PTC16 = 61,
	VF610_PAD_PTC17 = 62,
	VF610_PAD_PTD31 = 63,
	VF610_PAD_PTD30 = 64,
	VF610_PAD_PTD29 = 65,
	VF610_PAD_PTD28 = 66,
	VF610_PAD_PTD27 = 67,
	VF610_PAD_PTD26 = 68,
	VF610_PAD_PTD25 = 69,
	VF610_PAD_PTD24 = 70,
	VF610_PAD_PTD23 = 71,
	VF610_PAD_PTD22 = 72,
	VF610_PAD_PTD21 = 73,
	VF610_PAD_PTD20 = 74,
	VF610_PAD_PTD19 = 75,
	VF610_PAD_PTD18 = 76,
	VF610_PAD_PTD17 = 77,
	VF610_PAD_PTD16 = 78,
	VF610_PAD_PTD0 = 79,
	VF610_PAD_PTD1 = 80,
	VF610_PAD_PTD2 = 81,
	VF610_PAD_PTD3 = 82,
	VF610_PAD_PTD4 = 83,
	VF610_PAD_PTD5 = 84,
	VF610_PAD_PTD6 = 85,
	VF610_PAD_PTD7 = 86,
	VF610_PAD_PTD8 = 87,
	VF610_PAD_PTD9 = 88,
	VF610_PAD_PTD10 = 89,
	VF610_PAD_PTD11 = 90,
	VF610_PAD_PTD12 = 91,
	VF610_PAD_PTD13 = 92,
	VF610_PAD_PTB23 = 93,
	VF610_PAD_PTB24 = 94,
	VF610_PAD_PTB25 = 95,
	VF610_PAD_PTB26 = 96,
	VF610_PAD_PTB27 = 97,
	VF610_PAD_PTB28 = 98,
	VF610_PAD_PTC26 = 99,
	VF610_PAD_PTC27 = 100,
	VF610_PAD_PTC28 = 101,
	VF610_PAD_PTC29 = 102,
	VF610_PAD_PTC30 = 103,
	VF610_PAD_PTC31 = 104,
	VF610_PAD_PTE0 = 105,
	VF610_PAD_PTE1 = 106,
	VF610_PAD_PTE2 = 107,
	VF610_PAD_PTE3 = 108,
	VF610_PAD_PTE4 = 109,
	VF610_PAD_PTE5 = 110,
	VF610_PAD_PTE6 = 111,
	VF610_PAD_PTE7 = 112,
	VF610_PAD_PTE8 = 113,
	VF610_PAD_PTE9 = 114,
	VF610_PAD_PTE10 = 115,
	VF610_PAD_PTE11 = 116,
	VF610_PAD_PTE12 = 117,
	VF610_PAD_PTE13 = 118,
	VF610_PAD_PTE14 = 119,
	VF610_PAD_PTE15 = 120,
	VF610_PAD_PTE16 = 121,
	VF610_PAD_PTE17 = 122,
	VF610_PAD_PTE18 = 123,
	VF610_PAD_PTE19 = 124,
	VF610_PAD_PTE20 = 125,
	VF610_PAD_PTE21 = 126,
	VF610_PAD_PTE22 = 127,
	VF610_PAD_PTE23 = 128,
	VF610_PAD_PTE24 = 129,
	VF610_PAD_PTE25 = 130,
	VF610_PAD_PTE26 = 131,
	VF610_PAD_PTE27 = 132,
	VF610_PAD_PTE28 = 133,
	VF610_PAD_PTA7 = 134,
};

/* Pad names for the pinmux subsystem */
static const struct pinctrl_pin_desc vf610_pinctrl_pads[] = {
	IMX_PINCTRL_PIN(VF610_PAD_PTA6),
	IMX_PINCTRL_PIN(VF610_PAD_PTA8),
	IMX_PINCTRL_PIN(VF610_PAD_PTA9),
	IMX_PINCTRL_PIN(VF610_PAD_PTA10),
	IMX_PINCTRL_PIN(VF610_PAD_PTA11),
	IMX_PINCTRL_PIN(VF610_PAD_PTA12),
	IMX_PINCTRL_PIN(VF610_PAD_PTA16),
	IMX_PINCTRL_PIN(VF610_PAD_PTA17),
	IMX_PINCTRL_PIN(VF610_PAD_PTA18),
	IMX_PINCTRL_PIN(VF610_PAD_PTA19),
	IMX_PINCTRL_PIN(VF610_PAD_PTA20),
	IMX_PINCTRL_PIN(VF610_PAD_PTA21),
	IMX_PINCTRL_PIN(VF610_PAD_PTA22),
	IMX_PINCTRL_PIN(VF610_PAD_PTA23),
	IMX_PINCTRL_PIN(VF610_PAD_PTA24),
	IMX_PINCTRL_PIN(VF610_PAD_PTA25),
	IMX_PINCTRL_PIN(VF610_PAD_PTA26),
	IMX_PINCTRL_PIN(VF610_PAD_PTA27),
	IMX_PINCTRL_PIN(VF610_PAD_PTA28),
	IMX_PINCTRL_PIN(VF610_PAD_PTA29),
	IMX_PINCTRL_PIN(VF610_PAD_PTA30),
	IMX_PINCTRL_PIN(VF610_PAD_PTA31),
	IMX_PINCTRL_PIN(VF610_PAD_PTB0),
	IMX_PINCTRL_PIN(VF610_PAD_PTB1),
	IMX_PINCTRL_PIN(VF610_PAD_PTB2),
	IMX_PINCTRL_PIN(VF610_PAD_PTB3),
	IMX_PINCTRL_PIN(VF610_PAD_PTB4),
	IMX_PINCTRL_PIN(VF610_PAD_PTB5),
	IMX_PINCTRL_PIN(VF610_PAD_PTB6),
	IMX_PINCTRL_PIN(VF610_PAD_PTB7),
	IMX_PINCTRL_PIN(VF610_PAD_PTB8),
	IMX_PINCTRL_PIN(VF610_PAD_PTB9),
	IMX_PINCTRL_PIN(VF610_PAD_PTB10),
	IMX_PINCTRL_PIN(VF610_PAD_PTB11),
	IMX_PINCTRL_PIN(VF610_PAD_PTB12),
	IMX_PINCTRL_PIN(VF610_PAD_PTB13),
	IMX_PINCTRL_PIN(VF610_PAD_PTB14),
	IMX_PINCTRL_PIN(VF610_PAD_PTB15),
	IMX_PINCTRL_PIN(VF610_PAD_PTB16),
	IMX_PINCTRL_PIN(VF610_PAD_PTB17),
	IMX_PINCTRL_PIN(VF610_PAD_PTB18),
	IMX_PINCTRL_PIN(VF610_PAD_PTB19),
	IMX_PINCTRL_PIN(VF610_PAD_PTB20),
	IMX_PINCTRL_PIN(VF610_PAD_PTB21),
	IMX_PINCTRL_PIN(VF610_PAD_PTB22),
	IMX_PINCTRL_PIN(VF610_PAD_PTC0),
	IMX_PINCTRL_PIN(VF610_PAD_PTC1),
	IMX_PINCTRL_PIN(VF610_PAD_PTC2),
	IMX_PINCTRL_PIN(VF610_PAD_PTC3),
	IMX_PINCTRL_PIN(VF610_PAD_PTC4),
	IMX_PINCTRL_PIN(VF610_PAD_PTC5),
	IMX_PINCTRL_PIN(VF610_PAD_PTC6),
	IMX_PINCTRL_PIN(VF610_PAD_PTC7),
	IMX_PINCTRL_PIN(VF610_PAD_PTC8),
	IMX_PINCTRL_PIN(VF610_PAD_PTC9),
	IMX_PINCTRL_PIN(VF610_PAD_PTC10),
	IMX_PINCTRL_PIN(VF610_PAD_PTC11),
	IMX_PINCTRL_PIN(VF610_PAD_PTC12),
	IMX_PINCTRL_PIN(VF610_PAD_PTC13),
	IMX_PINCTRL_PIN(VF610_PAD_PTC14),
	IMX_PINCTRL_PIN(VF610_PAD_PTC15),
	IMX_PINCTRL_PIN(VF610_PAD_PTC16),
	IMX_PINCTRL_PIN(VF610_PAD_PTC17),
	IMX_PINCTRL_PIN(VF610_PAD_PTD31),
	IMX_PINCTRL_PIN(VF610_PAD_PTD30),
	IMX_PINCTRL_PIN(VF610_PAD_PTD29),
	IMX_PINCTRL_PIN(VF610_PAD_PTD28),
	IMX_PINCTRL_PIN(VF610_PAD_PTD27),
	IMX_PINCTRL_PIN(VF610_PAD_PTD26),
	IMX_PINCTRL_PIN(VF610_PAD_PTD25),
	IMX_PINCTRL_PIN(VF610_PAD_PTD24),
	IMX_PINCTRL_PIN(VF610_PAD_PTD23),
	IMX_PINCTRL_PIN(VF610_PAD_PTD22),
	IMX_PINCTRL_PIN(VF610_PAD_PTD21),
	IMX_PINCTRL_PIN(VF610_PAD_PTD20),
	IMX_PINCTRL_PIN(VF610_PAD_PTD19),
	IMX_PINCTRL_PIN(VF610_PAD_PTD18),
	IMX_PINCTRL_PIN(VF610_PAD_PTD17),
	IMX_PINCTRL_PIN(VF610_PAD_PTD16),
	IMX_PINCTRL_PIN(VF610_PAD_PTD0),
	IMX_PINCTRL_PIN(VF610_PAD_PTD1),
	IMX_PINCTRL_PIN(VF610_PAD_PTD2),
	IMX_PINCTRL_PIN(VF610_PAD_PTD3),
	IMX_PINCTRL_PIN(VF610_PAD_PTD4),
	IMX_PINCTRL_PIN(VF610_PAD_PTD5),
	IMX_PINCTRL_PIN(VF610_PAD_PTD6),
	IMX_PINCTRL_PIN(VF610_PAD_PTD7),
	IMX_PINCTRL_PIN(VF610_PAD_PTD8),
	IMX_PINCTRL_PIN(VF610_PAD_PTD9),
	IMX_PINCTRL_PIN(VF610_PAD_PTD10),
	IMX_PINCTRL_PIN(VF610_PAD_PTD11),
	IMX_PINCTRL_PIN(VF610_PAD_PTD12),
	IMX_PINCTRL_PIN(VF610_PAD_PTD13),
	IMX_PINCTRL_PIN(VF610_PAD_PTB23),
	IMX_PINCTRL_PIN(VF610_PAD_PTB24),
	IMX_PINCTRL_PIN(VF610_PAD_PTB25),
	IMX_PINCTRL_PIN(VF610_PAD_PTB26),
	IMX_PINCTRL_PIN(VF610_PAD_PTB27),
	IMX_PINCTRL_PIN(VF610_PAD_PTB28),
	IMX_PINCTRL_PIN(VF610_PAD_PTC26),
	IMX_PINCTRL_PIN(VF610_PAD_PTC27),
	IMX_PINCTRL_PIN(VF610_PAD_PTC28),
	IMX_PINCTRL_PIN(VF610_PAD_PTC29),
	IMX_PINCTRL_PIN(VF610_PAD_PTC30),
	IMX_PINCTRL_PIN(VF610_PAD_PTC31),
	IMX_PINCTRL_PIN(VF610_PAD_PTE0),
	IMX_PINCTRL_PIN(VF610_PAD_PTE1),
	IMX_PINCTRL_PIN(VF610_PAD_PTE2),
	IMX_PINCTRL_PIN(VF610_PAD_PTE3),
	IMX_PINCTRL_PIN(VF610_PAD_PTE4),
	IMX_PINCTRL_PIN(VF610_PAD_PTE5),
	IMX_PINCTRL_PIN(VF610_PAD_PTE6),
	IMX_PINCTRL_PIN(VF610_PAD_PTE7),
	IMX_PINCTRL_PIN(VF610_PAD_PTE8),
	IMX_PINCTRL_PIN(VF610_PAD_PTE9),
	IMX_PINCTRL_PIN(VF610_PAD_PTE10),
	IMX_PINCTRL_PIN(VF610_PAD_PTE11),
	IMX_PINCTRL_PIN(VF610_PAD_PTE12),
	IMX_PINCTRL_PIN(VF610_PAD_PTE13),
	IMX_PINCTRL_PIN(VF610_PAD_PTE14),
	IMX_PINCTRL_PIN(VF610_PAD_PTE15),
	IMX_PINCTRL_PIN(VF610_PAD_PTE16),
	IMX_PINCTRL_PIN(VF610_PAD_PTE17),
	IMX_PINCTRL_PIN(VF610_PAD_PTE18),
	IMX_PINCTRL_PIN(VF610_PAD_PTE19),
	IMX_PINCTRL_PIN(VF610_PAD_PTE20),
	IMX_PINCTRL_PIN(VF610_PAD_PTE21),
	IMX_PINCTRL_PIN(VF610_PAD_PTE22),
	IMX_PINCTRL_PIN(VF610_PAD_PTE23),
	IMX_PINCTRL_PIN(VF610_PAD_PTE24),
	IMX_PINCTRL_PIN(VF610_PAD_PTE25),
	IMX_PINCTRL_PIN(VF610_PAD_PTE26),
	IMX_PINCTRL_PIN(VF610_PAD_PTE27),
	IMX_PINCTRL_PIN(VF610_PAD_PTE28),
	IMX_PINCTRL_PIN(VF610_PAD_PTA7),
};

static int vf610_pmx_gpio_set_direction(struct pinctrl_dev *pctldev,
					struct pinctrl_gpio_range *range,
					unsigned offset, bool input)
{
	struct imx_pinctrl *ipctl = pinctrl_dev_get_drvdata(pctldev);
	struct imx_pinctrl_soc_info *info = ipctl->info;
	const struct imx_pin_reg *pin_reg;
	u32 reg;

	pin_reg = &info->pin_regs[offset];
	if (pin_reg->mux_reg == -1)
		return -EINVAL;

	/* IBE always enabled allows us to read the value "on the wire" */
	reg = readl(ipctl->base + pin_reg->mux_reg);
	if (input)
		reg &= ~0x2;
	else
		reg |= 0x2;
	writel(reg, ipctl->base + pin_reg->mux_reg);

	return 0;
}

static struct imx_pinctrl_soc_info vf610_pinctrl_info = {
	.pins = vf610_pinctrl_pads,
	.npins = ARRAY_SIZE(vf610_pinctrl_pads),
	.flags = SHARE_MUX_CONF_REG | ZERO_OFFSET_VALID,
<<<<<<< HEAD
=======
	.gpio_set_direction = vf610_pmx_gpio_set_direction,
>>>>>>> bb176f67
	.mux_mask = 0x700000,
	.mux_shift = 20,
};

static const struct of_device_id vf610_pinctrl_of_match[] = {
	{ .compatible = "fsl,vf610-iomuxc", },
	{ /* sentinel */ }
};

static int vf610_pinctrl_probe(struct platform_device *pdev)
{
	return imx_pinctrl_probe(pdev, &vf610_pinctrl_info);
}

static struct platform_driver vf610_pinctrl_driver = {
	.driver = {
		.name = "vf610-pinctrl",
		.of_match_table = vf610_pinctrl_of_match,
	},
	.probe = vf610_pinctrl_probe,
};

static int __init vf610_pinctrl_init(void)
{
	return platform_driver_register(&vf610_pinctrl_driver);
}
arch_initcall(vf610_pinctrl_init);<|MERGE_RESOLUTION|>--- conflicted
+++ resolved
@@ -323,10 +323,7 @@
 	.pins = vf610_pinctrl_pads,
 	.npins = ARRAY_SIZE(vf610_pinctrl_pads),
 	.flags = SHARE_MUX_CONF_REG | ZERO_OFFSET_VALID,
-<<<<<<< HEAD
-=======
 	.gpio_set_direction = vf610_pmx_gpio_set_direction,
->>>>>>> bb176f67
 	.mux_mask = 0x700000,
 	.mux_shift = 20,
 };
