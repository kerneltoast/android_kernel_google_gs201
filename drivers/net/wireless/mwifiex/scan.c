/*
 * Marvell Wireless LAN device driver: scan ioctl and command handling
 *
 * Copyright (C) 2011, Marvell International Ltd.
 *
 * This software file (the "File") is distributed by Marvell International
 * Ltd. under the terms of the GNU General Public License Version 2, June 1991
 * (the "License").  You may use, redistribute and/or modify this File in
 * accordance with the terms and conditions of the License, a copy of which
 * is available by writing to the Free Software Foundation, Inc.,
 * 51 Franklin Street, Fifth Floor, Boston, MA 02110-1301 USA or on the
 * worldwide web at http://www.gnu.org/licenses/old-licenses/gpl-2.0.txt.
 *
 * THE FILE IS DISTRIBUTED AS-IS, WITHOUT WARRANTY OF ANY KIND, AND THE
 * IMPLIED WARRANTIES OF MERCHANTABILITY OR FITNESS FOR A PARTICULAR PURPOSE
 * ARE EXPRESSLY DISCLAIMED.  The License provides additional details about
 * this warranty disclaimer.
 */

#include "decl.h"
#include "ioctl.h"
#include "util.h"
#include "fw.h"
#include "main.h"
#include "11n.h"
#include "cfg80211.h"

/* The maximum number of channels the firmware can scan per command */
#define MWIFIEX_MAX_CHANNELS_PER_SPECIFIC_SCAN   14

#define MWIFIEX_DEF_CHANNELS_PER_SCAN_CMD	4
#define MWIFIEX_LIMIT_1_CHANNEL_PER_SCAN_CMD	15
#define MWIFIEX_LIMIT_2_CHANNELS_PER_SCAN_CMD	27
#define MWIFIEX_LIMIT_3_CHANNELS_PER_SCAN_CMD	35

/* Memory needed to store a max sized Channel List TLV for a firmware scan */
#define CHAN_TLV_MAX_SIZE  (sizeof(struct mwifiex_ie_types_header)         \
				+ (MWIFIEX_MAX_CHANNELS_PER_SPECIFIC_SCAN     \
				*sizeof(struct mwifiex_chan_scan_param_set)))

/* Memory needed to store supported rate */
#define RATE_TLV_MAX_SIZE   (sizeof(struct mwifiex_ie_types_rates_param_set) \
				+ HOSTCMD_SUPPORTED_RATES)

/* Memory needed to store a max number/size WildCard SSID TLV for a firmware
	scan */
#define WILDCARD_SSID_TLV_MAX_SIZE  \
	(MWIFIEX_MAX_SSID_LIST_LENGTH *					\
		(sizeof(struct mwifiex_ie_types_wildcard_ssid_params)	\
			+ IEEE80211_MAX_SSID_LEN))

/* Maximum memory needed for a mwifiex_scan_cmd_config with all TLVs at max */
#define MAX_SCAN_CFG_ALLOC (sizeof(struct mwifiex_scan_cmd_config)        \
				+ sizeof(struct mwifiex_ie_types_num_probes)   \
				+ sizeof(struct mwifiex_ie_types_htcap)       \
				+ CHAN_TLV_MAX_SIZE                 \
				+ RATE_TLV_MAX_SIZE                 \
				+ WILDCARD_SSID_TLV_MAX_SIZE)


union mwifiex_scan_cmd_config_tlv {
	/* Scan configuration (variable length) */
	struct mwifiex_scan_cmd_config config;
	/* Max allocated block */
	u8 config_alloc_buf[MAX_SCAN_CFG_ALLOC];
};

enum cipher_suite {
	CIPHER_SUITE_TKIP,
	CIPHER_SUITE_CCMP,
	CIPHER_SUITE_MAX
};
static u8 mwifiex_wpa_oui[CIPHER_SUITE_MAX][4] = {
	{ 0x00, 0x50, 0xf2, 0x02 },	/* TKIP */
	{ 0x00, 0x50, 0xf2, 0x04 },	/* AES  */
};
static u8 mwifiex_rsn_oui[CIPHER_SUITE_MAX][4] = {
	{ 0x00, 0x0f, 0xac, 0x02 },	/* TKIP */
	{ 0x00, 0x0f, 0xac, 0x04 },	/* AES  */
};

/*
 * This function parses a given IE for a given OUI.
 *
 * This is used to parse a WPA/RSN IE to find if it has
 * a given oui in PTK.
 */
static u8
mwifiex_search_oui_in_ie(struct ie_body *iebody, u8 *oui)
{
	u8 count;

	count = iebody->ptk_cnt[0];

	/* There could be multiple OUIs for PTK hence
	   1) Take the length.
	   2) Check all the OUIs for AES.
	   3) If one of them is AES then pass success. */
	while (count) {
		if (!memcmp(iebody->ptk_body, oui, sizeof(iebody->ptk_body)))
			return MWIFIEX_OUI_PRESENT;

		--count;
		if (count)
			iebody = (struct ie_body *) ((u8 *) iebody +
						sizeof(iebody->ptk_body));
	}

	pr_debug("info: %s: OUI is not found in PTK\n", __func__);
	return MWIFIEX_OUI_NOT_PRESENT;
}

/*
 * This function checks if a given OUI is present in a RSN IE.
 *
 * The function first checks if a RSN IE is present or not in the
 * BSS descriptor. It tries to locate the OUI only if such an IE is
 * present.
 */
static u8
mwifiex_is_rsn_oui_present(struct mwifiex_bssdescriptor *bss_desc, u32 cipher)
{
	u8 *oui;
	struct ie_body *iebody;
	u8 ret = MWIFIEX_OUI_NOT_PRESENT;

	if (((bss_desc->bcn_rsn_ie) && ((*(bss_desc->bcn_rsn_ie)).
					ieee_hdr.element_id == WLAN_EID_RSN))) {
		iebody = (struct ie_body *)
			 (((u8 *) bss_desc->bcn_rsn_ie->data) +
			  RSN_GTK_OUI_OFFSET);
		oui = &mwifiex_rsn_oui[cipher][0];
		ret = mwifiex_search_oui_in_ie(iebody, oui);
		if (ret)
			return ret;
	}
	return ret;
}

/*
 * This function checks if a given OUI is present in a WPA IE.
 *
 * The function first checks if a WPA IE is present or not in the
 * BSS descriptor. It tries to locate the OUI only if such an IE is
 * present.
 */
static u8
mwifiex_is_wpa_oui_present(struct mwifiex_bssdescriptor *bss_desc, u32 cipher)
{
	u8 *oui;
	struct ie_body *iebody;
	u8 ret = MWIFIEX_OUI_NOT_PRESENT;

	if (((bss_desc->bcn_wpa_ie) &&
	     ((*(bss_desc->bcn_wpa_ie)).vend_hdr.element_id ==
	      WLAN_EID_VENDOR_SPECIFIC))) {
		iebody = (struct ie_body *) bss_desc->bcn_wpa_ie->data;
		oui = &mwifiex_wpa_oui[cipher][0];
		ret = mwifiex_search_oui_in_ie(iebody, oui);
		if (ret)
			return ret;
	}
	return ret;
}

/*
 * This function compares two SSIDs and checks if they match.
 */
s32
mwifiex_ssid_cmp(struct cfg80211_ssid *ssid1, struct cfg80211_ssid *ssid2)
{
	if (!ssid1 || !ssid2 || (ssid1->ssid_len != ssid2->ssid_len))
		return -1;
	return memcmp(ssid1->ssid, ssid2->ssid, ssid1->ssid_len);
}

/*
 * This function checks if wapi is enabled in driver and scanned network is
 * compatible with it.
 */
static bool
mwifiex_is_bss_wapi(struct mwifiex_private *priv,
		    struct mwifiex_bssdescriptor *bss_desc)
{
	if (priv->sec_info.wapi_enabled &&
	    (bss_desc->bcn_wapi_ie &&
	     ((*(bss_desc->bcn_wapi_ie)).ieee_hdr.element_id ==
			WLAN_EID_BSS_AC_ACCESS_DELAY))) {
		return true;
	}
	return false;
}

/*
 * This function checks if driver is configured with no security mode and
 * scanned network is compatible with it.
 */
static bool
mwifiex_is_bss_no_sec(struct mwifiex_private *priv,
		      struct mwifiex_bssdescriptor *bss_desc)
{
	if (!priv->sec_info.wep_enabled && !priv->sec_info.wpa_enabled &&
	    !priv->sec_info.wpa2_enabled && ((!bss_desc->bcn_wpa_ie) ||
		((*(bss_desc->bcn_wpa_ie)).vend_hdr.element_id !=
		 WLAN_EID_VENDOR_SPECIFIC)) &&
	    ((!bss_desc->bcn_rsn_ie) ||
		((*(bss_desc->bcn_rsn_ie)).ieee_hdr.element_id !=
		 WLAN_EID_RSN)) &&
	    !priv->sec_info.encryption_mode && !bss_desc->privacy) {
		return true;
	}
	return false;
}

/*
 * This function checks if static WEP is enabled in driver and scanned network
 * is compatible with it.
 */
static bool
mwifiex_is_bss_static_wep(struct mwifiex_private *priv,
			  struct mwifiex_bssdescriptor *bss_desc)
{
	if (priv->sec_info.wep_enabled && !priv->sec_info.wpa_enabled &&
	    !priv->sec_info.wpa2_enabled && bss_desc->privacy) {
		return true;
	}
	return false;
}

/*
 * This function checks if wpa is enabled in driver and scanned network is
 * compatible with it.
 */
static bool
mwifiex_is_bss_wpa(struct mwifiex_private *priv,
		   struct mwifiex_bssdescriptor *bss_desc)
{
	if (!priv->sec_info.wep_enabled && priv->sec_info.wpa_enabled &&
	    !priv->sec_info.wpa2_enabled && ((bss_desc->bcn_wpa_ie) &&
	    ((*(bss_desc->bcn_wpa_ie)).
	     vend_hdr.element_id == WLAN_EID_VENDOR_SPECIFIC))
	   /*
	    * Privacy bit may NOT be set in some APs like
	    * LinkSys WRT54G && bss_desc->privacy
	    */
	 ) {
		dev_dbg(priv->adapter->dev, "info: %s: WPA:"
			" wpa_ie=%#x wpa2_ie=%#x WEP=%s WPA=%s WPA2=%s "
			"EncMode=%#x privacy=%#x\n", __func__,
			(bss_desc->bcn_wpa_ie) ?
			(*(bss_desc->bcn_wpa_ie)).
			vend_hdr.element_id : 0,
			(bss_desc->bcn_rsn_ie) ?
			(*(bss_desc->bcn_rsn_ie)).
			ieee_hdr.element_id : 0,
			(priv->sec_info.wep_enabled) ? "e" : "d",
			(priv->sec_info.wpa_enabled) ? "e" : "d",
			(priv->sec_info.wpa2_enabled) ? "e" : "d",
			priv->sec_info.encryption_mode,
			bss_desc->privacy);
		return true;
	}
	return false;
}

/*
 * This function checks if wpa2 is enabled in driver and scanned network is
 * compatible with it.
 */
static bool
mwifiex_is_bss_wpa2(struct mwifiex_private *priv,
		    struct mwifiex_bssdescriptor *bss_desc)
{
	if (!priv->sec_info.wep_enabled &&
	    !priv->sec_info.wpa_enabled &&
	    priv->sec_info.wpa2_enabled &&
	    ((bss_desc->bcn_rsn_ie) &&
	     ((*(bss_desc->bcn_rsn_ie)).ieee_hdr.element_id == WLAN_EID_RSN))) {
		/*
		 * Privacy bit may NOT be set in some APs like
		 * LinkSys WRT54G && bss_desc->privacy
		 */
		dev_dbg(priv->adapter->dev, "info: %s: WPA2: "
			" wpa_ie=%#x wpa2_ie=%#x WEP=%s WPA=%s WPA2=%s "
			"EncMode=%#x privacy=%#x\n", __func__,
			(bss_desc->bcn_wpa_ie) ?
			(*(bss_desc->bcn_wpa_ie)).
			vend_hdr.element_id : 0,
			(bss_desc->bcn_rsn_ie) ?
			(*(bss_desc->bcn_rsn_ie)).
			ieee_hdr.element_id : 0,
			(priv->sec_info.wep_enabled) ? "e" : "d",
			(priv->sec_info.wpa_enabled) ? "e" : "d",
			(priv->sec_info.wpa2_enabled) ? "e" : "d",
			priv->sec_info.encryption_mode,
			bss_desc->privacy);
		return true;
	}
	return false;
}

/*
 * This function checks if adhoc AES is enabled in driver and scanned network is
 * compatible with it.
 */
static bool
mwifiex_is_bss_adhoc_aes(struct mwifiex_private *priv,
			 struct mwifiex_bssdescriptor *bss_desc)
{
	if (!priv->sec_info.wep_enabled && !priv->sec_info.wpa_enabled &&
	    !priv->sec_info.wpa2_enabled &&
	    ((!bss_desc->bcn_wpa_ie) ||
	     ((*(bss_desc->bcn_wpa_ie)).
	      vend_hdr.element_id != WLAN_EID_VENDOR_SPECIFIC)) &&
	    ((!bss_desc->bcn_rsn_ie) ||
	     ((*(bss_desc->bcn_rsn_ie)).ieee_hdr.element_id != WLAN_EID_RSN)) &&
	    !priv->sec_info.encryption_mode && bss_desc->privacy) {
		return true;
	}
	return false;
}

/*
 * This function checks if dynamic WEP is enabled in driver and scanned network
 * is compatible with it.
 */
static bool
mwifiex_is_bss_dynamic_wep(struct mwifiex_private *priv,
			   struct mwifiex_bssdescriptor *bss_desc)
{
	if (!priv->sec_info.wep_enabled && !priv->sec_info.wpa_enabled &&
	    !priv->sec_info.wpa2_enabled &&
	    ((!bss_desc->bcn_wpa_ie) ||
	     ((*(bss_desc->bcn_wpa_ie)).
	      vend_hdr.element_id != WLAN_EID_VENDOR_SPECIFIC)) &&
	    ((!bss_desc->bcn_rsn_ie) ||
	     ((*(bss_desc->bcn_rsn_ie)).ieee_hdr.element_id != WLAN_EID_RSN)) &&
	    priv->sec_info.encryption_mode && bss_desc->privacy) {
		dev_dbg(priv->adapter->dev, "info: %s: dynamic "
			"WEP: wpa_ie=%#x wpa2_ie=%#x "
			"EncMode=%#x privacy=%#x\n",
			__func__,
			(bss_desc->bcn_wpa_ie) ?
			(*(bss_desc->bcn_wpa_ie)).
			vend_hdr.element_id : 0,
			(bss_desc->bcn_rsn_ie) ?
			(*(bss_desc->bcn_rsn_ie)).
			ieee_hdr.element_id : 0,
			priv->sec_info.encryption_mode,
			bss_desc->privacy);
		return true;
	}
	return false;
}

/*
 * This function checks if a scanned network is compatible with the driver
 * settings.
 *
 *   WEP     WPA    WPA2   ad-hoc encrypt                  Network
 * enabled enabled enabled  AES    mode   Privacy WPA WPA2 Compatible
 *    0       0       0      0     NONE      0     0   0   yes No security
 *    0       1       0      0      x        1x    1   x   yes WPA (disable
 *                                                         HT if no AES)
 *    0       0       1      0      x        1x    x   1   yes WPA2 (disable
 *                                                         HT if no AES)
 *    0       0       0      1     NONE      1     0   0   yes Ad-hoc AES
 *    1       0       0      0     NONE      1     0   0   yes Static WEP
 *                                                         (disable HT)
 *    0       0       0      0    !=NONE     1     0   0   yes Dynamic WEP
 *
 * Compatibility is not matched while roaming, except for mode.
 */
static s32
mwifiex_is_network_compatible(struct mwifiex_private *priv,
			      struct mwifiex_bssdescriptor *bss_desc, u32 mode)
{
	struct mwifiex_adapter *adapter = priv->adapter;

	bss_desc->disable_11n = false;

	/* Don't check for compatibility if roaming */
	if (priv->media_connected &&
	    (priv->bss_mode == NL80211_IFTYPE_STATION) &&
	    (bss_desc->bss_mode == NL80211_IFTYPE_STATION))
		return 0;

	if (priv->wps.session_enable) {
		dev_dbg(adapter->dev,
			"info: return success directly in WPS period\n");
		return 0;
	}

	if (bss_desc->chan_sw_ie_present) {
		dev_err(adapter->dev,
			"Don't connect to AP with WLAN_EID_CHANNEL_SWITCH\n");
		return -1;
	}

	if (mwifiex_is_bss_wapi(priv, bss_desc)) {
		dev_dbg(adapter->dev, "info: return success for WAPI AP\n");
		return 0;
	}

	if (bss_desc->bss_mode == mode) {
		if (mwifiex_is_bss_no_sec(priv, bss_desc)) {
			/* No security */
			return 0;
		} else if (mwifiex_is_bss_static_wep(priv, bss_desc)) {
			/* Static WEP enabled */
			dev_dbg(adapter->dev, "info: Disable 11n in WEP mode.\n");
			bss_desc->disable_11n = true;
			return 0;
		} else if (mwifiex_is_bss_wpa(priv, bss_desc)) {
			/* WPA enabled */
			if (((priv->adapter->config_bands & BAND_GN ||
			      priv->adapter->config_bands & BAND_AN) &&
			     bss_desc->bcn_ht_cap) &&
			    !mwifiex_is_wpa_oui_present(bss_desc,
							 CIPHER_SUITE_CCMP)) {

				if (mwifiex_is_wpa_oui_present
						(bss_desc, CIPHER_SUITE_TKIP)) {
					dev_dbg(adapter->dev,
						"info: Disable 11n if AES "
						"is not supported by AP\n");
					bss_desc->disable_11n = true;
				} else {
					return -1;
				}
			}
			return 0;
		} else if (mwifiex_is_bss_wpa2(priv, bss_desc)) {
			/* WPA2 enabled */
			if (((priv->adapter->config_bands & BAND_GN ||
			      priv->adapter->config_bands & BAND_AN) &&
			     bss_desc->bcn_ht_cap) &&
			    !mwifiex_is_rsn_oui_present(bss_desc,
							CIPHER_SUITE_CCMP)) {

				if (mwifiex_is_rsn_oui_present
						(bss_desc, CIPHER_SUITE_TKIP)) {
					dev_dbg(adapter->dev,
						"info: Disable 11n if AES "
						"is not supported by AP\n");
					bss_desc->disable_11n = true;
				} else {
					return -1;
				}
			}
			return 0;
		} else if (mwifiex_is_bss_adhoc_aes(priv, bss_desc)) {
			/* Ad-hoc AES enabled */
			return 0;
		} else if (mwifiex_is_bss_dynamic_wep(priv, bss_desc)) {
			/* Dynamic WEP enabled */
			return 0;
		}

		/* Security doesn't match */
		dev_dbg(adapter->dev,
			"info: %s: failed: wpa_ie=%#x wpa2_ie=%#x WEP=%s "
			"WPA=%s WPA2=%s EncMode=%#x privacy=%#x\n", __func__,
			(bss_desc->bcn_wpa_ie) ?
			(*(bss_desc->bcn_wpa_ie)).vend_hdr.element_id : 0,
			(bss_desc->bcn_rsn_ie) ?
			(*(bss_desc->bcn_rsn_ie)).ieee_hdr.element_id : 0,
			(priv->sec_info.wep_enabled) ? "e" : "d",
			(priv->sec_info.wpa_enabled) ? "e" : "d",
			(priv->sec_info.wpa2_enabled) ? "e" : "d",
			priv->sec_info.encryption_mode, bss_desc->privacy);
		return -1;
	}

	/* Mode doesn't match */
	return -1;
}

/*
 * This function creates a channel list for the driver to scan, based
 * on region/band information.
 *
 * This routine is used for any scan that is not provided with a
 * specific channel list to scan.
 */
static int
mwifiex_scan_create_channel_list(struct mwifiex_private *priv,
				 const struct mwifiex_user_scan_cfg
							*user_scan_in,
				 struct mwifiex_chan_scan_param_set
							*scan_chan_list,
				 u8 filtered_scan)
{
	enum ieee80211_band band;
	struct ieee80211_supported_band *sband;
	struct ieee80211_channel *ch;
	struct mwifiex_adapter *adapter = priv->adapter;
	int chan_idx = 0, i;

	for (band = 0; (band < IEEE80211_NUM_BANDS) ; band++) {

		if (!priv->wdev->wiphy->bands[band])
			continue;

		sband = priv->wdev->wiphy->bands[band];

		for (i = 0; (i < sband->n_channels) ; i++) {
			ch = &sband->channels[i];
			if (ch->flags & IEEE80211_CHAN_DISABLED)
				continue;
			scan_chan_list[chan_idx].radio_type = band;

			if (user_scan_in &&
			    user_scan_in->chan_list[0].scan_time)
				scan_chan_list[chan_idx].max_scan_time =
					cpu_to_le16((u16) user_scan_in->
					chan_list[0].scan_time);
			else if (ch->flags & IEEE80211_CHAN_NO_IR)
				scan_chan_list[chan_idx].max_scan_time =
					cpu_to_le16(adapter->passive_scan_time);
			else
				scan_chan_list[chan_idx].max_scan_time =
					cpu_to_le16(adapter->active_scan_time);

			if (ch->flags & IEEE80211_CHAN_NO_IR)
				scan_chan_list[chan_idx].chan_scan_mode_bitmap
					|= MWIFIEX_PASSIVE_SCAN;
			else
				scan_chan_list[chan_idx].chan_scan_mode_bitmap
					&= ~MWIFIEX_PASSIVE_SCAN;
			scan_chan_list[chan_idx].chan_number =
							(u32) ch->hw_value;
			if (filtered_scan) {
				scan_chan_list[chan_idx].max_scan_time =
				cpu_to_le16(adapter->specific_scan_time);
				scan_chan_list[chan_idx].chan_scan_mode_bitmap
					|= MWIFIEX_DISABLE_CHAN_FILT;
			}
			chan_idx++;
		}

	}
	return chan_idx;
}

/* This function appends rate TLV to scan config command. */
static int
mwifiex_append_rate_tlv(struct mwifiex_private *priv,
			struct mwifiex_scan_cmd_config *scan_cfg_out,
			u8 radio)
{
	struct mwifiex_ie_types_rates_param_set *rates_tlv;
	u8 rates[MWIFIEX_SUPPORTED_RATES], *tlv_pos;
	u32 rates_size;

	memset(rates, 0, sizeof(rates));

	tlv_pos = (u8 *)scan_cfg_out->tlv_buf + scan_cfg_out->tlv_buf_len;

	if (priv->scan_request)
		rates_size = mwifiex_get_rates_from_cfg80211(priv, rates,
							     radio);
	else
		rates_size = mwifiex_get_supported_rates(priv, rates);

	dev_dbg(priv->adapter->dev, "info: SCAN_CMD: Rates size = %d\n",
		rates_size);
	rates_tlv = (struct mwifiex_ie_types_rates_param_set *)tlv_pos;
	rates_tlv->header.type = cpu_to_le16(WLAN_EID_SUPP_RATES);
	rates_tlv->header.len = cpu_to_le16((u16) rates_size);
	memcpy(rates_tlv->rates, rates, rates_size);
	scan_cfg_out->tlv_buf_len += sizeof(rates_tlv->header) + rates_size;

	return rates_size;
}

/*
 * This function constructs and sends multiple scan config commands to
 * the firmware.
 *
 * Previous routines in the code flow have created a scan command configuration
 * with any requested TLVs.  This function splits the channel TLV into maximum
 * channels supported per scan lists and sends the portion of the channel TLV,
 * along with the other TLVs, to the firmware.
 */
static int
mwifiex_scan_channel_list(struct mwifiex_private *priv,
			  u32 max_chan_per_scan, u8 filtered_scan,
			  struct mwifiex_scan_cmd_config *scan_cfg_out,
			  struct mwifiex_ie_types_chan_list_param_set
			  *chan_tlv_out,
			  struct mwifiex_chan_scan_param_set *scan_chan_list)
{
	int ret = 0;
	struct mwifiex_chan_scan_param_set *tmp_chan_list;
	struct mwifiex_chan_scan_param_set *start_chan;

	u32 tlv_idx, rates_size, cmd_no;
	u32 total_scan_time;
	u32 done_early;
	u8 radio_type;

	if (!scan_cfg_out || !chan_tlv_out || !scan_chan_list) {
		dev_dbg(priv->adapter->dev,
			"info: Scan: Null detect: %p, %p, %p\n",
		       scan_cfg_out, chan_tlv_out, scan_chan_list);
		return -1;
	}

	/* Check csa channel expiry before preparing scan list */
	mwifiex_11h_get_csa_closed_channel(priv);

	chan_tlv_out->header.type = cpu_to_le16(TLV_TYPE_CHANLIST);

	/* Set the temp channel struct pointer to the start of the desired
	   list */
	tmp_chan_list = scan_chan_list;

	/* Loop through the desired channel list, sending a new firmware scan
	   commands for each max_chan_per_scan channels (or for 1,6,11
	   individually if configured accordingly) */
	while (tmp_chan_list->chan_number) {

		tlv_idx = 0;
		total_scan_time = 0;
		radio_type = 0;
		chan_tlv_out->header.len = 0;
		start_chan = tmp_chan_list;
		done_early = false;

		/*
		 * Construct the Channel TLV for the scan command.  Continue to
		 * insert channel TLVs until:
		 *   - the tlv_idx hits the maximum configured per scan command
		 *   - the next channel to insert is 0 (end of desired channel
		 *     list)
		 *   - done_early is set (controlling individual scanning of
		 *     1,6,11)
		 */
		while (tlv_idx < max_chan_per_scan &&
		       tmp_chan_list->chan_number && !done_early) {

			if (tmp_chan_list->chan_number == priv->csa_chan) {
				tmp_chan_list++;
				continue;
			}

			radio_type = tmp_chan_list->radio_type;
			dev_dbg(priv->adapter->dev,
				"info: Scan: Chan(%3d), Radio(%d),"
				" Mode(%d, %d), Dur(%d)\n",
				tmp_chan_list->chan_number,
				tmp_chan_list->radio_type,
				tmp_chan_list->chan_scan_mode_bitmap
				& MWIFIEX_PASSIVE_SCAN,
				(tmp_chan_list->chan_scan_mode_bitmap
				 & MWIFIEX_DISABLE_CHAN_FILT) >> 1,
				le16_to_cpu(tmp_chan_list->max_scan_time));

			/* Copy the current channel TLV to the command being
			   prepared */
			memcpy(chan_tlv_out->chan_scan_param + tlv_idx,
			       tmp_chan_list,
			       sizeof(chan_tlv_out->chan_scan_param));

			/* Increment the TLV header length by the size
			   appended */
			le16_add_cpu(&chan_tlv_out->header.len,
				     sizeof(chan_tlv_out->chan_scan_param));

			/*
			 * The tlv buffer length is set to the number of bytes
			 * of the between the channel tlv pointer and the start
			 * of the tlv buffer.  This compensates for any TLVs
			 * that were appended before the channel list.
			 */
			scan_cfg_out->tlv_buf_len = (u32) ((u8 *) chan_tlv_out -
							scan_cfg_out->tlv_buf);

			/* Add the size of the channel tlv header and the data
			   length */
			scan_cfg_out->tlv_buf_len +=
				(sizeof(chan_tlv_out->header)
				 + le16_to_cpu(chan_tlv_out->header.len));

			/* Increment the index to the channel tlv we are
			   constructing */
			tlv_idx++;

			/* Count the total scan time per command */
			total_scan_time +=
				le16_to_cpu(tmp_chan_list->max_scan_time);

			done_early = false;

			/* Stop the loop if the *current* channel is in the
			   1,6,11 set and we are not filtering on a BSSID
			   or SSID. */
			if (!filtered_scan &&
			    (tmp_chan_list->chan_number == 1 ||
			     tmp_chan_list->chan_number == 6 ||
			     tmp_chan_list->chan_number == 11))
				done_early = true;

			/* Increment the tmp pointer to the next channel to
			   be scanned */
			tmp_chan_list++;

			/* Stop the loop if the *next* channel is in the 1,6,11
			   set.  This will cause it to be the only channel
			   scanned on the next interation */
			if (!filtered_scan &&
			    (tmp_chan_list->chan_number == 1 ||
			     tmp_chan_list->chan_number == 6 ||
			     tmp_chan_list->chan_number == 11))
				done_early = true;
		}

		/* The total scan time should be less than scan command timeout
		   value */
		if (total_scan_time > MWIFIEX_MAX_TOTAL_SCAN_TIME) {
			dev_err(priv->adapter->dev, "total scan time %dms"
				" is over limit (%dms), scan skipped\n",
				total_scan_time, MWIFIEX_MAX_TOTAL_SCAN_TIME);
			ret = -1;
			break;
		}

		rates_size = mwifiex_append_rate_tlv(priv, scan_cfg_out,
						     radio_type);

		priv->adapter->scan_channels = start_chan;

		/* Send the scan command to the firmware with the specified
		   cfg */
		if (priv->adapter->ext_scan)
			cmd_no = HostCmd_CMD_802_11_SCAN_EXT;
		else
			cmd_no = HostCmd_CMD_802_11_SCAN;

<<<<<<< HEAD
		ret = mwifiex_send_cmd_async(priv, cmd_no, HostCmd_ACT_GEN_SET,
					     0, scan_cfg_out);
=======
		ret = mwifiex_send_cmd(priv, cmd_no, HostCmd_ACT_GEN_SET,
				       0, scan_cfg_out, false);
>>>>>>> 4e3b3bcd

		/* rate IE is updated per scan command but same starting
		 * pointer is used each time so that rate IE from earlier
		 * scan_cfg_out->buf is overwritten with new one.
		 */
		scan_cfg_out->tlv_buf_len -=
			    sizeof(struct mwifiex_ie_types_header) + rates_size;

		if (ret)
			break;
	}

	if (ret)
		return -1;

	return 0;
}

/*
 * This function constructs a scan command configuration structure to use
 * in scan commands.
 *
 * Application layer or other functions can invoke network scanning
 * with a scan configuration supplied in a user scan configuration structure.
 * This structure is used as the basis of one or many scan command configuration
 * commands that are sent to the command processing module and eventually to the
 * firmware.
 *
 * This function creates a scan command configuration structure  based on the
 * following user supplied parameters (if present):
 *      - SSID filter
 *      - BSSID filter
 *      - Number of Probes to be sent
 *      - Channel list
 *
 * If the SSID or BSSID filter is not present, the filter is disabled/cleared.
 * If the number of probes is not set, adapter default setting is used.
 */
static void
mwifiex_config_scan(struct mwifiex_private *priv,
		    const struct mwifiex_user_scan_cfg *user_scan_in,
		    struct mwifiex_scan_cmd_config *scan_cfg_out,
		    struct mwifiex_ie_types_chan_list_param_set **chan_list_out,
		    struct mwifiex_chan_scan_param_set *scan_chan_list,
		    u8 *max_chan_per_scan, u8 *filtered_scan,
		    u8 *scan_current_only)
{
	struct mwifiex_adapter *adapter = priv->adapter;
	struct mwifiex_ie_types_num_probes *num_probes_tlv;
	struct mwifiex_ie_types_wildcard_ssid_params *wildcard_ssid_tlv;
	struct mwifiex_ie_types_bssid_list *bssid_tlv;
	u8 *tlv_pos;
	u32 num_probes;
	u32 ssid_len;
	u32 chan_idx;
	u32 chan_num;
	u32 scan_type;
	u16 scan_dur;
	u8 channel;
	u8 radio_type;
	int i;
	u8 ssid_filter;
	struct mwifiex_ie_types_htcap *ht_cap;

	/* The tlv_buf_len is calculated for each scan command.  The TLVs added
	   in this routine will be preserved since the routine that sends the
	   command will append channelTLVs at *chan_list_out.  The difference
	   between the *chan_list_out and the tlv_buf start will be used to
	   calculate the size of anything we add in this routine. */
	scan_cfg_out->tlv_buf_len = 0;

	/* Running tlv pointer.  Assigned to chan_list_out at end of function
	   so later routines know where channels can be added to the command
	   buf */
	tlv_pos = scan_cfg_out->tlv_buf;

	/* Initialize the scan as un-filtered; the flag is later set to TRUE
	   below if a SSID or BSSID filter is sent in the command */
	*filtered_scan = false;

	/* Initialize the scan as not being only on the current channel.  If
	   the channel list is customized, only contains one channel, and is
	   the active channel, this is set true and data flow is not halted. */
	*scan_current_only = false;

	if (user_scan_in) {

		/* Default the ssid_filter flag to TRUE, set false under
		   certain wildcard conditions and qualified by the existence
		   of an SSID list before marking the scan as filtered */
		ssid_filter = true;

		/* Set the BSS type scan filter, use Adapter setting if
		   unset */
		scan_cfg_out->bss_mode =
			(user_scan_in->bss_mode ? (u8) user_scan_in->
			 bss_mode : (u8) adapter->scan_mode);

		/* Set the number of probes to send, use Adapter setting
		   if unset */
		num_probes =
			(user_scan_in->num_probes ? user_scan_in->
			 num_probes : adapter->scan_probes);

		/*
		 * Set the BSSID filter to the incoming configuration,
		 * if non-zero.  If not set, it will remain disabled
		 * (all zeros).
		 */
		memcpy(scan_cfg_out->specific_bssid,
		       user_scan_in->specific_bssid,
		       sizeof(scan_cfg_out->specific_bssid));

		if (adapter->ext_scan &&
		    !is_zero_ether_addr(scan_cfg_out->specific_bssid)) {
			bssid_tlv =
				(struct mwifiex_ie_types_bssid_list *)tlv_pos;
			bssid_tlv->header.type = cpu_to_le16(TLV_TYPE_BSSID);
			bssid_tlv->header.len = cpu_to_le16(ETH_ALEN);
			memcpy(bssid_tlv->bssid, user_scan_in->specific_bssid,
			       ETH_ALEN);
			tlv_pos += sizeof(struct mwifiex_ie_types_bssid_list);
		}

		for (i = 0; i < user_scan_in->num_ssids; i++) {
			ssid_len = user_scan_in->ssid_list[i].ssid_len;

			wildcard_ssid_tlv =
				(struct mwifiex_ie_types_wildcard_ssid_params *)
				tlv_pos;
			wildcard_ssid_tlv->header.type =
				cpu_to_le16(TLV_TYPE_WILDCARDSSID);
			wildcard_ssid_tlv->header.len = cpu_to_le16(
				(u16) (ssid_len + sizeof(wildcard_ssid_tlv->
							 max_ssid_length)));

			/*
			 * max_ssid_length = 0 tells firmware to perform
			 * specific scan for the SSID filled, whereas
			 * max_ssid_length = IEEE80211_MAX_SSID_LEN is for
			 * wildcard scan.
			 */
			if (ssid_len)
				wildcard_ssid_tlv->max_ssid_length = 0;
			else
				wildcard_ssid_tlv->max_ssid_length =
							IEEE80211_MAX_SSID_LEN;

			memcpy(wildcard_ssid_tlv->ssid,
			       user_scan_in->ssid_list[i].ssid, ssid_len);

			tlv_pos += (sizeof(wildcard_ssid_tlv->header)
				+ le16_to_cpu(wildcard_ssid_tlv->header.len));

			dev_dbg(adapter->dev, "info: scan: ssid[%d]: %s, %d\n",
				i, wildcard_ssid_tlv->ssid,
				wildcard_ssid_tlv->max_ssid_length);

			/* Empty wildcard ssid with a maxlen will match many or
			   potentially all SSIDs (maxlen == 32), therefore do
			   not treat the scan as
			   filtered. */
			if (!ssid_len && wildcard_ssid_tlv->max_ssid_length)
				ssid_filter = false;
		}

		/*
		 *  The default number of channels sent in the command is low to
		 *  ensure the response buffer from the firmware does not
		 *  truncate scan results.  That is not an issue with an SSID
		 *  or BSSID filter applied to the scan results in the firmware.
		 */
		if ((i && ssid_filter) ||
		    !is_zero_ether_addr(scan_cfg_out->specific_bssid))
			*filtered_scan = true;
	} else {
		scan_cfg_out->bss_mode = (u8) adapter->scan_mode;
		num_probes = adapter->scan_probes;
	}

	/*
	 *  If a specific BSSID or SSID is used, the number of channels in the
	 *  scan command will be increased to the absolute maximum.
	 */
	if (*filtered_scan)
		*max_chan_per_scan = MWIFIEX_MAX_CHANNELS_PER_SPECIFIC_SCAN;
	else
		*max_chan_per_scan = MWIFIEX_DEF_CHANNELS_PER_SCAN_CMD;

	/* If the input config or adapter has the number of Probes set,
	   add tlv */
	if (num_probes) {

		dev_dbg(adapter->dev, "info: scan: num_probes = %d\n",
			num_probes);

		num_probes_tlv = (struct mwifiex_ie_types_num_probes *) tlv_pos;
		num_probes_tlv->header.type = cpu_to_le16(TLV_TYPE_NUMPROBES);
		num_probes_tlv->header.len =
			cpu_to_le16(sizeof(num_probes_tlv->num_probes));
		num_probes_tlv->num_probes = cpu_to_le16((u16) num_probes);

		tlv_pos += sizeof(num_probes_tlv->header) +
			le16_to_cpu(num_probes_tlv->header.len);

	}

	if (ISSUPP_11NENABLED(priv->adapter->fw_cap_info) &&
	    (priv->adapter->config_bands & BAND_GN ||
	     priv->adapter->config_bands & BAND_AN)) {
		ht_cap = (struct mwifiex_ie_types_htcap *) tlv_pos;
		memset(ht_cap, 0, sizeof(struct mwifiex_ie_types_htcap));
		ht_cap->header.type = cpu_to_le16(WLAN_EID_HT_CAPABILITY);
		ht_cap->header.len =
				cpu_to_le16(sizeof(struct ieee80211_ht_cap));
		radio_type =
			mwifiex_band_to_radio_type(priv->adapter->config_bands);
		mwifiex_fill_cap_info(priv, radio_type, &ht_cap->ht_cap);
		tlv_pos += sizeof(struct mwifiex_ie_types_htcap);
	}

	/* Append vendor specific IE TLV */
	mwifiex_cmd_append_vsie_tlv(priv, MWIFIEX_VSIE_MASK_SCAN, &tlv_pos);

	/*
	 * Set the output for the channel TLV to the address in the tlv buffer
	 *   past any TLVs that were added in this function (SSID, num_probes).
	 *   Channel TLVs will be added past this for each scan command,
	 *   preserving the TLVs that were previously added.
	 */
	*chan_list_out =
		(struct mwifiex_ie_types_chan_list_param_set *) tlv_pos;

	if (user_scan_in && user_scan_in->chan_list[0].chan_number) {

		dev_dbg(adapter->dev, "info: Scan: Using supplied channel list\n");

		for (chan_idx = 0;
		     chan_idx < MWIFIEX_USER_SCAN_CHAN_MAX &&
		     user_scan_in->chan_list[chan_idx].chan_number;
		     chan_idx++) {

			channel = user_scan_in->chan_list[chan_idx].chan_number;
			(scan_chan_list + chan_idx)->chan_number = channel;

			radio_type =
				user_scan_in->chan_list[chan_idx].radio_type;
			(scan_chan_list + chan_idx)->radio_type = radio_type;

			scan_type = user_scan_in->chan_list[chan_idx].scan_type;

			if (scan_type == MWIFIEX_SCAN_TYPE_PASSIVE)
				(scan_chan_list +
				 chan_idx)->chan_scan_mode_bitmap
					|= MWIFIEX_PASSIVE_SCAN;
			else
				(scan_chan_list +
				 chan_idx)->chan_scan_mode_bitmap
					&= ~MWIFIEX_PASSIVE_SCAN;

			if (*filtered_scan)
				(scan_chan_list +
				 chan_idx)->chan_scan_mode_bitmap
					|= MWIFIEX_DISABLE_CHAN_FILT;

			if (user_scan_in->chan_list[chan_idx].scan_time) {
				scan_dur = (u16) user_scan_in->
					chan_list[chan_idx].scan_time;
			} else {
				if (scan_type == MWIFIEX_SCAN_TYPE_PASSIVE)
					scan_dur = adapter->passive_scan_time;
				else if (*filtered_scan)
					scan_dur = adapter->specific_scan_time;
				else
					scan_dur = adapter->active_scan_time;
			}

			(scan_chan_list + chan_idx)->min_scan_time =
				cpu_to_le16(scan_dur);
			(scan_chan_list + chan_idx)->max_scan_time =
				cpu_to_le16(scan_dur);
		}

		/* Check if we are only scanning the current channel */
		if ((chan_idx == 1) &&
		    (user_scan_in->chan_list[0].chan_number ==
		     priv->curr_bss_params.bss_descriptor.channel)) {
			*scan_current_only = true;
			dev_dbg(adapter->dev,
				"info: Scan: Scanning current channel only\n");
		}
		chan_num = chan_idx;
	} else {
		dev_dbg(adapter->dev,
			"info: Scan: Creating full region channel list\n");
		chan_num = mwifiex_scan_create_channel_list(priv, user_scan_in,
							    scan_chan_list,
							    *filtered_scan);
	}

	/*
	 * In associated state we will reduce the number of channels scanned per
	 * scan command to avoid any traffic delay/loss. This number is decided
	 * based on total number of channels to be scanned due to constraints
	 * of command buffers.
	 */
	if (priv->media_connected) {
		if (chan_num < MWIFIEX_LIMIT_1_CHANNEL_PER_SCAN_CMD)
			*max_chan_per_scan = 1;
		else if (chan_num < MWIFIEX_LIMIT_2_CHANNELS_PER_SCAN_CMD)
			*max_chan_per_scan = 2;
		else if (chan_num < MWIFIEX_LIMIT_3_CHANNELS_PER_SCAN_CMD)
			*max_chan_per_scan = 3;
		else
			*max_chan_per_scan = 4;
	}
}

/*
 * This function inspects the scan response buffer for pointers to
 * expected TLVs.
 *
 * TLVs can be included at the end of the scan response BSS information.
 *
 * Data in the buffer is parsed pointers to TLVs that can potentially
 * be passed back in the response.
 */
static void
mwifiex_ret_802_11_scan_get_tlv_ptrs(struct mwifiex_adapter *adapter,
				     struct mwifiex_ie_types_data *tlv,
				     u32 tlv_buf_size, u32 req_tlv_type,
				     struct mwifiex_ie_types_data **tlv_data)
{
	struct mwifiex_ie_types_data *current_tlv;
	u32 tlv_buf_left;
	u32 tlv_type;
	u32 tlv_len;

	current_tlv = tlv;
	tlv_buf_left = tlv_buf_size;
	*tlv_data = NULL;

	dev_dbg(adapter->dev, "info: SCAN_RESP: tlv_buf_size = %d\n",
		tlv_buf_size);

	while (tlv_buf_left >= sizeof(struct mwifiex_ie_types_header)) {

		tlv_type = le16_to_cpu(current_tlv->header.type);
		tlv_len = le16_to_cpu(current_tlv->header.len);

		if (sizeof(tlv->header) + tlv_len > tlv_buf_left) {
			dev_err(adapter->dev, "SCAN_RESP: TLV buffer corrupt\n");
			break;
		}

		if (req_tlv_type == tlv_type) {
			switch (tlv_type) {
			case TLV_TYPE_TSFTIMESTAMP:
				dev_dbg(adapter->dev, "info: SCAN_RESP: TSF "
					"timestamp TLV, len = %d\n", tlv_len);
				*tlv_data = current_tlv;
				break;
			case TLV_TYPE_CHANNELBANDLIST:
				dev_dbg(adapter->dev, "info: SCAN_RESP: channel"
					" band list TLV, len = %d\n", tlv_len);
				*tlv_data = current_tlv;
				break;
			default:
				dev_err(adapter->dev,
					"SCAN_RESP: unhandled TLV = %d\n",
				       tlv_type);
				/* Give up, this seems corrupted */
				return;
			}
		}

		if (*tlv_data)
			break;


		tlv_buf_left -= (sizeof(tlv->header) + tlv_len);
		current_tlv =
			(struct mwifiex_ie_types_data *) (current_tlv->data +
							  tlv_len);

	}			/* while */
}

/*
 * This function parses provided beacon buffer and updates
 * respective fields in bss descriptor structure.
 */
int mwifiex_update_bss_desc_with_ie(struct mwifiex_adapter *adapter,
				    struct mwifiex_bssdescriptor *bss_entry)
{
	int ret = 0;
	u8 element_id;
	struct ieee_types_fh_param_set *fh_param_set;
	struct ieee_types_ds_param_set *ds_param_set;
	struct ieee_types_cf_param_set *cf_param_set;
	struct ieee_types_ibss_param_set *ibss_param_set;
	u8 *current_ptr;
	u8 *rate;
	u8 element_len;
	u16 total_ie_len;
	u8 bytes_to_copy;
	u8 rate_size;
	u8 found_data_rate_ie;
	u32 bytes_left;
	struct ieee_types_vendor_specific *vendor_ie;
	const u8 wpa_oui[4] = { 0x00, 0x50, 0xf2, 0x01 };
	const u8 wmm_oui[4] = { 0x00, 0x50, 0xf2, 0x02 };

	found_data_rate_ie = false;
	rate_size = 0;
	current_ptr = bss_entry->beacon_buf;
	bytes_left = bss_entry->beacon_buf_size;

	/* Process variable IE */
	while (bytes_left >= 2) {
		element_id = *current_ptr;
		element_len = *(current_ptr + 1);
		total_ie_len = element_len + sizeof(struct ieee_types_header);

		if (bytes_left < total_ie_len) {
			dev_err(adapter->dev, "err: InterpretIE: in processing"
				" IE, bytes left < IE length\n");
			return -1;
		}
		switch (element_id) {
		case WLAN_EID_SSID:
			bss_entry->ssid.ssid_len = element_len;
			memcpy(bss_entry->ssid.ssid, (current_ptr + 2),
			       element_len);
			dev_dbg(adapter->dev,
				"info: InterpretIE: ssid: %-32s\n",
				bss_entry->ssid.ssid);
			break;

		case WLAN_EID_SUPP_RATES:
			memcpy(bss_entry->data_rates, current_ptr + 2,
			       element_len);
			memcpy(bss_entry->supported_rates, current_ptr + 2,
			       element_len);
			rate_size = element_len;
			found_data_rate_ie = true;
			break;

		case WLAN_EID_FH_PARAMS:
			fh_param_set =
				(struct ieee_types_fh_param_set *) current_ptr;
			memcpy(&bss_entry->phy_param_set.fh_param_set,
			       fh_param_set,
			       sizeof(struct ieee_types_fh_param_set));
			break;

		case WLAN_EID_DS_PARAMS:
			ds_param_set =
				(struct ieee_types_ds_param_set *) current_ptr;

			bss_entry->channel = ds_param_set->current_chan;

			memcpy(&bss_entry->phy_param_set.ds_param_set,
			       ds_param_set,
			       sizeof(struct ieee_types_ds_param_set));
			break;

		case WLAN_EID_CF_PARAMS:
			cf_param_set =
				(struct ieee_types_cf_param_set *) current_ptr;
			memcpy(&bss_entry->ss_param_set.cf_param_set,
			       cf_param_set,
			       sizeof(struct ieee_types_cf_param_set));
			break;

		case WLAN_EID_IBSS_PARAMS:
			ibss_param_set =
				(struct ieee_types_ibss_param_set *)
				current_ptr;
			memcpy(&bss_entry->ss_param_set.ibss_param_set,
			       ibss_param_set,
			       sizeof(struct ieee_types_ibss_param_set));
			break;

		case WLAN_EID_ERP_INFO:
			bss_entry->erp_flags = *(current_ptr + 2);
			break;

		case WLAN_EID_PWR_CONSTRAINT:
			bss_entry->local_constraint = *(current_ptr + 2);
			bss_entry->sensed_11h = true;
			break;

		case WLAN_EID_CHANNEL_SWITCH:
			bss_entry->chan_sw_ie_present = true;
		case WLAN_EID_PWR_CAPABILITY:
		case WLAN_EID_TPC_REPORT:
		case WLAN_EID_QUIET:
			bss_entry->sensed_11h = true;
		    break;

		case WLAN_EID_EXT_SUPP_RATES:
			/*
			 * Only process extended supported rate
			 * if data rate is already found.
			 * Data rate IE should come before
			 * extended supported rate IE
			 */
			if (found_data_rate_ie) {
				if ((element_len + rate_size) >
				    MWIFIEX_SUPPORTED_RATES)
					bytes_to_copy =
						(MWIFIEX_SUPPORTED_RATES -
						 rate_size);
				else
					bytes_to_copy = element_len;

				rate = (u8 *) bss_entry->data_rates;
				rate += rate_size;
				memcpy(rate, current_ptr + 2, bytes_to_copy);

				rate = (u8 *) bss_entry->supported_rates;
				rate += rate_size;
				memcpy(rate, current_ptr + 2, bytes_to_copy);
			}
			break;

		case WLAN_EID_VENDOR_SPECIFIC:
			vendor_ie = (struct ieee_types_vendor_specific *)
					current_ptr;

			if (!memcmp
			    (vendor_ie->vend_hdr.oui, wpa_oui,
			     sizeof(wpa_oui))) {
				bss_entry->bcn_wpa_ie =
					(struct ieee_types_vendor_specific *)
					current_ptr;
				bss_entry->wpa_offset = (u16)
					(current_ptr - bss_entry->beacon_buf);
			} else if (!memcmp(vendor_ie->vend_hdr.oui, wmm_oui,
				    sizeof(wmm_oui))) {
				if (total_ie_len ==
				    sizeof(struct ieee_types_wmm_parameter) ||
				    total_ie_len ==
				    sizeof(struct ieee_types_wmm_info))
					/*
					 * Only accept and copy the WMM IE if
					 * it matches the size expected for the
					 * WMM Info IE or the WMM Parameter IE.
					 */
					memcpy((u8 *) &bss_entry->wmm_ie,
					       current_ptr, total_ie_len);
			}
			break;
		case WLAN_EID_RSN:
			bss_entry->bcn_rsn_ie =
				(struct ieee_types_generic *) current_ptr;
			bss_entry->rsn_offset = (u16) (current_ptr -
							bss_entry->beacon_buf);
			break;
		case WLAN_EID_BSS_AC_ACCESS_DELAY:
			bss_entry->bcn_wapi_ie =
				(struct ieee_types_generic *) current_ptr;
			bss_entry->wapi_offset = (u16) (current_ptr -
							bss_entry->beacon_buf);
			break;
		case WLAN_EID_HT_CAPABILITY:
			bss_entry->bcn_ht_cap = (struct ieee80211_ht_cap *)
					(current_ptr +
					sizeof(struct ieee_types_header));
			bss_entry->ht_cap_offset = (u16) (current_ptr +
					sizeof(struct ieee_types_header) -
					bss_entry->beacon_buf);
			break;
		case WLAN_EID_HT_OPERATION:
			bss_entry->bcn_ht_oper =
				(struct ieee80211_ht_operation *)(current_ptr +
					sizeof(struct ieee_types_header));
			bss_entry->ht_info_offset = (u16) (current_ptr +
					sizeof(struct ieee_types_header) -
					bss_entry->beacon_buf);
			break;
		case WLAN_EID_VHT_CAPABILITY:
			bss_entry->disable_11ac = false;
			bss_entry->bcn_vht_cap =
				(void *)(current_ptr +
					 sizeof(struct ieee_types_header));
			bss_entry->vht_cap_offset =
					(u16)((u8 *)bss_entry->bcn_vht_cap -
					      bss_entry->beacon_buf);
			break;
		case WLAN_EID_VHT_OPERATION:
			bss_entry->bcn_vht_oper =
				(void *)(current_ptr +
					 sizeof(struct ieee_types_header));
			bss_entry->vht_info_offset =
					(u16)((u8 *)bss_entry->bcn_vht_oper -
					      bss_entry->beacon_buf);
			break;
		case WLAN_EID_BSS_COEX_2040:
			bss_entry->bcn_bss_co_2040 = current_ptr +
				sizeof(struct ieee_types_header);
			bss_entry->bss_co_2040_offset = (u16) (current_ptr +
					sizeof(struct ieee_types_header) -
						bss_entry->beacon_buf);
			break;
		case WLAN_EID_EXT_CAPABILITY:
			bss_entry->bcn_ext_cap = current_ptr +
				sizeof(struct ieee_types_header);
			bss_entry->ext_cap_offset = (u16) (current_ptr +
					sizeof(struct ieee_types_header) -
					bss_entry->beacon_buf);
			break;
		case WLAN_EID_OPMODE_NOTIF:
			bss_entry->oper_mode =
				(void *)(current_ptr +
					 sizeof(struct ieee_types_header));
			bss_entry->oper_mode_offset =
					(u16)((u8 *)bss_entry->oper_mode -
					      bss_entry->beacon_buf);
			break;
		default:
			break;
		}

		current_ptr += element_len + 2;

		/* Need to account for IE ID and IE Len */
		bytes_left -= (element_len + 2);

	}	/* while (bytes_left > 2) */
	return ret;
}

/*
 * This function converts radio type scan parameter to a band configuration
 * to be used in join command.
 */
static u8
mwifiex_radio_type_to_band(u8 radio_type)
{
	switch (radio_type) {
	case HostCmd_SCAN_RADIO_TYPE_A:
		return BAND_A;
	case HostCmd_SCAN_RADIO_TYPE_BG:
	default:
		return BAND_G;
	}
}

/*
 * This is an internal function used to start a scan based on an input
 * configuration.
 *
 * This uses the input user scan configuration information when provided in
 * order to send the appropriate scan commands to firmware to populate or
 * update the internal driver scan table.
 */
int mwifiex_scan_networks(struct mwifiex_private *priv,
			  const struct mwifiex_user_scan_cfg *user_scan_in)
{
	int ret;
	struct mwifiex_adapter *adapter = priv->adapter;
	struct cmd_ctrl_node *cmd_node;
	union mwifiex_scan_cmd_config_tlv *scan_cfg_out;
	struct mwifiex_ie_types_chan_list_param_set *chan_list_out;
	struct mwifiex_chan_scan_param_set *scan_chan_list;
	u8 filtered_scan;
	u8 scan_current_chan_only;
	u8 max_chan_per_scan;
	unsigned long flags;

	if (adapter->scan_processing) {
		dev_err(adapter->dev, "cmd: Scan already in process...\n");
		return -EBUSY;
	}

	if (priv->scan_block) {
		dev_err(adapter->dev,
			"cmd: Scan is blocked during association...\n");
		return -EBUSY;
	}

	spin_lock_irqsave(&adapter->mwifiex_cmd_lock, flags);
	adapter->scan_processing = true;
	spin_unlock_irqrestore(&adapter->mwifiex_cmd_lock, flags);

	scan_cfg_out = kzalloc(sizeof(union mwifiex_scan_cmd_config_tlv),
			       GFP_KERNEL);
	if (!scan_cfg_out) {
		ret = -ENOMEM;
		goto done;
	}

	scan_chan_list = kcalloc(MWIFIEX_USER_SCAN_CHAN_MAX,
				 sizeof(struct mwifiex_chan_scan_param_set),
				 GFP_KERNEL);
	if (!scan_chan_list) {
		kfree(scan_cfg_out);
		ret = -ENOMEM;
		goto done;
	}

	mwifiex_config_scan(priv, user_scan_in, &scan_cfg_out->config,
			    &chan_list_out, scan_chan_list, &max_chan_per_scan,
			    &filtered_scan, &scan_current_chan_only);

	ret = mwifiex_scan_channel_list(priv, max_chan_per_scan, filtered_scan,
					&scan_cfg_out->config, chan_list_out,
					scan_chan_list);

	/* Get scan command from scan_pending_q and put to cmd_pending_q */
	if (!ret) {
		spin_lock_irqsave(&adapter->scan_pending_q_lock, flags);
		if (!list_empty(&adapter->scan_pending_q)) {
			cmd_node = list_first_entry(&adapter->scan_pending_q,
						    struct cmd_ctrl_node, list);
			list_del(&cmd_node->list);
			spin_unlock_irqrestore(&adapter->scan_pending_q_lock,
					       flags);
			mwifiex_insert_cmd_to_pending_q(adapter, cmd_node,
							true);
			queue_work(adapter->workqueue, &adapter->main_work);

			/* Perform internal scan synchronously */
			if (!priv->scan_request) {
				dev_dbg(adapter->dev, "wait internal scan\n");
				mwifiex_wait_queue_complete(adapter, cmd_node);
			}
		} else {
			spin_unlock_irqrestore(&adapter->scan_pending_q_lock,
					       flags);
		}
	}

	kfree(scan_cfg_out);
	kfree(scan_chan_list);
done:
	if (ret) {
		spin_lock_irqsave(&adapter->mwifiex_cmd_lock, flags);
		adapter->scan_processing = false;
		spin_unlock_irqrestore(&adapter->mwifiex_cmd_lock, flags);
	}
	return ret;
}

/*
 * This function prepares a scan command to be sent to the firmware.
 *
 * This uses the scan command configuration sent to the command processing
 * module in command preparation stage to configure a scan command structure
 * to send to firmware.
 *
 * The fixed fields specifying the BSS type and BSSID filters as well as a
 * variable number/length of TLVs are sent in the command to firmware.
 *
 * Preparation also includes -
 *      - Setting command ID, and proper size
 *      - Ensuring correct endian-ness
 */
int mwifiex_cmd_802_11_scan(struct host_cmd_ds_command *cmd,
			    struct mwifiex_scan_cmd_config *scan_cfg)
{
	struct host_cmd_ds_802_11_scan *scan_cmd = &cmd->params.scan;

	/* Set fixed field variables in scan command */
	scan_cmd->bss_mode = scan_cfg->bss_mode;
	memcpy(scan_cmd->bssid, scan_cfg->specific_bssid,
	       sizeof(scan_cmd->bssid));
	memcpy(scan_cmd->tlv_buffer, scan_cfg->tlv_buf, scan_cfg->tlv_buf_len);

	cmd->command = cpu_to_le16(HostCmd_CMD_802_11_SCAN);

	/* Size is equal to the sizeof(fixed portions) + the TLV len + header */
	cmd->size = cpu_to_le16((u16) (sizeof(scan_cmd->bss_mode)
					  + sizeof(scan_cmd->bssid)
					  + scan_cfg->tlv_buf_len + S_DS_GEN));

	return 0;
}

/*
 * This function checks compatibility of requested network with current
 * driver settings.
 */
int mwifiex_check_network_compatibility(struct mwifiex_private *priv,
					struct mwifiex_bssdescriptor *bss_desc)
{
	int ret = -1;

	if (!bss_desc)
		return -1;

	if ((mwifiex_get_cfp(priv, (u8) bss_desc->bss_band,
			     (u16) bss_desc->channel, 0))) {
		switch (priv->bss_mode) {
		case NL80211_IFTYPE_STATION:
		case NL80211_IFTYPE_ADHOC:
			ret = mwifiex_is_network_compatible(priv, bss_desc,
							    priv->bss_mode);
			if (ret)
				dev_err(priv->adapter->dev,
					"Incompatible network settings\n");
			break;
		default:
			ret = 0;
		}
	}

	return ret;
}

static int mwifiex_update_curr_bss_params(struct mwifiex_private *priv,
					  struct cfg80211_bss *bss)
{
	struct mwifiex_bssdescriptor *bss_desc;
	int ret;
	unsigned long flags;

	/* Allocate and fill new bss descriptor */
	bss_desc = kzalloc(sizeof(struct mwifiex_bssdescriptor), GFP_KERNEL);
	if (!bss_desc)
		return -ENOMEM;

	ret = mwifiex_fill_new_bss_desc(priv, bss, bss_desc);
	if (ret)
		goto done;

	ret = mwifiex_check_network_compatibility(priv, bss_desc);
	if (ret)
		goto done;

	spin_lock_irqsave(&priv->curr_bcn_buf_lock, flags);
	/* Make a copy of current BSSID descriptor */
	memcpy(&priv->curr_bss_params.bss_descriptor, bss_desc,
	       sizeof(priv->curr_bss_params.bss_descriptor));

	/* The contents of beacon_ie will be copied to its own buffer
	 * in mwifiex_save_curr_bcn()
	 */
	mwifiex_save_curr_bcn(priv);
	spin_unlock_irqrestore(&priv->curr_bcn_buf_lock, flags);

done:
	/* beacon_ie buffer was allocated in function
	 * mwifiex_fill_new_bss_desc(). Free it now.
	 */
	kfree(bss_desc->beacon_buf);
	kfree(bss_desc);
	return 0;
}

static int
mwifiex_parse_single_response_buf(struct mwifiex_private *priv, u8 **bss_info,
				  u32 *bytes_left, u64 fw_tsf, u8 *radio_type,
				  bool ext_scan, s32 rssi_val)
{
	struct mwifiex_adapter *adapter = priv->adapter;
	struct mwifiex_chan_freq_power *cfp;
	struct cfg80211_bss *bss;
	u8 bssid[ETH_ALEN];
	s32 rssi;
	const u8 *ie_buf;
	size_t ie_len;
	u16 channel = 0;
	u16 beacon_size = 0;
	u32 curr_bcn_bytes;
	u32 freq;
	u16 beacon_period;
	u16 cap_info_bitmap;
	u8 *current_ptr;
	u64 timestamp;
	struct mwifiex_fixed_bcn_param *bcn_param;
	struct mwifiex_bss_priv *bss_priv;

	if (*bytes_left >= sizeof(beacon_size)) {
		/* Extract & convert beacon size from command buffer */
		memcpy(&beacon_size, *bss_info, sizeof(beacon_size));
		*bytes_left -= sizeof(beacon_size);
		*bss_info += sizeof(beacon_size);
	}

	if (!beacon_size || beacon_size > *bytes_left) {
		*bss_info += *bytes_left;
		*bytes_left = 0;
		return -EFAULT;
	}

	/* Initialize the current working beacon pointer for this BSS
	 * iteration
	 */
	current_ptr = *bss_info;

	/* Advance the return beacon pointer past the current beacon */
	*bss_info += beacon_size;
	*bytes_left -= beacon_size;

	curr_bcn_bytes = beacon_size;

	/* First 5 fields are bssid, RSSI(for legacy scan only),
	 * time stamp, beacon interval, and capability information
	 */
	if (curr_bcn_bytes < ETH_ALEN + sizeof(u8) +
	    sizeof(struct mwifiex_fixed_bcn_param)) {
		dev_err(adapter->dev, "InterpretIE: not enough bytes left\n");
		return -EFAULT;
	}

	memcpy(bssid, current_ptr, ETH_ALEN);
	current_ptr += ETH_ALEN;
	curr_bcn_bytes -= ETH_ALEN;

	if (!ext_scan) {
		rssi = (s32) *(u8 *)current_ptr;
		rssi = (-rssi) * 100;		/* Convert dBm to mBm */
		current_ptr += sizeof(u8);
		curr_bcn_bytes -= sizeof(u8);
		dev_dbg(adapter->dev, "info: InterpretIE: RSSI=%d\n", rssi);
	} else {
		rssi = rssi_val;
	}

	bcn_param = (struct mwifiex_fixed_bcn_param *)current_ptr;
	current_ptr += sizeof(*bcn_param);
	curr_bcn_bytes -= sizeof(*bcn_param);

	timestamp = le64_to_cpu(bcn_param->timestamp);
	beacon_period = le16_to_cpu(bcn_param->beacon_period);

	cap_info_bitmap = le16_to_cpu(bcn_param->cap_info_bitmap);
	dev_dbg(adapter->dev, "info: InterpretIE: capabilities=0x%X\n",
		cap_info_bitmap);

	/* Rest of the current buffer are IE's */
	ie_buf = current_ptr;
	ie_len = curr_bcn_bytes;
	dev_dbg(adapter->dev, "info: InterpretIE: IELength for this AP = %d\n",
		curr_bcn_bytes);

	while (curr_bcn_bytes >= sizeof(struct ieee_types_header)) {
		u8 element_id, element_len;

		element_id = *current_ptr;
		element_len = *(current_ptr + 1);
		if (curr_bcn_bytes < element_len +
				sizeof(struct ieee_types_header)) {
			dev_err(adapter->dev,
				"%s: bytes left < IE length\n", __func__);
			return -EFAULT;
		}
		if (element_id == WLAN_EID_DS_PARAMS) {
			channel = *(current_ptr +
				    sizeof(struct ieee_types_header));
			break;
		}

		current_ptr += element_len + sizeof(struct ieee_types_header);
		curr_bcn_bytes -= element_len +
					sizeof(struct ieee_types_header);
	}

	if (channel) {
		struct ieee80211_channel *chan;
		u8 band;

		/* Skip entry if on csa closed channel */
		if (channel == priv->csa_chan) {
			dev_dbg(adapter->dev,
				"Dropping entry on csa closed channel\n");
			return 0;
		}

		band = BAND_G;
		if (radio_type)
			band = mwifiex_radio_type_to_band(*radio_type &
							  (BIT(0) | BIT(1)));

		cfp = mwifiex_get_cfp(priv, band, channel, 0);

		freq = cfp ? cfp->freq : 0;

		chan = ieee80211_get_channel(priv->wdev->wiphy, freq);

		if (chan && !(chan->flags & IEEE80211_CHAN_DISABLED)) {
			bss = cfg80211_inform_bss(priv->wdev->wiphy,
					    chan, bssid, timestamp,
					    cap_info_bitmap, beacon_period,
					    ie_buf, ie_len, rssi, GFP_KERNEL);
			bss_priv = (struct mwifiex_bss_priv *)bss->priv;
			bss_priv->band = band;
			bss_priv->fw_tsf = fw_tsf;
			if (priv->media_connected &&
			    !memcmp(bssid, priv->curr_bss_params.bss_descriptor
				    .mac_address, ETH_ALEN))
				mwifiex_update_curr_bss_params(priv, bss);
			cfg80211_put_bss(priv->wdev->wiphy, bss);
		}
	} else {
		dev_dbg(adapter->dev, "missing BSS channel IE\n");
	}

	return 0;
}

static void mwifiex_check_next_scan_command(struct mwifiex_private *priv)
{
	struct mwifiex_adapter *adapter = priv->adapter;
	struct cmd_ctrl_node *cmd_node;
	unsigned long flags;

	spin_lock_irqsave(&adapter->scan_pending_q_lock, flags);
	if (list_empty(&adapter->scan_pending_q)) {
		spin_unlock_irqrestore(&adapter->scan_pending_q_lock, flags);
		spin_lock_irqsave(&adapter->mwifiex_cmd_lock, flags);
		adapter->scan_processing = false;
		spin_unlock_irqrestore(&adapter->mwifiex_cmd_lock, flags);

		/* Need to indicate IOCTL complete */
		if (adapter->curr_cmd->wait_q_enabled) {
			adapter->cmd_wait_q.status = 0;
			if (!priv->scan_request) {
				dev_dbg(adapter->dev,
					"complete internal scan\n");
				mwifiex_complete_cmd(adapter,
						     adapter->curr_cmd);
			}
		}
		if (priv->report_scan_result)
			priv->report_scan_result = false;

		if (priv->scan_request) {
			dev_dbg(adapter->dev, "info: notifying scan done\n");
			cfg80211_scan_done(priv->scan_request, 0);
			priv->scan_request = NULL;
		} else {
			priv->scan_aborting = false;
			dev_dbg(adapter->dev, "info: scan already aborted\n");
		}
	} else {
		if ((priv->scan_aborting && !priv->scan_request) ||
		    priv->scan_block) {
			spin_unlock_irqrestore(&adapter->scan_pending_q_lock,
					       flags);
			adapter->scan_delay_cnt = MWIFIEX_MAX_SCAN_DELAY_CNT;
			mod_timer(&priv->scan_delay_timer, jiffies);
			dev_dbg(priv->adapter->dev,
				"info: %s: triggerring scan abort\n", __func__);
		} else if (!mwifiex_wmm_lists_empty(adapter) &&
			   (priv->scan_request && (priv->scan_request->flags &
					    NL80211_SCAN_FLAG_LOW_PRIORITY))) {
			spin_unlock_irqrestore(&adapter->scan_pending_q_lock,
					       flags);
			adapter->scan_delay_cnt = 1;
			mod_timer(&priv->scan_delay_timer, jiffies +
				  msecs_to_jiffies(MWIFIEX_SCAN_DELAY_MSEC));
			dev_dbg(priv->adapter->dev,
				"info: %s: deferring scan\n", __func__);
		} else {
			/* Get scan command from scan_pending_q and put to
			 * cmd_pending_q
			 */
			cmd_node = list_first_entry(&adapter->scan_pending_q,
						    struct cmd_ctrl_node, list);
			list_del(&cmd_node->list);
			spin_unlock_irqrestore(&adapter->scan_pending_q_lock,
					       flags);
			mwifiex_insert_cmd_to_pending_q(adapter, cmd_node,
							true);
		}
	}

	return;
}

/*
 * This function handles the command response of scan.
 *
 * The response buffer for the scan command has the following
 * memory layout:
 *
 *      .-------------------------------------------------------------.
 *      |  Header (4 * sizeof(t_u16)):  Standard command response hdr |
 *      .-------------------------------------------------------------.
 *      |  BufSize (t_u16) : sizeof the BSS Description data          |
 *      .-------------------------------------------------------------.
 *      |  NumOfSet (t_u8) : Number of BSS Descs returned             |
 *      .-------------------------------------------------------------.
 *      |  BSSDescription data (variable, size given in BufSize)      |
 *      .-------------------------------------------------------------.
 *      |  TLV data (variable, size calculated using Header->Size,    |
 *      |            BufSize and sizeof the fixed fields above)       |
 *      .-------------------------------------------------------------.
 */
int mwifiex_ret_802_11_scan(struct mwifiex_private *priv,
			    struct host_cmd_ds_command *resp)
{
	int ret = 0;
	struct mwifiex_adapter *adapter = priv->adapter;
	struct host_cmd_ds_802_11_scan_rsp *scan_rsp;
	struct mwifiex_ie_types_data *tlv_data;
	struct mwifiex_ie_types_tsf_timestamp *tsf_tlv;
	u8 *bss_info;
	u32 scan_resp_size;
	u32 bytes_left;
	u32 idx;
	u32 tlv_buf_size;
	struct mwifiex_ie_types_chan_band_list_param_set *chan_band_tlv;
	struct chan_band_param_set *chan_band;
	u8 is_bgscan_resp;
	__le64 fw_tsf = 0;
	u8 *radio_type;

	is_bgscan_resp = (le16_to_cpu(resp->command)
			  == HostCmd_CMD_802_11_BG_SCAN_QUERY);
	if (is_bgscan_resp)
		scan_rsp = &resp->params.bg_scan_query_resp.scan_resp;
	else
		scan_rsp = &resp->params.scan_resp;


	if (scan_rsp->number_of_sets > MWIFIEX_MAX_AP) {
		dev_err(adapter->dev, "SCAN_RESP: too many AP returned (%d)\n",
			scan_rsp->number_of_sets);
		ret = -1;
		goto check_next_scan;
	}

	/* Check csa channel expiry before parsing scan response */
	mwifiex_11h_get_csa_closed_channel(priv);

	bytes_left = le16_to_cpu(scan_rsp->bss_descript_size);
	dev_dbg(adapter->dev, "info: SCAN_RESP: bss_descript_size %d\n",
		bytes_left);

	scan_resp_size = le16_to_cpu(resp->size);

	dev_dbg(adapter->dev,
		"info: SCAN_RESP: returned %d APs before parsing\n",
		scan_rsp->number_of_sets);

	bss_info = scan_rsp->bss_desc_and_tlv_buffer;

	/*
	 * The size of the TLV buffer is equal to the entire command response
	 *   size (scan_resp_size) minus the fixed fields (sizeof()'s), the
	 *   BSS Descriptions (bss_descript_size as bytesLef) and the command
	 *   response header (S_DS_GEN)
	 */
	tlv_buf_size = scan_resp_size - (bytes_left
					 + sizeof(scan_rsp->bss_descript_size)
					 + sizeof(scan_rsp->number_of_sets)
					 + S_DS_GEN);

	tlv_data = (struct mwifiex_ie_types_data *) (scan_rsp->
						 bss_desc_and_tlv_buffer +
						 bytes_left);

	/* Search the TLV buffer space in the scan response for any valid
	   TLVs */
	mwifiex_ret_802_11_scan_get_tlv_ptrs(adapter, tlv_data, tlv_buf_size,
					     TLV_TYPE_TSFTIMESTAMP,
					     (struct mwifiex_ie_types_data **)
					     &tsf_tlv);

	/* Search the TLV buffer space in the scan response for any valid
	   TLVs */
	mwifiex_ret_802_11_scan_get_tlv_ptrs(adapter, tlv_data, tlv_buf_size,
					     TLV_TYPE_CHANNELBANDLIST,
					     (struct mwifiex_ie_types_data **)
					     &chan_band_tlv);

	for (idx = 0; idx < scan_rsp->number_of_sets && bytes_left; idx++) {
		/*
		 * If the TSF TLV was appended to the scan results, save this
		 * entry's TSF value in the fw_tsf field. It is the firmware's
		 * TSF value at the time the beacon or probe response was
		 * received.
		 */
		if (tsf_tlv)
			memcpy(&fw_tsf, &tsf_tlv->tsf_data[idx * TSF_DATA_SIZE],
			       sizeof(fw_tsf));

		if (chan_band_tlv) {
			chan_band = &chan_band_tlv->chan_band_param[idx];
			radio_type = &chan_band->radio_type;
		} else {
			radio_type = NULL;
		}

		ret = mwifiex_parse_single_response_buf(priv, &bss_info,
							&bytes_left,
							le64_to_cpu(fw_tsf),
							radio_type, false, 0);
		if (ret)
			goto check_next_scan;
	}

check_next_scan:
	mwifiex_check_next_scan_command(priv);
	return ret;
}

/*
 * This function prepares an extended scan command to be sent to the firmware
 *
 * This uses the scan command configuration sent to the command processing
 * module in command preparation stage to configure a extended scan command
 * structure to send to firmware.
 */
int mwifiex_cmd_802_11_scan_ext(struct mwifiex_private *priv,
				struct host_cmd_ds_command *cmd,
				void *data_buf)
{
	struct host_cmd_ds_802_11_scan_ext *ext_scan = &cmd->params.ext_scan;
	struct mwifiex_scan_cmd_config *scan_cfg = data_buf;

	memcpy(ext_scan->tlv_buffer, scan_cfg->tlv_buf, scan_cfg->tlv_buf_len);

	cmd->command = cpu_to_le16(HostCmd_CMD_802_11_SCAN_EXT);

	/* Size is equal to the sizeof(fixed portions) + the TLV len + header */
	cmd->size = cpu_to_le16((u16)(sizeof(ext_scan->reserved)
				      + scan_cfg->tlv_buf_len + S_DS_GEN));

	return 0;
}

/* This function handles the command response of extended scan */
int mwifiex_ret_802_11_scan_ext(struct mwifiex_private *priv)
{
	dev_dbg(priv->adapter->dev, "info: EXT scan returns successfully\n");
	return 0;
}

/* This function This function handles the event extended scan report. It
 * parses extended scan results and informs to cfg80211 stack.
 */
int mwifiex_handle_event_ext_scan_report(struct mwifiex_private *priv,
					 void *buf)
{
	int ret = 0;
	struct mwifiex_adapter *adapter = priv->adapter;
	u8 *bss_info;
	u32 bytes_left, bytes_left_for_tlv, idx;
	u16 type, len;
	struct mwifiex_ie_types_data *tlv;
	struct mwifiex_ie_types_bss_scan_rsp *scan_rsp_tlv;
	struct mwifiex_ie_types_bss_scan_info *scan_info_tlv;
	u8 *radio_type;
	u64 fw_tsf = 0;
	s32 rssi = 0;
	struct mwifiex_event_scan_result *event_scan = buf;
	u8 num_of_set = event_scan->num_of_set;
	u8 *scan_resp = buf + sizeof(struct mwifiex_event_scan_result);
	u16 scan_resp_size = le16_to_cpu(event_scan->buf_size);

	if (num_of_set > MWIFIEX_MAX_AP) {
		dev_err(adapter->dev,
			"EXT_SCAN: Invalid number of AP returned (%d)!!\n",
			num_of_set);
		ret = -1;
		goto check_next_scan;
	}

	bytes_left = scan_resp_size;
	dev_dbg(adapter->dev,
		"EXT_SCAN: size %d, returned %d APs...",
		scan_resp_size, num_of_set);

	tlv = (struct mwifiex_ie_types_data *)scan_resp;

	for (idx = 0; idx < num_of_set && bytes_left; idx++) {
		type = le16_to_cpu(tlv->header.type);
		len = le16_to_cpu(tlv->header.len);
		if (bytes_left < sizeof(struct mwifiex_ie_types_header) + len) {
			dev_err(adapter->dev, "EXT_SCAN: Error bytes left < TLV length\n");
			break;
		}
		scan_rsp_tlv = NULL;
		scan_info_tlv = NULL;
		bytes_left_for_tlv = bytes_left;

		/* BSS response TLV with beacon or probe response buffer
		 * at the initial position of each descriptor
		 */
		if (type != TLV_TYPE_BSS_SCAN_RSP)
			break;

		bss_info = (u8 *)tlv;
		scan_rsp_tlv = (struct mwifiex_ie_types_bss_scan_rsp *)tlv;
		tlv = (struct mwifiex_ie_types_data *)(tlv->data + len);
		bytes_left_for_tlv -=
				(len + sizeof(struct mwifiex_ie_types_header));

		while (bytes_left_for_tlv >=
		       sizeof(struct mwifiex_ie_types_header) &&
		       le16_to_cpu(tlv->header.type) != TLV_TYPE_BSS_SCAN_RSP) {
			type = le16_to_cpu(tlv->header.type);
			len = le16_to_cpu(tlv->header.len);
			if (bytes_left_for_tlv <
			    sizeof(struct mwifiex_ie_types_header) + len) {
				dev_err(adapter->dev,
					"EXT_SCAN: Error in processing TLV, bytes left < TLV length\n");
				scan_rsp_tlv = NULL;
				bytes_left_for_tlv = 0;
				continue;
			}
			switch (type) {
			case TLV_TYPE_BSS_SCAN_INFO:
				scan_info_tlv =
				  (struct mwifiex_ie_types_bss_scan_info *)tlv;
				if (len !=
				 sizeof(struct mwifiex_ie_types_bss_scan_info) -
				 sizeof(struct mwifiex_ie_types_header)) {
					bytes_left_for_tlv = 0;
					continue;
				}
				break;
			default:
				break;
			}
			tlv = (struct mwifiex_ie_types_data *)(tlv->data + len);
			bytes_left -=
				(len + sizeof(struct mwifiex_ie_types_header));
			bytes_left_for_tlv -=
				(len + sizeof(struct mwifiex_ie_types_header));
		}

		if (!scan_rsp_tlv)
			break;

		/* Advance pointer to the beacon buffer length and
		 * update the bytes count so that the function
		 * wlan_interpret_bss_desc_with_ie() can handle the
		 * scan buffer withut any change
		 */
		bss_info += sizeof(u16);
		bytes_left -= sizeof(u16);

		if (scan_info_tlv) {
			rssi = (s32)(s16)(le16_to_cpu(scan_info_tlv->rssi));
			rssi *= 100;           /* Convert dBm to mBm */
			dev_dbg(adapter->dev,
				"info: InterpretIE: RSSI=%d\n", rssi);
			fw_tsf = le64_to_cpu(scan_info_tlv->tsf);
			radio_type = &scan_info_tlv->radio_type;
		} else {
			radio_type = NULL;
		}
		ret = mwifiex_parse_single_response_buf(priv, &bss_info,
							&bytes_left, fw_tsf,
							radio_type, true, rssi);
		if (ret)
			goto check_next_scan;
	}

check_next_scan:
	if (!event_scan->more_event)
		mwifiex_check_next_scan_command(priv);

	return ret;
}

/*
 * This function prepares command for background scan query.
 *
 * Preparation includes -
 *      - Setting command ID and proper size
 *      - Setting background scan flush parameter
 *      - Ensuring correct endian-ness
 */
int mwifiex_cmd_802_11_bg_scan_query(struct host_cmd_ds_command *cmd)
{
	struct host_cmd_ds_802_11_bg_scan_query *bg_query =
		&cmd->params.bg_scan_query;

	cmd->command = cpu_to_le16(HostCmd_CMD_802_11_BG_SCAN_QUERY);
	cmd->size = cpu_to_le16(sizeof(struct host_cmd_ds_802_11_bg_scan_query)
				+ S_DS_GEN);

	bg_query->flush = 1;

	return 0;
}

/*
 * This function inserts scan command node to the scan pending queue.
 */
void
mwifiex_queue_scan_cmd(struct mwifiex_private *priv,
		       struct cmd_ctrl_node *cmd_node)
{
	struct mwifiex_adapter *adapter = priv->adapter;
	unsigned long flags;

	cmd_node->wait_q_enabled = true;
	cmd_node->condition = &adapter->scan_wait_q_woken;
	spin_lock_irqsave(&adapter->scan_pending_q_lock, flags);
	list_add_tail(&cmd_node->list, &adapter->scan_pending_q);
	spin_unlock_irqrestore(&adapter->scan_pending_q_lock, flags);
}

/*
 * This function sends a scan command for all available channels to the
 * firmware, filtered on a specific SSID.
 */
static int mwifiex_scan_specific_ssid(struct mwifiex_private *priv,
				      struct cfg80211_ssid *req_ssid)
{
	struct mwifiex_adapter *adapter = priv->adapter;
	int ret;
	struct mwifiex_user_scan_cfg *scan_cfg;

	if (adapter->scan_processing) {
		dev_err(adapter->dev, "cmd: Scan already in process...\n");
		return -EBUSY;
	}

	if (priv->scan_block) {
		dev_err(adapter->dev,
			"cmd: Scan is blocked during association...\n");
		return -EBUSY;
	}

	scan_cfg = kzalloc(sizeof(struct mwifiex_user_scan_cfg), GFP_KERNEL);
	if (!scan_cfg)
		return -ENOMEM;

	scan_cfg->ssid_list = req_ssid;
	scan_cfg->num_ssids = 1;

	ret = mwifiex_scan_networks(priv, scan_cfg);

	kfree(scan_cfg);
	return ret;
}

/*
 * Sends IOCTL request to start a scan.
 *
 * This function allocates the IOCTL request buffer, fills it
 * with requisite parameters and calls the IOCTL handler.
 *
 * Scan command can be issued for both normal scan and specific SSID
 * scan, depending upon whether an SSID is provided or not.
 */
int mwifiex_request_scan(struct mwifiex_private *priv,
			 struct cfg80211_ssid *req_ssid)
{
	int ret;

	if (down_interruptible(&priv->async_sem)) {
		dev_err(priv->adapter->dev, "%s: acquire semaphore\n",
			__func__);
		return -1;
	}

	priv->adapter->scan_wait_q_woken = false;

	if (req_ssid && req_ssid->ssid_len != 0)
		/* Specific SSID scan */
		ret = mwifiex_scan_specific_ssid(priv, req_ssid);
	else
		/* Normal scan */
		ret = mwifiex_scan_networks(priv, NULL);

	up(&priv->async_sem);

	return ret;
}

/*
 * This function appends the vendor specific IE TLV to a buffer.
 */
int
mwifiex_cmd_append_vsie_tlv(struct mwifiex_private *priv,
			    u16 vsie_mask, u8 **buffer)
{
	int id, ret_len = 0;
	struct mwifiex_ie_types_vendor_param_set *vs_param_set;

	if (!buffer)
		return 0;
	if (!(*buffer))
		return 0;

	/*
	 * Traverse through the saved vendor specific IE array and append
	 * the selected(scan/assoc/adhoc) IE as TLV to the command
	 */
	for (id = 0; id < MWIFIEX_MAX_VSIE_NUM; id++) {
		if (priv->vs_ie[id].mask & vsie_mask) {
			vs_param_set =
				(struct mwifiex_ie_types_vendor_param_set *)
				*buffer;
			vs_param_set->header.type =
				cpu_to_le16(TLV_TYPE_PASSTHROUGH);
			vs_param_set->header.len =
				cpu_to_le16((((u16) priv->vs_ie[id].ie[1])
				& 0x00FF) + 2);
			memcpy(vs_param_set->ie, priv->vs_ie[id].ie,
			       le16_to_cpu(vs_param_set->header.len));
			*buffer += le16_to_cpu(vs_param_set->header.len) +
				   sizeof(struct mwifiex_ie_types_header);
			ret_len += le16_to_cpu(vs_param_set->header.len) +
				   sizeof(struct mwifiex_ie_types_header);
		}
	}
	return ret_len;
}

/*
 * This function saves a beacon buffer of the current BSS descriptor.
 *
 * The current beacon buffer is saved so that it can be restored in the
 * following cases that makes the beacon buffer not to contain the current
 * ssid's beacon buffer.
 *      - The current ssid was not found somehow in the last scan.
 *      - The current ssid was the last entry of the scan table and overloaded.
 */
void
mwifiex_save_curr_bcn(struct mwifiex_private *priv)
{
	struct mwifiex_bssdescriptor *curr_bss =
		&priv->curr_bss_params.bss_descriptor;

	if (!curr_bss->beacon_buf_size)
		return;

	/* allocate beacon buffer at 1st time; or if it's size has changed */
	if (!priv->curr_bcn_buf ||
	    priv->curr_bcn_size != curr_bss->beacon_buf_size) {
		priv->curr_bcn_size = curr_bss->beacon_buf_size;

		kfree(priv->curr_bcn_buf);
		priv->curr_bcn_buf = kmalloc(curr_bss->beacon_buf_size,
					     GFP_ATOMIC);
		if (!priv->curr_bcn_buf)
			return;
	}

	memcpy(priv->curr_bcn_buf, curr_bss->beacon_buf,
	       curr_bss->beacon_buf_size);
	dev_dbg(priv->adapter->dev, "info: current beacon saved %d\n",
		priv->curr_bcn_size);

	curr_bss->beacon_buf = priv->curr_bcn_buf;

	/* adjust the pointers in the current BSS descriptor */
	if (curr_bss->bcn_wpa_ie)
		curr_bss->bcn_wpa_ie =
			(struct ieee_types_vendor_specific *)
			(curr_bss->beacon_buf +
			 curr_bss->wpa_offset);

	if (curr_bss->bcn_rsn_ie)
		curr_bss->bcn_rsn_ie = (struct ieee_types_generic *)
			(curr_bss->beacon_buf +
			 curr_bss->rsn_offset);

	if (curr_bss->bcn_ht_cap)
		curr_bss->bcn_ht_cap = (struct ieee80211_ht_cap *)
			(curr_bss->beacon_buf +
			 curr_bss->ht_cap_offset);

	if (curr_bss->bcn_ht_oper)
		curr_bss->bcn_ht_oper = (struct ieee80211_ht_operation *)
			(curr_bss->beacon_buf +
			 curr_bss->ht_info_offset);

	if (curr_bss->bcn_vht_cap)
		curr_bss->bcn_ht_cap = (void *)(curr_bss->beacon_buf +
						curr_bss->vht_cap_offset);

	if (curr_bss->bcn_vht_oper)
		curr_bss->bcn_ht_oper = (void *)(curr_bss->beacon_buf +
						 curr_bss->vht_info_offset);

	if (curr_bss->bcn_bss_co_2040)
		curr_bss->bcn_bss_co_2040 =
			(curr_bss->beacon_buf + curr_bss->bss_co_2040_offset);

	if (curr_bss->bcn_ext_cap)
		curr_bss->bcn_ext_cap = curr_bss->beacon_buf +
			curr_bss->ext_cap_offset;

	if (curr_bss->oper_mode)
		curr_bss->oper_mode = (void *)(curr_bss->beacon_buf +
					       curr_bss->oper_mode_offset);
}

/*
 * This function frees the current BSS descriptor beacon buffer.
 */
void
mwifiex_free_curr_bcn(struct mwifiex_private *priv)
{
	kfree(priv->curr_bcn_buf);
	priv->curr_bcn_buf = NULL;
}<|MERGE_RESOLUTION|>--- conflicted
+++ resolved
@@ -738,13 +738,8 @@
 		else
 			cmd_no = HostCmd_CMD_802_11_SCAN;
 
-<<<<<<< HEAD
-		ret = mwifiex_send_cmd_async(priv, cmd_no, HostCmd_ACT_GEN_SET,
-					     0, scan_cfg_out);
-=======
 		ret = mwifiex_send_cmd(priv, cmd_no, HostCmd_ACT_GEN_SET,
 				       0, scan_cfg_out, false);
->>>>>>> 4e3b3bcd
 
 		/* rate IE is updated per scan command but same starting
 		 * pointer is used each time so that rate IE from earlier
