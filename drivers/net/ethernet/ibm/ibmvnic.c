// SPDX-License-Identifier: GPL-2.0-or-later
/**************************************************************************/
/*                                                                        */
/*  IBM System i and System p Virtual NIC Device Driver                   */
/*  Copyright (C) 2014 IBM Corp.                                          */
/*  Santiago Leon (santi_leon@yahoo.com)                                  */
/*  Thomas Falcon (tlfalcon@linux.vnet.ibm.com)                           */
/*  John Allen (jallen@linux.vnet.ibm.com)                                */
/*                                                                        */
/*                                                                        */
/* This module contains the implementation of a virtual ethernet device   */
/* for use with IBM i/p Series LPAR Linux. It utilizes the logical LAN    */
/* option of the RS/6000 Platform Architecture to interface with virtual  */
/* ethernet NICs that are presented to the partition by the hypervisor.   */
/*									   */
/* Messages are passed between the VNIC driver and the VNIC server using  */
/* Command/Response Queues (CRQs) and sub CRQs (sCRQs). CRQs are used to  */
/* issue and receive commands that initiate communication with the server */
/* on driver initialization. Sub CRQs (sCRQs) are similar to CRQs, but    */
/* are used by the driver to notify the server that a packet is           */
/* ready for transmission or that a buffer has been added to receive a    */
/* packet. Subsequently, sCRQs are used by the server to notify the       */
/* driver that a packet transmission has been completed or that a packet  */
/* has been received and placed in a waiting buffer.                      */
/*                                                                        */
/* In lieu of a more conventional "on-the-fly" DMA mapping strategy in    */
/* which skbs are DMA mapped and immediately unmapped when the transmit   */
/* or receive has been completed, the VNIC driver is required to use      */
/* "long term mapping". This entails that large, continuous DMA mapped    */
/* buffers are allocated on driver initialization and these buffers are   */
/* then continuously reused to pass skbs to and from the VNIC server.     */
/*                                                                        */
/**************************************************************************/

#include <linux/module.h>
#include <linux/moduleparam.h>
#include <linux/types.h>
#include <linux/errno.h>
#include <linux/completion.h>
#include <linux/ioport.h>
#include <linux/dma-mapping.h>
#include <linux/kernel.h>
#include <linux/netdevice.h>
#include <linux/etherdevice.h>
#include <linux/skbuff.h>
#include <linux/init.h>
#include <linux/delay.h>
#include <linux/mm.h>
#include <linux/ethtool.h>
#include <linux/proc_fs.h>
#include <linux/if_arp.h>
#include <linux/in.h>
#include <linux/ip.h>
#include <linux/ipv6.h>
#include <linux/irq.h>
#include <linux/kthread.h>
#include <linux/seq_file.h>
#include <linux/interrupt.h>
#include <net/net_namespace.h>
#include <asm/hvcall.h>
#include <linux/atomic.h>
#include <asm/vio.h>
#include <asm/iommu.h>
#include <linux/uaccess.h>
#include <asm/firmware.h>
#include <linux/workqueue.h>
#include <linux/if_vlan.h>
#include <linux/utsname.h>

#include "ibmvnic.h"

static const char ibmvnic_driver_name[] = "ibmvnic";
static const char ibmvnic_driver_string[] = "IBM System i/p Virtual NIC Driver";

MODULE_AUTHOR("Santiago Leon");
MODULE_DESCRIPTION("IBM System i/p Virtual NIC Driver");
MODULE_LICENSE("GPL");
MODULE_VERSION(IBMVNIC_DRIVER_VERSION);

static int ibmvnic_version = IBMVNIC_INITIAL_VERSION;
static int ibmvnic_remove(struct vio_dev *);
static void release_sub_crqs(struct ibmvnic_adapter *, bool);
static int ibmvnic_reset_crq(struct ibmvnic_adapter *);
static int ibmvnic_send_crq_init(struct ibmvnic_adapter *);
static int ibmvnic_reenable_crq_queue(struct ibmvnic_adapter *);
static int ibmvnic_send_crq(struct ibmvnic_adapter *, union ibmvnic_crq *);
static int send_subcrq(struct ibmvnic_adapter *adapter, u64 remote_handle,
		       union sub_crq *sub_crq);
static int send_subcrq_indirect(struct ibmvnic_adapter *, u64, u64, u64);
static irqreturn_t ibmvnic_interrupt_rx(int irq, void *instance);
static int enable_scrq_irq(struct ibmvnic_adapter *,
			   struct ibmvnic_sub_crq_queue *);
static int disable_scrq_irq(struct ibmvnic_adapter *,
			    struct ibmvnic_sub_crq_queue *);
static int pending_scrq(struct ibmvnic_adapter *,
			struct ibmvnic_sub_crq_queue *);
static union sub_crq *ibmvnic_next_scrq(struct ibmvnic_adapter *,
					struct ibmvnic_sub_crq_queue *);
static int ibmvnic_poll(struct napi_struct *napi, int data);
static void send_query_map(struct ibmvnic_adapter *adapter);
static int send_request_map(struct ibmvnic_adapter *, dma_addr_t, __be32, u8);
static int send_request_unmap(struct ibmvnic_adapter *, u8);
static int send_login(struct ibmvnic_adapter *adapter);
static void send_query_cap(struct ibmvnic_adapter *adapter);
static int init_sub_crqs(struct ibmvnic_adapter *);
static int init_sub_crq_irqs(struct ibmvnic_adapter *adapter);
static int ibmvnic_reset_init(struct ibmvnic_adapter *, bool reset);
static void release_crq_queue(struct ibmvnic_adapter *);
static int __ibmvnic_set_mac(struct net_device *, u8 *);
static int init_crq_queue(struct ibmvnic_adapter *adapter);
static int send_query_phys_parms(struct ibmvnic_adapter *adapter);

struct ibmvnic_stat {
	char name[ETH_GSTRING_LEN];
	int offset;
};

#define IBMVNIC_STAT_OFF(stat) (offsetof(struct ibmvnic_adapter, stats) + \
			     offsetof(struct ibmvnic_statistics, stat))
#define IBMVNIC_GET_STAT(a, off) (*((u64 *)(((unsigned long)(a)) + off)))

static const struct ibmvnic_stat ibmvnic_stats[] = {
	{"rx_packets", IBMVNIC_STAT_OFF(rx_packets)},
	{"rx_bytes", IBMVNIC_STAT_OFF(rx_bytes)},
	{"tx_packets", IBMVNIC_STAT_OFF(tx_packets)},
	{"tx_bytes", IBMVNIC_STAT_OFF(tx_bytes)},
	{"ucast_tx_packets", IBMVNIC_STAT_OFF(ucast_tx_packets)},
	{"ucast_rx_packets", IBMVNIC_STAT_OFF(ucast_rx_packets)},
	{"mcast_tx_packets", IBMVNIC_STAT_OFF(mcast_tx_packets)},
	{"mcast_rx_packets", IBMVNIC_STAT_OFF(mcast_rx_packets)},
	{"bcast_tx_packets", IBMVNIC_STAT_OFF(bcast_tx_packets)},
	{"bcast_rx_packets", IBMVNIC_STAT_OFF(bcast_rx_packets)},
	{"align_errors", IBMVNIC_STAT_OFF(align_errors)},
	{"fcs_errors", IBMVNIC_STAT_OFF(fcs_errors)},
	{"single_collision_frames", IBMVNIC_STAT_OFF(single_collision_frames)},
	{"multi_collision_frames", IBMVNIC_STAT_OFF(multi_collision_frames)},
	{"sqe_test_errors", IBMVNIC_STAT_OFF(sqe_test_errors)},
	{"deferred_tx", IBMVNIC_STAT_OFF(deferred_tx)},
	{"late_collisions", IBMVNIC_STAT_OFF(late_collisions)},
	{"excess_collisions", IBMVNIC_STAT_OFF(excess_collisions)},
	{"internal_mac_tx_errors", IBMVNIC_STAT_OFF(internal_mac_tx_errors)},
	{"carrier_sense", IBMVNIC_STAT_OFF(carrier_sense)},
	{"too_long_frames", IBMVNIC_STAT_OFF(too_long_frames)},
	{"internal_mac_rx_errors", IBMVNIC_STAT_OFF(internal_mac_rx_errors)},
};

static long h_reg_sub_crq(unsigned long unit_address, unsigned long token,
			  unsigned long length, unsigned long *number,
			  unsigned long *irq)
{
	unsigned long retbuf[PLPAR_HCALL_BUFSIZE];
	long rc;

	rc = plpar_hcall(H_REG_SUB_CRQ, retbuf, unit_address, token, length);
	*number = retbuf[0];
	*irq = retbuf[1];

	return rc;
}

/**
 * ibmvnic_wait_for_completion - Check device state and wait for completion
 * @adapter: private device data
 * @comp_done: completion structure to wait for
 * @timeout: time to wait in milliseconds
 *
 * Wait for a completion signal or until the timeout limit is reached
 * while checking that the device is still active.
 */
static int ibmvnic_wait_for_completion(struct ibmvnic_adapter *adapter,
				       struct completion *comp_done,
				       unsigned long timeout)
{
	struct net_device *netdev;
	unsigned long div_timeout;
	u8 retry;

	netdev = adapter->netdev;
	retry = 5;
	div_timeout = msecs_to_jiffies(timeout / retry);
	while (true) {
		if (!adapter->crq.active) {
			netdev_err(netdev, "Device down!\n");
			return -ENODEV;
		}
		if (!retry--)
			break;
		if (wait_for_completion_timeout(comp_done, div_timeout))
			return 0;
	}
	netdev_err(netdev, "Operation timed out.\n");
	return -ETIMEDOUT;
}

static int alloc_long_term_buff(struct ibmvnic_adapter *adapter,
				struct ibmvnic_long_term_buff *ltb, int size)
{
	struct device *dev = &adapter->vdev->dev;
	int rc;

	ltb->size = size;
	ltb->buff = dma_alloc_coherent(dev, ltb->size, &ltb->addr,
				       GFP_KERNEL);

	if (!ltb->buff) {
		dev_err(dev, "Couldn't alloc long term buffer\n");
		return -ENOMEM;
	}
	ltb->map_id = adapter->map_id;
	adapter->map_id++;

	mutex_lock(&adapter->fw_lock);
	adapter->fw_done_rc = 0;
	reinit_completion(&adapter->fw_done);
	rc = send_request_map(adapter, ltb->addr,
			      ltb->size, ltb->map_id);
	if (rc) {
		dma_free_coherent(dev, ltb->size, ltb->buff, ltb->addr);
		mutex_unlock(&adapter->fw_lock);
		return rc;
	}

	rc = ibmvnic_wait_for_completion(adapter, &adapter->fw_done, 10000);
	if (rc) {
		dev_err(dev,
			"Long term map request aborted or timed out,rc = %d\n",
			rc);
		dma_free_coherent(dev, ltb->size, ltb->buff, ltb->addr);
		mutex_unlock(&adapter->fw_lock);
		return rc;
	}

	if (adapter->fw_done_rc) {
		dev_err(dev, "Couldn't map long term buffer,rc = %d\n",
			adapter->fw_done_rc);
		dma_free_coherent(dev, ltb->size, ltb->buff, ltb->addr);
		mutex_unlock(&adapter->fw_lock);
		return -1;
	}
	mutex_unlock(&adapter->fw_lock);
	return 0;
}

static void free_long_term_buff(struct ibmvnic_adapter *adapter,
				struct ibmvnic_long_term_buff *ltb)
{
	struct device *dev = &adapter->vdev->dev;

	if (!ltb->buff)
		return;

	if (adapter->reset_reason != VNIC_RESET_FAILOVER &&
	    adapter->reset_reason != VNIC_RESET_MOBILITY)
		send_request_unmap(adapter, ltb->map_id);
	dma_free_coherent(dev, ltb->size, ltb->buff, ltb->addr);
}

static int reset_long_term_buff(struct ibmvnic_adapter *adapter,
				struct ibmvnic_long_term_buff *ltb)
{
	struct device *dev = &adapter->vdev->dev;
	int rc;

	memset(ltb->buff, 0, ltb->size);

	mutex_lock(&adapter->fw_lock);
	adapter->fw_done_rc = 0;

	reinit_completion(&adapter->fw_done);
	rc = send_request_map(adapter, ltb->addr, ltb->size, ltb->map_id);
	if (rc) {
		mutex_unlock(&adapter->fw_lock);
		return rc;
	}

	rc = ibmvnic_wait_for_completion(adapter, &adapter->fw_done, 10000);
	if (rc) {
		dev_info(dev,
			 "Reset failed, long term map request timed out or aborted\n");
		mutex_unlock(&adapter->fw_lock);
		return rc;
	}

	if (adapter->fw_done_rc) {
		dev_info(dev,
			 "Reset failed, attempting to free and reallocate buffer\n");
		free_long_term_buff(adapter, ltb);
		mutex_unlock(&adapter->fw_lock);
		return alloc_long_term_buff(adapter, ltb, ltb->size);
	}
	mutex_unlock(&adapter->fw_lock);
	return 0;
}

static void deactivate_rx_pools(struct ibmvnic_adapter *adapter)
{
	int i;

	for (i = 0; i < adapter->num_active_rx_pools; i++)
		adapter->rx_pool[i].active = 0;
}

static void replenish_rx_pool(struct ibmvnic_adapter *adapter,
			      struct ibmvnic_rx_pool *pool)
{
	int count = pool->size - atomic_read(&pool->available);
	u64 handle = adapter->rx_scrq[pool->index]->handle;
	struct device *dev = &adapter->vdev->dev;
	int buffers_added = 0;
	unsigned long lpar_rc;
	union sub_crq sub_crq;
	struct sk_buff *skb;
	unsigned int offset;
	dma_addr_t dma_addr;
	unsigned char *dst;
	int shift = 0;
	int index;
	int i;

	if (!pool->active)
		return;

	for (i = 0; i < count; ++i) {
		skb = alloc_skb(pool->buff_size, GFP_ATOMIC);
		if (!skb) {
			dev_err(dev, "Couldn't replenish rx buff\n");
			adapter->replenish_no_mem++;
			break;
		}

		index = pool->free_map[pool->next_free];

		if (pool->rx_buff[index].skb)
			dev_err(dev, "Inconsistent free_map!\n");

		/* Copy the skb to the long term mapped DMA buffer */
		offset = index * pool->buff_size;
		dst = pool->long_term_buff.buff + offset;
		memset(dst, 0, pool->buff_size);
		dma_addr = pool->long_term_buff.addr + offset;
		pool->rx_buff[index].data = dst;

		pool->free_map[pool->next_free] = IBMVNIC_INVALID_MAP;
		pool->rx_buff[index].dma = dma_addr;
		pool->rx_buff[index].skb = skb;
		pool->rx_buff[index].pool_index = pool->index;
		pool->rx_buff[index].size = pool->buff_size;

		memset(&sub_crq, 0, sizeof(sub_crq));
		sub_crq.rx_add.first = IBMVNIC_CRQ_CMD;
		sub_crq.rx_add.correlator =
		    cpu_to_be64((u64)&pool->rx_buff[index]);
		sub_crq.rx_add.ioba = cpu_to_be32(dma_addr);
		sub_crq.rx_add.map_id = pool->long_term_buff.map_id;

		/* The length field of the sCRQ is defined to be 24 bits so the
		 * buffer size needs to be left shifted by a byte before it is
		 * converted to big endian to prevent the last byte from being
		 * truncated.
		 */
#ifdef __LITTLE_ENDIAN__
		shift = 8;
#endif
		sub_crq.rx_add.len = cpu_to_be32(pool->buff_size << shift);

		lpar_rc = send_subcrq(adapter, handle, &sub_crq);
		if (lpar_rc != H_SUCCESS)
			goto failure;

		buffers_added++;
		adapter->replenish_add_buff_success++;
		pool->next_free = (pool->next_free + 1) % pool->size;
	}
	atomic_add(buffers_added, &pool->available);
	return;

failure:
	if (lpar_rc != H_PARAMETER && lpar_rc != H_CLOSED)
		dev_err_ratelimited(dev, "rx: replenish packet buffer failed\n");
	pool->free_map[pool->next_free] = index;
	pool->rx_buff[index].skb = NULL;

	dev_kfree_skb_any(skb);
	adapter->replenish_add_buff_failure++;
	atomic_add(buffers_added, &pool->available);

	if (lpar_rc == H_CLOSED || adapter->failover_pending) {
		/* Disable buffer pool replenishment and report carrier off if
		 * queue is closed or pending failover.
		 * Firmware guarantees that a signal will be sent to the
		 * driver, triggering a reset.
		 */
		deactivate_rx_pools(adapter);
		netif_carrier_off(adapter->netdev);
	}
}

static void replenish_pools(struct ibmvnic_adapter *adapter)
{
	int i;

	adapter->replenish_task_cycles++;
	for (i = 0; i < adapter->num_active_rx_pools; i++) {
		if (adapter->rx_pool[i].active)
			replenish_rx_pool(adapter, &adapter->rx_pool[i]);
	}
}

static void release_stats_buffers(struct ibmvnic_adapter *adapter)
{
	kfree(adapter->tx_stats_buffers);
	kfree(adapter->rx_stats_buffers);
	adapter->tx_stats_buffers = NULL;
	adapter->rx_stats_buffers = NULL;
}

static int init_stats_buffers(struct ibmvnic_adapter *adapter)
{
	adapter->tx_stats_buffers =
				kcalloc(IBMVNIC_MAX_QUEUES,
					sizeof(struct ibmvnic_tx_queue_stats),
					GFP_KERNEL);
	if (!adapter->tx_stats_buffers)
		return -ENOMEM;

	adapter->rx_stats_buffers =
				kcalloc(IBMVNIC_MAX_QUEUES,
					sizeof(struct ibmvnic_rx_queue_stats),
					GFP_KERNEL);
	if (!adapter->rx_stats_buffers)
		return -ENOMEM;

	return 0;
}

static void release_stats_token(struct ibmvnic_adapter *adapter)
{
	struct device *dev = &adapter->vdev->dev;

	if (!adapter->stats_token)
		return;

	dma_unmap_single(dev, adapter->stats_token,
			 sizeof(struct ibmvnic_statistics),
			 DMA_FROM_DEVICE);
	adapter->stats_token = 0;
}

static int init_stats_token(struct ibmvnic_adapter *adapter)
{
	struct device *dev = &adapter->vdev->dev;
	dma_addr_t stok;

	stok = dma_map_single(dev, &adapter->stats,
			      sizeof(struct ibmvnic_statistics),
			      DMA_FROM_DEVICE);
	if (dma_mapping_error(dev, stok)) {
		dev_err(dev, "Couldn't map stats buffer\n");
		return -1;
	}

	adapter->stats_token = stok;
	netdev_dbg(adapter->netdev, "Stats token initialized (%llx)\n", stok);
	return 0;
}

static int reset_rx_pools(struct ibmvnic_adapter *adapter)
{
	struct ibmvnic_rx_pool *rx_pool;
	u64 buff_size;
	int rx_scrqs;
	int i, j, rc;

	if (!adapter->rx_pool)
		return -1;

	buff_size = adapter->cur_rx_buf_sz;
	rx_scrqs = adapter->num_active_rx_pools;
	for (i = 0; i < rx_scrqs; i++) {
		rx_pool = &adapter->rx_pool[i];

		netdev_dbg(adapter->netdev, "Re-setting rx_pool[%d]\n", i);

		if (rx_pool->buff_size != buff_size) {
			free_long_term_buff(adapter, &rx_pool->long_term_buff);
			rx_pool->buff_size = buff_size;
			rc = alloc_long_term_buff(adapter,
						  &rx_pool->long_term_buff,
						  rx_pool->size *
						  rx_pool->buff_size);
		} else {
			rc = reset_long_term_buff(adapter,
						  &rx_pool->long_term_buff);
		}

		if (rc)
			return rc;

		for (j = 0; j < rx_pool->size; j++)
			rx_pool->free_map[j] = j;

		memset(rx_pool->rx_buff, 0,
		       rx_pool->size * sizeof(struct ibmvnic_rx_buff));

		atomic_set(&rx_pool->available, 0);
		rx_pool->next_alloc = 0;
		rx_pool->next_free = 0;
		rx_pool->active = 1;
	}

	return 0;
}

static void release_rx_pools(struct ibmvnic_adapter *adapter)
{
	struct ibmvnic_rx_pool *rx_pool;
	int i, j;

	if (!adapter->rx_pool)
		return;

	for (i = 0; i < adapter->num_active_rx_pools; i++) {
		rx_pool = &adapter->rx_pool[i];

		netdev_dbg(adapter->netdev, "Releasing rx_pool[%d]\n", i);

		kfree(rx_pool->free_map);
		free_long_term_buff(adapter, &rx_pool->long_term_buff);

		if (!rx_pool->rx_buff)
			continue;

		for (j = 0; j < rx_pool->size; j++) {
			if (rx_pool->rx_buff[j].skb) {
				dev_kfree_skb_any(rx_pool->rx_buff[j].skb);
				rx_pool->rx_buff[j].skb = NULL;
			}
		}

		kfree(rx_pool->rx_buff);
	}

	kfree(adapter->rx_pool);
	adapter->rx_pool = NULL;
	adapter->num_active_rx_pools = 0;
}

static int init_rx_pools(struct net_device *netdev)
{
	struct ibmvnic_adapter *adapter = netdev_priv(netdev);
	struct device *dev = &adapter->vdev->dev;
	struct ibmvnic_rx_pool *rx_pool;
	int rxadd_subcrqs;
	u64 buff_size;
	int i, j;

	rxadd_subcrqs = adapter->num_active_rx_scrqs;
	buff_size = adapter->cur_rx_buf_sz;

	adapter->rx_pool = kcalloc(rxadd_subcrqs,
				   sizeof(struct ibmvnic_rx_pool),
				   GFP_KERNEL);
	if (!adapter->rx_pool) {
		dev_err(dev, "Failed to allocate rx pools\n");
		return -1;
	}

	adapter->num_active_rx_pools = rxadd_subcrqs;

	for (i = 0; i < rxadd_subcrqs; i++) {
		rx_pool = &adapter->rx_pool[i];

		netdev_dbg(adapter->netdev,
			   "Initializing rx_pool[%d], %lld buffs, %lld bytes each\n",
			   i, adapter->req_rx_add_entries_per_subcrq,
			   buff_size);

		rx_pool->size = adapter->req_rx_add_entries_per_subcrq;
		rx_pool->index = i;
		rx_pool->buff_size = buff_size;
		rx_pool->active = 1;

		rx_pool->free_map = kcalloc(rx_pool->size, sizeof(int),
					    GFP_KERNEL);
		if (!rx_pool->free_map) {
			release_rx_pools(adapter);
			return -1;
		}

		rx_pool->rx_buff = kcalloc(rx_pool->size,
					   sizeof(struct ibmvnic_rx_buff),
					   GFP_KERNEL);
		if (!rx_pool->rx_buff) {
			dev_err(dev, "Couldn't alloc rx buffers\n");
			release_rx_pools(adapter);
			return -1;
		}

		if (alloc_long_term_buff(adapter, &rx_pool->long_term_buff,
					 rx_pool->size * rx_pool->buff_size)) {
			release_rx_pools(adapter);
			return -1;
		}

		for (j = 0; j < rx_pool->size; ++j)
			rx_pool->free_map[j] = j;

		atomic_set(&rx_pool->available, 0);
		rx_pool->next_alloc = 0;
		rx_pool->next_free = 0;
	}

	return 0;
}

static int reset_one_tx_pool(struct ibmvnic_adapter *adapter,
			     struct ibmvnic_tx_pool *tx_pool)
{
	int rc, i;

	rc = reset_long_term_buff(adapter, &tx_pool->long_term_buff);
	if (rc)
		return rc;

	memset(tx_pool->tx_buff, 0,
	       tx_pool->num_buffers *
	       sizeof(struct ibmvnic_tx_buff));

	for (i = 0; i < tx_pool->num_buffers; i++)
		tx_pool->free_map[i] = i;

	tx_pool->consumer_index = 0;
	tx_pool->producer_index = 0;

	return 0;
}

static int reset_tx_pools(struct ibmvnic_adapter *adapter)
{
	int tx_scrqs;
	int i, rc;

	if (!adapter->tx_pool)
		return -1;

	tx_scrqs = adapter->num_active_tx_pools;
	for (i = 0; i < tx_scrqs; i++) {
		rc = reset_one_tx_pool(adapter, &adapter->tso_pool[i]);
		if (rc)
			return rc;
		rc = reset_one_tx_pool(adapter, &adapter->tx_pool[i]);
		if (rc)
			return rc;
	}

	return 0;
}

static void release_vpd_data(struct ibmvnic_adapter *adapter)
{
	if (!adapter->vpd)
		return;

	kfree(adapter->vpd->buff);
	kfree(adapter->vpd);

	adapter->vpd = NULL;
}

static void release_one_tx_pool(struct ibmvnic_adapter *adapter,
				struct ibmvnic_tx_pool *tx_pool)
{
	kfree(tx_pool->tx_buff);
	kfree(tx_pool->free_map);
	free_long_term_buff(adapter, &tx_pool->long_term_buff);
}

static void release_tx_pools(struct ibmvnic_adapter *adapter)
{
	int i;

	if (!adapter->tx_pool)
		return;

	for (i = 0; i < adapter->num_active_tx_pools; i++) {
		release_one_tx_pool(adapter, &adapter->tx_pool[i]);
		release_one_tx_pool(adapter, &adapter->tso_pool[i]);
	}

	kfree(adapter->tx_pool);
	adapter->tx_pool = NULL;
	kfree(adapter->tso_pool);
	adapter->tso_pool = NULL;
	adapter->num_active_tx_pools = 0;
}

static int init_one_tx_pool(struct net_device *netdev,
			    struct ibmvnic_tx_pool *tx_pool,
			    int num_entries, int buf_size)
{
	struct ibmvnic_adapter *adapter = netdev_priv(netdev);
	int i;

	tx_pool->tx_buff = kcalloc(num_entries,
				   sizeof(struct ibmvnic_tx_buff),
				   GFP_KERNEL);
	if (!tx_pool->tx_buff)
		return -1;

	if (alloc_long_term_buff(adapter, &tx_pool->long_term_buff,
				 num_entries * buf_size))
		return -1;

	tx_pool->free_map = kcalloc(num_entries, sizeof(int), GFP_KERNEL);
	if (!tx_pool->free_map)
		return -1;

	for (i = 0; i < num_entries; i++)
		tx_pool->free_map[i] = i;

	tx_pool->consumer_index = 0;
	tx_pool->producer_index = 0;
	tx_pool->num_buffers = num_entries;
	tx_pool->buf_size = buf_size;

	return 0;
}

static int init_tx_pools(struct net_device *netdev)
{
	struct ibmvnic_adapter *adapter = netdev_priv(netdev);
	int tx_subcrqs;
	int i, rc;

	tx_subcrqs = adapter->num_active_tx_scrqs;
	adapter->tx_pool = kcalloc(tx_subcrqs,
				   sizeof(struct ibmvnic_tx_pool), GFP_KERNEL);
	if (!adapter->tx_pool)
		return -1;

	adapter->tso_pool = kcalloc(tx_subcrqs,
				    sizeof(struct ibmvnic_tx_pool), GFP_KERNEL);
	if (!adapter->tso_pool)
		return -1;

	adapter->num_active_tx_pools = tx_subcrqs;

	for (i = 0; i < tx_subcrqs; i++) {
		rc = init_one_tx_pool(netdev, &adapter->tx_pool[i],
				      adapter->req_tx_entries_per_subcrq,
				      adapter->req_mtu + VLAN_HLEN);
		if (rc) {
			release_tx_pools(adapter);
			return rc;
		}

		rc = init_one_tx_pool(netdev, &adapter->tso_pool[i],
				      IBMVNIC_TSO_BUFS,
				      IBMVNIC_TSO_BUF_SZ);
		if (rc) {
			release_tx_pools(adapter);
			return rc;
		}
	}

	return 0;
}

static void ibmvnic_napi_enable(struct ibmvnic_adapter *adapter)
{
	int i;

	if (adapter->napi_enabled)
		return;

	for (i = 0; i < adapter->req_rx_queues; i++)
		napi_enable(&adapter->napi[i]);

	adapter->napi_enabled = true;
}

static void ibmvnic_napi_disable(struct ibmvnic_adapter *adapter)
{
	int i;

	if (!adapter->napi_enabled)
		return;

	for (i = 0; i < adapter->req_rx_queues; i++) {
		netdev_dbg(adapter->netdev, "Disabling napi[%d]\n", i);
		napi_disable(&adapter->napi[i]);
	}

	adapter->napi_enabled = false;
}

static int init_napi(struct ibmvnic_adapter *adapter)
{
	int i;

	adapter->napi = kcalloc(adapter->req_rx_queues,
				sizeof(struct napi_struct), GFP_KERNEL);
	if (!adapter->napi)
		return -ENOMEM;

	for (i = 0; i < adapter->req_rx_queues; i++) {
		netdev_dbg(adapter->netdev, "Adding napi[%d]\n", i);
		netif_napi_add(adapter->netdev, &adapter->napi[i],
			       ibmvnic_poll, NAPI_POLL_WEIGHT);
	}

	adapter->num_active_rx_napi = adapter->req_rx_queues;
	return 0;
}

static void release_napi(struct ibmvnic_adapter *adapter)
{
	int i;

	if (!adapter->napi)
		return;

	for (i = 0; i < adapter->num_active_rx_napi; i++) {
		netdev_dbg(adapter->netdev, "Releasing napi[%d]\n", i);
		netif_napi_del(&adapter->napi[i]);
	}

	kfree(adapter->napi);
	adapter->napi = NULL;
	adapter->num_active_rx_napi = 0;
	adapter->napi_enabled = false;
}

static int ibmvnic_login(struct net_device *netdev)
{
	struct ibmvnic_adapter *adapter = netdev_priv(netdev);
	unsigned long timeout = msecs_to_jiffies(20000);
	int retry_count = 0;
	int retries = 10;
	bool retry;
	int rc;

	do {
		retry = false;
		if (retry_count > retries) {
			netdev_warn(netdev, "Login attempts exceeded\n");
			return -1;
		}

		adapter->init_done_rc = 0;
		reinit_completion(&adapter->init_done);
		rc = send_login(adapter);
		if (rc)
			return rc;

		if (!wait_for_completion_timeout(&adapter->init_done,
						 timeout)) {
			netdev_warn(netdev, "Login timed out, retrying...\n");
			retry = true;
			adapter->init_done_rc = 0;
			retry_count++;
			continue;
		}

		if (adapter->init_done_rc == ABORTED) {
			netdev_warn(netdev, "Login aborted, retrying...\n");
			retry = true;
			adapter->init_done_rc = 0;
			retry_count++;
			/* FW or device may be busy, so
			 * wait a bit before retrying login
			 */
			msleep(500);
		} else if (adapter->init_done_rc == PARTIALSUCCESS) {
			retry_count++;
			release_sub_crqs(adapter, 1);

			retry = true;
			netdev_dbg(netdev,
				   "Received partial success, retrying...\n");
			adapter->init_done_rc = 0;
			reinit_completion(&adapter->init_done);
			send_query_cap(adapter);
			if (!wait_for_completion_timeout(&adapter->init_done,
							 timeout)) {
				netdev_warn(netdev,
					    "Capabilities query timed out\n");
				return -1;
			}

			rc = init_sub_crqs(adapter);
			if (rc) {
				netdev_warn(netdev,
					    "SCRQ initialization failed\n");
				return -1;
			}

			rc = init_sub_crq_irqs(adapter);
			if (rc) {
				netdev_warn(netdev,
					    "SCRQ irq initialization failed\n");
				return -1;
			}
		} else if (adapter->init_done_rc) {
			netdev_warn(netdev, "Adapter login failed\n");
			return -1;
		}
	} while (retry);

	__ibmvnic_set_mac(netdev, adapter->mac_addr);

	return 0;
}

static void release_login_buffer(struct ibmvnic_adapter *adapter)
{
	kfree(adapter->login_buf);
	adapter->login_buf = NULL;
}

static void release_login_rsp_buffer(struct ibmvnic_adapter *adapter)
{
	kfree(adapter->login_rsp_buf);
	adapter->login_rsp_buf = NULL;
}

static void release_resources(struct ibmvnic_adapter *adapter)
{
	release_vpd_data(adapter);

	release_tx_pools(adapter);
	release_rx_pools(adapter);

	release_napi(adapter);
	release_login_buffer(adapter);
	release_login_rsp_buffer(adapter);
}

static int set_link_state(struct ibmvnic_adapter *adapter, u8 link_state)
{
	struct net_device *netdev = adapter->netdev;
	unsigned long timeout = msecs_to_jiffies(20000);
	union ibmvnic_crq crq;
	bool resend;
	int rc;

	netdev_dbg(netdev, "setting link state %d\n", link_state);

	memset(&crq, 0, sizeof(crq));
	crq.logical_link_state.first = IBMVNIC_CRQ_CMD;
	crq.logical_link_state.cmd = LOGICAL_LINK_STATE;
	crq.logical_link_state.link_state = link_state;

	do {
		resend = false;

		reinit_completion(&adapter->init_done);
		rc = ibmvnic_send_crq(adapter, &crq);
		if (rc) {
			netdev_err(netdev, "Failed to set link state\n");
			return rc;
		}

		if (!wait_for_completion_timeout(&adapter->init_done,
						 timeout)) {
			netdev_err(netdev, "timeout setting link state\n");
			return -1;
		}

		if (adapter->init_done_rc == PARTIALSUCCESS) {
			/* Partuial success, delay and re-send */
			mdelay(1000);
			resend = true;
		} else if (adapter->init_done_rc) {
			netdev_warn(netdev, "Unable to set link state, rc=%d\n",
				    adapter->init_done_rc);
			return adapter->init_done_rc;
		}
	} while (resend);

	return 0;
}

static int set_real_num_queues(struct net_device *netdev)
{
	struct ibmvnic_adapter *adapter = netdev_priv(netdev);
	int rc;

	netdev_dbg(netdev, "Setting real tx/rx queues (%llx/%llx)\n",
		   adapter->req_tx_queues, adapter->req_rx_queues);

	rc = netif_set_real_num_tx_queues(netdev, adapter->req_tx_queues);
	if (rc) {
		netdev_err(netdev, "failed to set the number of tx queues\n");
		return rc;
	}

	rc = netif_set_real_num_rx_queues(netdev, adapter->req_rx_queues);
	if (rc)
		netdev_err(netdev, "failed to set the number of rx queues\n");

	return rc;
}

static int ibmvnic_get_vpd(struct ibmvnic_adapter *adapter)
{
	struct device *dev = &adapter->vdev->dev;
	union ibmvnic_crq crq;
	int len = 0;
	int rc;

	if (adapter->vpd->buff)
		len = adapter->vpd->len;

	mutex_lock(&adapter->fw_lock);
	adapter->fw_done_rc = 0;
	reinit_completion(&adapter->fw_done);

	crq.get_vpd_size.first = IBMVNIC_CRQ_CMD;
	crq.get_vpd_size.cmd = GET_VPD_SIZE;
	rc = ibmvnic_send_crq(adapter, &crq);
	if (rc) {
		mutex_unlock(&adapter->fw_lock);
		return rc;
	}

	rc = ibmvnic_wait_for_completion(adapter, &adapter->fw_done, 10000);
	if (rc) {
		dev_err(dev, "Could not retrieve VPD size, rc = %d\n", rc);
		mutex_unlock(&adapter->fw_lock);
		return rc;
	}
	mutex_unlock(&adapter->fw_lock);

	if (!adapter->vpd->len)
		return -ENODATA;

	if (!adapter->vpd->buff)
		adapter->vpd->buff = kzalloc(adapter->vpd->len, GFP_KERNEL);
	else if (adapter->vpd->len != len)
		adapter->vpd->buff =
			krealloc(adapter->vpd->buff,
				 adapter->vpd->len, GFP_KERNEL);

	if (!adapter->vpd->buff) {
		dev_err(dev, "Could allocate VPD buffer\n");
		return -ENOMEM;
	}

	adapter->vpd->dma_addr =
		dma_map_single(dev, adapter->vpd->buff, adapter->vpd->len,
			       DMA_FROM_DEVICE);
	if (dma_mapping_error(dev, adapter->vpd->dma_addr)) {
		dev_err(dev, "Could not map VPD buffer\n");
		kfree(adapter->vpd->buff);
		adapter->vpd->buff = NULL;
		return -ENOMEM;
	}

	mutex_lock(&adapter->fw_lock);
	adapter->fw_done_rc = 0;
	reinit_completion(&adapter->fw_done);

	crq.get_vpd.first = IBMVNIC_CRQ_CMD;
	crq.get_vpd.cmd = GET_VPD;
	crq.get_vpd.ioba = cpu_to_be32(adapter->vpd->dma_addr);
	crq.get_vpd.len = cpu_to_be32((u32)adapter->vpd->len);
	rc = ibmvnic_send_crq(adapter, &crq);
	if (rc) {
		kfree(adapter->vpd->buff);
		adapter->vpd->buff = NULL;
		mutex_unlock(&adapter->fw_lock);
		return rc;
	}

	rc = ibmvnic_wait_for_completion(adapter, &adapter->fw_done, 10000);
	if (rc) {
		dev_err(dev, "Unable to retrieve VPD, rc = %d\n", rc);
		kfree(adapter->vpd->buff);
		adapter->vpd->buff = NULL;
		mutex_unlock(&adapter->fw_lock);
		return rc;
	}

	mutex_unlock(&adapter->fw_lock);
	return 0;
}

static int init_resources(struct ibmvnic_adapter *adapter)
{
	struct net_device *netdev = adapter->netdev;
	int rc;

	rc = set_real_num_queues(netdev);
	if (rc)
		return rc;

	adapter->vpd = kzalloc(sizeof(*adapter->vpd), GFP_KERNEL);
	if (!adapter->vpd)
		return -ENOMEM;

	/* Vital Product Data (VPD) */
	rc = ibmvnic_get_vpd(adapter);
	if (rc) {
		netdev_err(netdev, "failed to initialize Vital Product Data (VPD)\n");
		return rc;
	}

	adapter->map_id = 1;

	rc = init_napi(adapter);
	if (rc)
		return rc;

	send_query_map(adapter);

	rc = init_rx_pools(netdev);
	if (rc)
		return rc;

	rc = init_tx_pools(netdev);
	return rc;
}

static int __ibmvnic_open(struct net_device *netdev)
{
	struct ibmvnic_adapter *adapter = netdev_priv(netdev);
	enum vnic_state prev_state = adapter->state;
	int i, rc;

	adapter->state = VNIC_OPENING;
	replenish_pools(adapter);
	ibmvnic_napi_enable(adapter);

	/* We're ready to receive frames, enable the sub-crq interrupts and
	 * set the logical link state to up
	 */
	for (i = 0; i < adapter->req_rx_queues; i++) {
		netdev_dbg(netdev, "Enabling rx_scrq[%d] irq\n", i);
		if (prev_state == VNIC_CLOSED)
			enable_irq(adapter->rx_scrq[i]->irq);
		enable_scrq_irq(adapter, adapter->rx_scrq[i]);
	}

	for (i = 0; i < adapter->req_tx_queues; i++) {
		netdev_dbg(netdev, "Enabling tx_scrq[%d] irq\n", i);
		if (prev_state == VNIC_CLOSED)
			enable_irq(adapter->tx_scrq[i]->irq);
		enable_scrq_irq(adapter, adapter->tx_scrq[i]);
	}

	rc = set_link_state(adapter, IBMVNIC_LOGICAL_LNK_UP);
	if (rc) {
		for (i = 0; i < adapter->req_rx_queues; i++)
			napi_disable(&adapter->napi[i]);
		release_resources(adapter);
		return rc;
	}

	netif_tx_start_all_queues(netdev);

	if (prev_state == VNIC_CLOSED) {
		for (i = 0; i < adapter->req_rx_queues; i++)
			napi_schedule(&adapter->napi[i]);
	}

	adapter->state = VNIC_OPEN;
	return rc;
}

static int ibmvnic_open(struct net_device *netdev)
{
	struct ibmvnic_adapter *adapter = netdev_priv(netdev);
	int rc;

	/* If device failover is pending, just set device state and return.
	 * Device operation will be handled by reset routine.
	 */
	if (adapter->failover_pending) {
		adapter->state = VNIC_OPEN;
		return 0;
	}

	if (adapter->state != VNIC_CLOSED) {
		rc = ibmvnic_login(netdev);
		if (rc)
			goto out;

		rc = init_resources(adapter);
		if (rc) {
			netdev_err(netdev, "failed to initialize resources\n");
			release_resources(adapter);
			goto out;
		}
	}

	rc = __ibmvnic_open(netdev);

out:
	/*
	 * If open fails due to a pending failover, set device state and
	 * return. Device operation will be handled by reset routine.
	 */
	if (rc && adapter->failover_pending) {
		adapter->state = VNIC_OPEN;
		rc = 0;
	}
	return rc;
}

static void clean_rx_pools(struct ibmvnic_adapter *adapter)
{
	struct ibmvnic_rx_pool *rx_pool;
	struct ibmvnic_rx_buff *rx_buff;
	u64 rx_entries;
	int rx_scrqs;
	int i, j;

	if (!adapter->rx_pool)
		return;

	rx_scrqs = adapter->num_active_rx_pools;
	rx_entries = adapter->req_rx_add_entries_per_subcrq;

	/* Free any remaining skbs in the rx buffer pools */
	for (i = 0; i < rx_scrqs; i++) {
		rx_pool = &adapter->rx_pool[i];
		if (!rx_pool || !rx_pool->rx_buff)
			continue;

		netdev_dbg(adapter->netdev, "Cleaning rx_pool[%d]\n", i);
		for (j = 0; j < rx_entries; j++) {
			rx_buff = &rx_pool->rx_buff[j];
			if (rx_buff && rx_buff->skb) {
				dev_kfree_skb_any(rx_buff->skb);
				rx_buff->skb = NULL;
			}
		}
	}
}

static void clean_one_tx_pool(struct ibmvnic_adapter *adapter,
			      struct ibmvnic_tx_pool *tx_pool)
{
	struct ibmvnic_tx_buff *tx_buff;
	u64 tx_entries;
	int i;

	if (!tx_pool || !tx_pool->tx_buff)
		return;

	tx_entries = tx_pool->num_buffers;

	for (i = 0; i < tx_entries; i++) {
		tx_buff = &tx_pool->tx_buff[i];
		if (tx_buff && tx_buff->skb) {
			dev_kfree_skb_any(tx_buff->skb);
			tx_buff->skb = NULL;
		}
	}
}

static void clean_tx_pools(struct ibmvnic_adapter *adapter)
{
	int tx_scrqs;
	int i;

	if (!adapter->tx_pool || !adapter->tso_pool)
		return;

	tx_scrqs = adapter->num_active_tx_pools;

	/* Free any remaining skbs in the tx buffer pools */
	for (i = 0; i < tx_scrqs; i++) {
		netdev_dbg(adapter->netdev, "Cleaning tx_pool[%d]\n", i);
		clean_one_tx_pool(adapter, &adapter->tx_pool[i]);
		clean_one_tx_pool(adapter, &adapter->tso_pool[i]);
	}
}

static void ibmvnic_disable_irqs(struct ibmvnic_adapter *adapter)
{
	struct net_device *netdev = adapter->netdev;
	int i;

	if (adapter->tx_scrq) {
		for (i = 0; i < adapter->req_tx_queues; i++)
			if (adapter->tx_scrq[i]->irq) {
				netdev_dbg(netdev,
					   "Disabling tx_scrq[%d] irq\n", i);
				disable_scrq_irq(adapter, adapter->tx_scrq[i]);
				disable_irq(adapter->tx_scrq[i]->irq);
			}
	}

	if (adapter->rx_scrq) {
		for (i = 0; i < adapter->req_rx_queues; i++) {
			if (adapter->rx_scrq[i]->irq) {
				netdev_dbg(netdev,
					   "Disabling rx_scrq[%d] irq\n", i);
				disable_scrq_irq(adapter, adapter->rx_scrq[i]);
				disable_irq(adapter->rx_scrq[i]->irq);
			}
		}
	}
}

static void ibmvnic_cleanup(struct net_device *netdev)
{
	struct ibmvnic_adapter *adapter = netdev_priv(netdev);

	/* ensure that transmissions are stopped if called by do_reset */
	if (test_bit(0, &adapter->resetting))
		netif_tx_disable(netdev);
	else
		netif_tx_stop_all_queues(netdev);

	ibmvnic_napi_disable(adapter);
	ibmvnic_disable_irqs(adapter);

	clean_rx_pools(adapter);
	clean_tx_pools(adapter);
}

static int __ibmvnic_close(struct net_device *netdev)
{
	struct ibmvnic_adapter *adapter = netdev_priv(netdev);
	int rc = 0;

	adapter->state = VNIC_CLOSING;
	rc = set_link_state(adapter, IBMVNIC_LOGICAL_LNK_DN);
	if (rc)
		return rc;
	adapter->state = VNIC_CLOSED;
	return 0;
}

static int ibmvnic_close(struct net_device *netdev)
{
	struct ibmvnic_adapter *adapter = netdev_priv(netdev);
	int rc;

	/* If device failover is pending, just set device state and return.
	 * Device operation will be handled by reset routine.
	 */
	if (adapter->failover_pending) {
		adapter->state = VNIC_CLOSED;
		return 0;
	}

	rc = __ibmvnic_close(netdev);
	ibmvnic_cleanup(netdev);

	return rc;
}

/**
 * build_hdr_data - creates L2/L3/L4 header data buffer
 * @hdr_field - bitfield determining needed headers
 * @skb - socket buffer
 * @hdr_len - array of header lengths
 * @tot_len - total length of data
 *
 * Reads hdr_field to determine which headers are needed by firmware.
 * Builds a buffer containing these headers.  Saves individual header
 * lengths and total buffer length to be used to build descriptors.
 */
static int build_hdr_data(u8 hdr_field, struct sk_buff *skb,
			  int *hdr_len, u8 *hdr_data)
{
	int len = 0;
	u8 *hdr;

	if (skb_vlan_tagged(skb) && !skb_vlan_tag_present(skb))
		hdr_len[0] = sizeof(struct vlan_ethhdr);
	else
		hdr_len[0] = sizeof(struct ethhdr);

	if (skb->protocol == htons(ETH_P_IP)) {
		hdr_len[1] = ip_hdr(skb)->ihl * 4;
		if (ip_hdr(skb)->protocol == IPPROTO_TCP)
			hdr_len[2] = tcp_hdrlen(skb);
		else if (ip_hdr(skb)->protocol == IPPROTO_UDP)
			hdr_len[2] = sizeof(struct udphdr);
	} else if (skb->protocol == htons(ETH_P_IPV6)) {
		hdr_len[1] = sizeof(struct ipv6hdr);
		if (ipv6_hdr(skb)->nexthdr == IPPROTO_TCP)
			hdr_len[2] = tcp_hdrlen(skb);
		else if (ipv6_hdr(skb)->nexthdr == IPPROTO_UDP)
			hdr_len[2] = sizeof(struct udphdr);
	} else if (skb->protocol == htons(ETH_P_ARP)) {
		hdr_len[1] = arp_hdr_len(skb->dev);
		hdr_len[2] = 0;
	}

	memset(hdr_data, 0, 120);
	if ((hdr_field >> 6) & 1) {
		hdr = skb_mac_header(skb);
		memcpy(hdr_data, hdr, hdr_len[0]);
		len += hdr_len[0];
	}

	if ((hdr_field >> 5) & 1) {
		hdr = skb_network_header(skb);
		memcpy(hdr_data + len, hdr, hdr_len[1]);
		len += hdr_len[1];
	}

	if ((hdr_field >> 4) & 1) {
		hdr = skb_transport_header(skb);
		memcpy(hdr_data + len, hdr, hdr_len[2]);
		len += hdr_len[2];
	}
	return len;
}

/**
 * create_hdr_descs - create header and header extension descriptors
 * @hdr_field - bitfield determining needed headers
 * @data - buffer containing header data
 * @len - length of data buffer
 * @hdr_len - array of individual header lengths
 * @scrq_arr - descriptor array
 *
 * Creates header and, if needed, header extension descriptors and
 * places them in a descriptor array, scrq_arr
 */

static int create_hdr_descs(u8 hdr_field, u8 *hdr_data, int len, int *hdr_len,
			    union sub_crq *scrq_arr)
{
	union sub_crq hdr_desc;
	int tmp_len = len;
	int num_descs = 0;
	u8 *data, *cur;
	int tmp;

	while (tmp_len > 0) {
		cur = hdr_data + len - tmp_len;

		memset(&hdr_desc, 0, sizeof(hdr_desc));
		if (cur != hdr_data) {
			data = hdr_desc.hdr_ext.data;
			tmp = tmp_len > 29 ? 29 : tmp_len;
			hdr_desc.hdr_ext.first = IBMVNIC_CRQ_CMD;
			hdr_desc.hdr_ext.type = IBMVNIC_HDR_EXT_DESC;
			hdr_desc.hdr_ext.len = tmp;
		} else {
			data = hdr_desc.hdr.data;
			tmp = tmp_len > 24 ? 24 : tmp_len;
			hdr_desc.hdr.first = IBMVNIC_CRQ_CMD;
			hdr_desc.hdr.type = IBMVNIC_HDR_DESC;
			hdr_desc.hdr.len = tmp;
			hdr_desc.hdr.l2_len = (u8)hdr_len[0];
			hdr_desc.hdr.l3_len = cpu_to_be16((u16)hdr_len[1]);
			hdr_desc.hdr.l4_len = (u8)hdr_len[2];
			hdr_desc.hdr.flag = hdr_field << 1;
		}
		memcpy(data, cur, tmp);
		tmp_len -= tmp;
		*scrq_arr = hdr_desc;
		scrq_arr++;
		num_descs++;
	}

	return num_descs;
}

/**
 * build_hdr_descs_arr - build a header descriptor array
 * @skb - socket buffer
 * @num_entries - number of descriptors to be sent
 * @subcrq - first TX descriptor
 * @hdr_field - bit field determining which headers will be sent
 *
 * This function will build a TX descriptor array with applicable
 * L2/L3/L4 packet header descriptors to be sent by send_subcrq_indirect.
 */

static void build_hdr_descs_arr(struct ibmvnic_tx_buff *txbuff,
				int *num_entries, u8 hdr_field)
{
	int hdr_len[3] = {0, 0, 0};
	int tot_len;
	u8 *hdr_data = txbuff->hdr_data;

	tot_len = build_hdr_data(hdr_field, txbuff->skb, hdr_len,
				 txbuff->hdr_data);
	*num_entries += create_hdr_descs(hdr_field, hdr_data, tot_len, hdr_len,
			 txbuff->indir_arr + 1);
}

static int ibmvnic_xmit_workarounds(struct sk_buff *skb,
				    struct net_device *netdev)
{
	/* For some backing devices, mishandling of small packets
	 * can result in a loss of connection or TX stall. Device
	 * architects recommend that no packet should be smaller
	 * than the minimum MTU value provided to the driver, so
	 * pad any packets to that length
	 */
	if (skb->len < netdev->min_mtu)
		return skb_put_padto(skb, netdev->min_mtu);

	return 0;
}

static netdev_tx_t ibmvnic_xmit(struct sk_buff *skb, struct net_device *netdev)
{
	struct ibmvnic_adapter *adapter = netdev_priv(netdev);
	int queue_num = skb_get_queue_mapping(skb);
	u8 *hdrs = (u8 *)&adapter->tx_rx_desc_req;
	struct device *dev = &adapter->vdev->dev;
	struct ibmvnic_tx_buff *tx_buff = NULL;
	struct ibmvnic_sub_crq_queue *tx_scrq;
	struct ibmvnic_tx_pool *tx_pool;
	unsigned int tx_send_failed = 0;
	unsigned int tx_map_failed = 0;
	unsigned int tx_dropped = 0;
	unsigned int tx_packets = 0;
	unsigned int tx_bytes = 0;
	dma_addr_t data_dma_addr;
	struct netdev_queue *txq;
	unsigned long lpar_rc;
	union sub_crq tx_crq;
	unsigned int offset;
	int num_entries = 1;
	unsigned char *dst;
	int index = 0;
	u8 proto = 0;
	u64 handle;
	netdev_tx_t ret = NETDEV_TX_OK;

	if (test_bit(0, &adapter->resetting)) {
		if (!netif_subqueue_stopped(netdev, skb))
			netif_stop_subqueue(netdev, queue_num);
		dev_kfree_skb_any(skb);

		tx_send_failed++;
		tx_dropped++;
		ret = NETDEV_TX_OK;
		goto out;
	}

	if (ibmvnic_xmit_workarounds(skb, netdev)) {
		tx_dropped++;
		tx_send_failed++;
		ret = NETDEV_TX_OK;
		goto out;
	}
	if (skb_is_gso(skb))
		tx_pool = &adapter->tso_pool[queue_num];
	else
		tx_pool = &adapter->tx_pool[queue_num];

	tx_scrq = adapter->tx_scrq[queue_num];
	txq = netdev_get_tx_queue(netdev, skb_get_queue_mapping(skb));
	handle = tx_scrq->handle;

	index = tx_pool->free_map[tx_pool->consumer_index];

	if (index == IBMVNIC_INVALID_MAP) {
		dev_kfree_skb_any(skb);
		tx_send_failed++;
		tx_dropped++;
		ret = NETDEV_TX_OK;
		goto out;
	}

	tx_pool->free_map[tx_pool->consumer_index] = IBMVNIC_INVALID_MAP;

	offset = index * tx_pool->buf_size;
	dst = tx_pool->long_term_buff.buff + offset;
	memset(dst, 0, tx_pool->buf_size);
	data_dma_addr = tx_pool->long_term_buff.addr + offset;

	if (skb_shinfo(skb)->nr_frags) {
		int cur, i;

		/* Copy the head */
		skb_copy_from_linear_data(skb, dst, skb_headlen(skb));
		cur = skb_headlen(skb);

		/* Copy the frags */
		for (i = 0; i < skb_shinfo(skb)->nr_frags; i++) {
			const skb_frag_t *frag = &skb_shinfo(skb)->frags[i];

			memcpy(dst + cur,
			       page_address(skb_frag_page(frag)) +
			       skb_frag_off(frag), skb_frag_size(frag));
			cur += skb_frag_size(frag);
		}
	} else {
		skb_copy_from_linear_data(skb, dst, skb->len);
	}

	tx_pool->consumer_index =
	    (tx_pool->consumer_index + 1) % tx_pool->num_buffers;

	tx_buff = &tx_pool->tx_buff[index];
	tx_buff->skb = skb;
	tx_buff->data_dma[0] = data_dma_addr;
	tx_buff->data_len[0] = skb->len;
	tx_buff->index = index;
	tx_buff->pool_index = queue_num;
	tx_buff->last_frag = true;

	memset(&tx_crq, 0, sizeof(tx_crq));
	tx_crq.v1.first = IBMVNIC_CRQ_CMD;
	tx_crq.v1.type = IBMVNIC_TX_DESC;
	tx_crq.v1.n_crq_elem = 1;
	tx_crq.v1.n_sge = 1;
	tx_crq.v1.flags1 = IBMVNIC_TX_COMP_NEEDED;

	if (skb_is_gso(skb))
		tx_crq.v1.correlator =
			cpu_to_be32(index | IBMVNIC_TSO_POOL_MASK);
	else
		tx_crq.v1.correlator = cpu_to_be32(index);
	tx_crq.v1.dma_reg = cpu_to_be16(tx_pool->long_term_buff.map_id);
	tx_crq.v1.sge_len = cpu_to_be32(skb->len);
	tx_crq.v1.ioba = cpu_to_be64(data_dma_addr);

	if (adapter->vlan_header_insertion && skb_vlan_tag_present(skb)) {
		tx_crq.v1.flags2 |= IBMVNIC_TX_VLAN_INSERT;
		tx_crq.v1.vlan_id = cpu_to_be16(skb->vlan_tci);
	}

	if (skb->protocol == htons(ETH_P_IP)) {
		tx_crq.v1.flags1 |= IBMVNIC_TX_PROT_IPV4;
		proto = ip_hdr(skb)->protocol;
	} else if (skb->protocol == htons(ETH_P_IPV6)) {
		tx_crq.v1.flags1 |= IBMVNIC_TX_PROT_IPV6;
		proto = ipv6_hdr(skb)->nexthdr;
	}

	if (proto == IPPROTO_TCP)
		tx_crq.v1.flags1 |= IBMVNIC_TX_PROT_TCP;
	else if (proto == IPPROTO_UDP)
		tx_crq.v1.flags1 |= IBMVNIC_TX_PROT_UDP;

	if (skb->ip_summed == CHECKSUM_PARTIAL) {
		tx_crq.v1.flags1 |= IBMVNIC_TX_CHKSUM_OFFLOAD;
		hdrs += 2;
	}
	if (skb_is_gso(skb)) {
		tx_crq.v1.flags1 |= IBMVNIC_TX_LSO;
		tx_crq.v1.mss = cpu_to_be16(skb_shinfo(skb)->gso_size);
		hdrs += 2;
	}
	/* determine if l2/3/4 headers are sent to firmware */
	if ((*hdrs >> 7) & 1) {
		build_hdr_descs_arr(tx_buff, &num_entries, *hdrs);
		tx_crq.v1.n_crq_elem = num_entries;
		tx_buff->num_entries = num_entries;
		tx_buff->indir_arr[0] = tx_crq;
		tx_buff->indir_dma = dma_map_single(dev, tx_buff->indir_arr,
						    sizeof(tx_buff->indir_arr),
						    DMA_TO_DEVICE);
		if (dma_mapping_error(dev, tx_buff->indir_dma)) {
			dev_kfree_skb_any(skb);
			tx_buff->skb = NULL;
			if (!firmware_has_feature(FW_FEATURE_CMO))
				dev_err(dev, "tx: unable to map descriptor array\n");
			tx_map_failed++;
			tx_dropped++;
			ret = NETDEV_TX_OK;
			goto tx_err_out;
		}
		lpar_rc = send_subcrq_indirect(adapter, handle,
					       (u64)tx_buff->indir_dma,
					       (u64)num_entries);
		dma_unmap_single(dev, tx_buff->indir_dma,
				 sizeof(tx_buff->indir_arr), DMA_TO_DEVICE);
	} else {
		tx_buff->num_entries = num_entries;
		lpar_rc = send_subcrq(adapter, handle,
				      &tx_crq);
	}
	if (lpar_rc != H_SUCCESS) {
		if (lpar_rc != H_CLOSED && lpar_rc != H_PARAMETER)
			dev_err_ratelimited(dev, "tx: send failed\n");
		dev_kfree_skb_any(skb);
		tx_buff->skb = NULL;

		if (lpar_rc == H_CLOSED || adapter->failover_pending) {
			/* Disable TX and report carrier off if queue is closed
			 * or pending failover.
			 * Firmware guarantees that a signal will be sent to the
			 * driver, triggering a reset or some other action.
			 */
			netif_tx_stop_all_queues(netdev);
			netif_carrier_off(netdev);
		}

		tx_send_failed++;
		tx_dropped++;
		ret = NETDEV_TX_OK;
		goto tx_err_out;
	}

	if (atomic_add_return(num_entries, &tx_scrq->used)
					>= adapter->req_tx_entries_per_subcrq) {
		netdev_dbg(netdev, "Stopping queue %d\n", queue_num);
		netif_stop_subqueue(netdev, queue_num);
	}

	tx_packets++;
	tx_bytes += skb->len;
	txq->trans_start = jiffies;
	ret = NETDEV_TX_OK;
	goto out;

tx_err_out:
	/* roll back consumer index and map array*/
	if (tx_pool->consumer_index == 0)
		tx_pool->consumer_index =
			tx_pool->num_buffers - 1;
	else
		tx_pool->consumer_index--;
	tx_pool->free_map[tx_pool->consumer_index] = index;
out:
	netdev->stats.tx_dropped += tx_dropped;
	netdev->stats.tx_bytes += tx_bytes;
	netdev->stats.tx_packets += tx_packets;
	adapter->tx_send_failed += tx_send_failed;
	adapter->tx_map_failed += tx_map_failed;
	adapter->tx_stats_buffers[queue_num].packets += tx_packets;
	adapter->tx_stats_buffers[queue_num].bytes += tx_bytes;
	adapter->tx_stats_buffers[queue_num].dropped_packets += tx_dropped;

	return ret;
}

static void ibmvnic_set_multi(struct net_device *netdev)
{
	struct ibmvnic_adapter *adapter = netdev_priv(netdev);
	struct netdev_hw_addr *ha;
	union ibmvnic_crq crq;

	memset(&crq, 0, sizeof(crq));
	crq.request_capability.first = IBMVNIC_CRQ_CMD;
	crq.request_capability.cmd = REQUEST_CAPABILITY;

	if (netdev->flags & IFF_PROMISC) {
		if (!adapter->promisc_supported)
			return;
	} else {
		if (netdev->flags & IFF_ALLMULTI) {
			/* Accept all multicast */
			memset(&crq, 0, sizeof(crq));
			crq.multicast_ctrl.first = IBMVNIC_CRQ_CMD;
			crq.multicast_ctrl.cmd = MULTICAST_CTRL;
			crq.multicast_ctrl.flags = IBMVNIC_ENABLE_ALL;
			ibmvnic_send_crq(adapter, &crq);
		} else if (netdev_mc_empty(netdev)) {
			/* Reject all multicast */
			memset(&crq, 0, sizeof(crq));
			crq.multicast_ctrl.first = IBMVNIC_CRQ_CMD;
			crq.multicast_ctrl.cmd = MULTICAST_CTRL;
			crq.multicast_ctrl.flags = IBMVNIC_DISABLE_ALL;
			ibmvnic_send_crq(adapter, &crq);
		} else {
			/* Accept one or more multicast(s) */
			netdev_for_each_mc_addr(ha, netdev) {
				memset(&crq, 0, sizeof(crq));
				crq.multicast_ctrl.first = IBMVNIC_CRQ_CMD;
				crq.multicast_ctrl.cmd = MULTICAST_CTRL;
				crq.multicast_ctrl.flags = IBMVNIC_ENABLE_MC;
				ether_addr_copy(&crq.multicast_ctrl.mac_addr[0],
						ha->addr);
				ibmvnic_send_crq(adapter, &crq);
			}
		}
	}
}

static int __ibmvnic_set_mac(struct net_device *netdev, u8 *dev_addr)
{
	struct ibmvnic_adapter *adapter = netdev_priv(netdev);
	union ibmvnic_crq crq;
	int rc;

	if (!is_valid_ether_addr(dev_addr)) {
		rc = -EADDRNOTAVAIL;
		goto err;
	}

	memset(&crq, 0, sizeof(crq));
	crq.change_mac_addr.first = IBMVNIC_CRQ_CMD;
	crq.change_mac_addr.cmd = CHANGE_MAC_ADDR;
	ether_addr_copy(&crq.change_mac_addr.mac_addr[0], dev_addr);

	mutex_lock(&adapter->fw_lock);
	adapter->fw_done_rc = 0;
	reinit_completion(&adapter->fw_done);

	rc = ibmvnic_send_crq(adapter, &crq);
	if (rc) {
		rc = -EIO;
		mutex_unlock(&adapter->fw_lock);
		goto err;
	}

	rc = ibmvnic_wait_for_completion(adapter, &adapter->fw_done, 10000);
	/* netdev->dev_addr is changed in handle_change_mac_rsp function */
	if (rc || adapter->fw_done_rc) {
		rc = -EIO;
		mutex_unlock(&adapter->fw_lock);
		goto err;
	}
	mutex_unlock(&adapter->fw_lock);
	return 0;
err:
	ether_addr_copy(adapter->mac_addr, netdev->dev_addr);
	return rc;
}

static int ibmvnic_set_mac(struct net_device *netdev, void *p)
{
	struct ibmvnic_adapter *adapter = netdev_priv(netdev);
	struct sockaddr *addr = p;
	int rc;

	rc = 0;
	if (!is_valid_ether_addr(addr->sa_data))
		return -EADDRNOTAVAIL;

	if (adapter->state != VNIC_PROBED) {
		ether_addr_copy(adapter->mac_addr, addr->sa_data);
		rc = __ibmvnic_set_mac(netdev, addr->sa_data);
	}

	return rc;
}

/**
 * do_change_param_reset returns zero if we are able to keep processing reset
 * events, or non-zero if we hit a fatal error and must halt.
 */
static int do_change_param_reset(struct ibmvnic_adapter *adapter,
				 struct ibmvnic_rwi *rwi,
				 u32 reset_state)
{
	struct net_device *netdev = adapter->netdev;
	int i, rc;

	netdev_dbg(adapter->netdev, "Change param resetting driver (%d)\n",
		   rwi->reset_reason);

	netif_carrier_off(netdev);
	adapter->reset_reason = rwi->reset_reason;

	ibmvnic_cleanup(netdev);

	if (reset_state == VNIC_OPEN) {
		rc = __ibmvnic_close(netdev);
		if (rc)
			goto out;
	}

	release_resources(adapter);
	release_sub_crqs(adapter, 1);
	release_crq_queue(adapter);

	adapter->state = VNIC_PROBED;

	rc = init_crq_queue(adapter);

	if (rc) {
		netdev_err(adapter->netdev,
			   "Couldn't initialize crq. rc=%d\n", rc);
		return rc;
	}

	rc = ibmvnic_reset_init(adapter, true);
	if (rc) {
		rc = IBMVNIC_INIT_FAILED;
		goto out;
	}

	/* If the adapter was in PROBE state prior to the reset,
	 * exit here.
	 */
	if (reset_state == VNIC_PROBED)
		goto out;

	rc = ibmvnic_login(netdev);
	if (rc) {
		goto out;
	}

	rc = init_resources(adapter);
	if (rc)
		goto out;

	ibmvnic_disable_irqs(adapter);

	adapter->state = VNIC_CLOSED;

	if (reset_state == VNIC_CLOSED)
		return 0;

	rc = __ibmvnic_open(netdev);
	if (rc) {
		rc = IBMVNIC_OPEN_FAILED;
		goto out;
	}

	/* refresh device's multicast list */
	ibmvnic_set_multi(netdev);

	/* kick napi */
	for (i = 0; i < adapter->req_rx_queues; i++)
		napi_schedule(&adapter->napi[i]);

out:
	if (rc)
		adapter->state = reset_state;
	return rc;
}

/**
 * do_reset returns zero if we are able to keep processing reset events, or
 * non-zero if we hit a fatal error and must halt.
 */
static int do_reset(struct ibmvnic_adapter *adapter,
		    struct ibmvnic_rwi *rwi, u32 reset_state)
{
	u64 old_num_rx_queues, old_num_tx_queues;
	u64 old_num_rx_slots, old_num_tx_slots;
	struct net_device *netdev = adapter->netdev;
	int i, rc;

	netdev_dbg(adapter->netdev, "Re-setting driver (%d)\n",
		   rwi->reset_reason);

	rtnl_lock();
	/*
	 * Now that we have the rtnl lock, clear any pending failover.
	 * This will ensure ibmvnic_open() has either completed or will
	 * block until failover is complete.
	 */
	if (rwi->reset_reason == VNIC_RESET_FAILOVER)
		adapter->failover_pending = false;

	netif_carrier_off(netdev);
	adapter->reset_reason = rwi->reset_reason;

	old_num_rx_queues = adapter->req_rx_queues;
	old_num_tx_queues = adapter->req_tx_queues;
	old_num_rx_slots = adapter->req_rx_add_entries_per_subcrq;
	old_num_tx_slots = adapter->req_tx_entries_per_subcrq;

	ibmvnic_cleanup(netdev);

	if (reset_state == VNIC_OPEN &&
	    adapter->reset_reason != VNIC_RESET_MOBILITY &&
	    adapter->reset_reason != VNIC_RESET_FAILOVER) {
		adapter->state = VNIC_CLOSING;

		/* Release the RTNL lock before link state change and
		 * re-acquire after the link state change to allow
		 * linkwatch_event to grab the RTNL lock and run during
		 * a reset.
		 */
		rtnl_unlock();
		rc = set_link_state(adapter, IBMVNIC_LOGICAL_LNK_DN);
		rtnl_lock();
		if (rc)
			goto out;

		if (adapter->state != VNIC_CLOSING) {
			rc = -1;
			goto out;
		}

		adapter->state = VNIC_CLOSED;
	}

	if (adapter->reset_reason != VNIC_RESET_NON_FATAL) {
		/* remove the closed state so when we call open it appears
		 * we are coming from the probed state.
		 */
		adapter->state = VNIC_PROBED;

		if (adapter->reset_reason == VNIC_RESET_MOBILITY) {
			rc = ibmvnic_reenable_crq_queue(adapter);
			release_sub_crqs(adapter, 1);
		} else {
			rc = ibmvnic_reset_crq(adapter);
			if (rc == H_CLOSED || rc == H_SUCCESS) {
				rc = vio_enable_interrupts(adapter->vdev);
				if (rc)
					netdev_err(adapter->netdev,
						   "Reset failed to enable interrupts. rc=%d\n",
						   rc);
			}
		}

		if (rc) {
			netdev_err(adapter->netdev,
				   "Reset couldn't initialize crq. rc=%d\n", rc);
			goto out;
		}

		rc = ibmvnic_reset_init(adapter, true);
		if (rc) {
			rc = IBMVNIC_INIT_FAILED;
			goto out;
		}

		/* If the adapter was in PROBE state prior to the reset,
		 * exit here.
		 */
		if (reset_state == VNIC_PROBED) {
			rc = 0;
			goto out;
		}

		rc = ibmvnic_login(netdev);
		if (rc) {
			goto out;
		}

		if (adapter->req_rx_queues != old_num_rx_queues ||
		    adapter->req_tx_queues != old_num_tx_queues ||
		    adapter->req_rx_add_entries_per_subcrq !=
		    old_num_rx_slots ||
		    adapter->req_tx_entries_per_subcrq !=
		    old_num_tx_slots ||
		    !adapter->rx_pool ||
		    !adapter->tso_pool ||
		    !adapter->tx_pool) {
			release_rx_pools(adapter);
			release_tx_pools(adapter);
			release_napi(adapter);
			release_vpd_data(adapter);

			rc = init_resources(adapter);
			if (rc)
				goto out;

		} else {
			rc = reset_tx_pools(adapter);
			if (rc) {
				netdev_dbg(adapter->netdev, "reset tx pools failed (%d)\n",
						rc);
				goto out;
			}

			rc = reset_rx_pools(adapter);
			if (rc) {
				netdev_dbg(adapter->netdev, "reset rx pools failed (%d)\n",
						rc);
				goto out;
			}
		}
		ibmvnic_disable_irqs(adapter);
	}
	adapter->state = VNIC_CLOSED;

	if (reset_state == VNIC_CLOSED) {
		rc = 0;
		goto out;
	}

	rc = __ibmvnic_open(netdev);
	if (rc) {
		rc = IBMVNIC_OPEN_FAILED;
		goto out;
	}

	/* refresh device's multicast list */
	ibmvnic_set_multi(netdev);

	/* kick napi */
	for (i = 0; i < adapter->req_rx_queues; i++)
		napi_schedule(&adapter->napi[i]);

	if (adapter->reset_reason == VNIC_RESET_FAILOVER ||
	    adapter->reset_reason == VNIC_RESET_MOBILITY) {
		call_netdevice_notifiers(NETDEV_NOTIFY_PEERS, netdev);
		call_netdevice_notifiers(NETDEV_RESEND_IGMP, netdev);
	}

	rc = 0;

out:
	/* restore the adapter state if reset failed */
	if (rc)
		adapter->state = reset_state;
	rtnl_unlock();

	return rc;
}

static int do_hard_reset(struct ibmvnic_adapter *adapter,
			 struct ibmvnic_rwi *rwi, u32 reset_state)
{
	struct net_device *netdev = adapter->netdev;
	int rc;

	netdev_dbg(adapter->netdev, "Hard resetting driver (%d)\n",
		   rwi->reset_reason);

	netif_carrier_off(netdev);
	adapter->reset_reason = rwi->reset_reason;

	ibmvnic_cleanup(netdev);
	release_resources(adapter);
	release_sub_crqs(adapter, 0);
	release_crq_queue(adapter);

	/* remove the closed state so when we call open it appears
	 * we are coming from the probed state.
	 */
	adapter->state = VNIC_PROBED;

	reinit_completion(&adapter->init_done);
	rc = init_crq_queue(adapter);
	if (rc) {
		netdev_err(adapter->netdev,
			   "Couldn't initialize crq. rc=%d\n", rc);
		goto out;
	}

	rc = ibmvnic_reset_init(adapter, false);
	if (rc)
		goto out;

	/* If the adapter was in PROBE state prior to the reset,
	 * exit here.
	 */
	if (reset_state == VNIC_PROBED)
		goto out;

	rc = ibmvnic_login(netdev);
	if (rc)
		goto out;

	rc = init_resources(adapter);
	if (rc)
		goto out;

	ibmvnic_disable_irqs(adapter);
	adapter->state = VNIC_CLOSED;

	if (reset_state == VNIC_CLOSED)
		goto out;

	rc = __ibmvnic_open(netdev);
	if (rc) {
		rc = IBMVNIC_OPEN_FAILED;
		goto out;
	}

	call_netdevice_notifiers(NETDEV_NOTIFY_PEERS, netdev);
	call_netdevice_notifiers(NETDEV_RESEND_IGMP, netdev);
out:
	/* restore adapter state if reset failed */
	if (rc)
		adapter->state = reset_state;
	return rc;
}

static struct ibmvnic_rwi *get_next_rwi(struct ibmvnic_adapter *adapter)
{
	struct ibmvnic_rwi *rwi;
	unsigned long flags;

	spin_lock_irqsave(&adapter->rwi_lock, flags);

	if (!list_empty(&adapter->rwi_list)) {
		rwi = list_first_entry(&adapter->rwi_list, struct ibmvnic_rwi,
				       list);
		list_del(&rwi->list);
	} else {
		rwi = NULL;
	}

	spin_unlock_irqrestore(&adapter->rwi_lock, flags);
	return rwi;
}

static void __ibmvnic_reset(struct work_struct *work)
{
	struct ibmvnic_rwi *rwi;
	struct ibmvnic_adapter *adapter;
	bool saved_state = false;
	unsigned long flags;
	u32 reset_state;
	int rc = 0;

	adapter = container_of(work, struct ibmvnic_adapter, ibmvnic_reset);

	if (test_and_set_bit_lock(0, &adapter->resetting)) {
		schedule_delayed_work(&adapter->ibmvnic_delayed_reset,
				      IBMVNIC_RESET_DELAY);
		return;
	}

	rwi = get_next_rwi(adapter);
	while (rwi) {
		spin_lock_irqsave(&adapter->state_lock, flags);

		if (adapter->state == VNIC_REMOVING ||
		    adapter->state == VNIC_REMOVED) {
			spin_unlock_irqrestore(&adapter->state_lock, flags);
			kfree(rwi);
			rc = EBUSY;
			break;
		}

		if (!saved_state) {
			reset_state = adapter->state;
			saved_state = true;
		}
		spin_unlock_irqrestore(&adapter->state_lock, flags);

		if (rwi->reset_reason == VNIC_RESET_CHANGE_PARAM) {
			/* CHANGE_PARAM requestor holds rtnl_lock */
			rc = do_change_param_reset(adapter, rwi, reset_state);
		} else if (adapter->force_reset_recovery) {
			/*
			 * Since we are doing a hard reset now, clear the
			 * failover_pending flag so we don't ignore any
			 * future MOBILITY or other resets.
			 */
			adapter->failover_pending = false;

			/* Transport event occurred during previous reset */
			if (adapter->wait_for_reset) {
				/* Previous was CHANGE_PARAM; caller locked */
				adapter->force_reset_recovery = false;
				rc = do_hard_reset(adapter, rwi, reset_state);
			} else {
				rtnl_lock();
				adapter->force_reset_recovery = false;
				rc = do_hard_reset(adapter, rwi, reset_state);
				rtnl_unlock();
			}
			if (rc) {
				/* give backing device time to settle down */
				netdev_dbg(adapter->netdev,
					   "[S:%d] Hard reset failed, waiting 60 secs\n",
					   adapter->state);
				set_current_state(TASK_UNINTERRUPTIBLE);
				schedule_timeout(60 * HZ);
			}
<<<<<<< HEAD
		} else if (!(rwi->reset_reason == VNIC_RESET_FATAL &&
				adapter->from_passive_init)) {
=======
		} else {
>>>>>>> c70595ea
			rc = do_reset(adapter, rwi, reset_state);
		}
		kfree(rwi);
		adapter->last_reset_time = jiffies;

		if (rc)
			netdev_dbg(adapter->netdev, "Reset failed, rc=%d\n", rc);

		rwi = get_next_rwi(adapter);

		if (rwi && (rwi->reset_reason == VNIC_RESET_FAILOVER ||
			    rwi->reset_reason == VNIC_RESET_MOBILITY))
			adapter->force_reset_recovery = true;
	}

	if (adapter->wait_for_reset) {
		adapter->reset_done_rc = rc;
		complete(&adapter->reset_done);
	}

	clear_bit_unlock(0, &adapter->resetting);
}

static void __ibmvnic_delayed_reset(struct work_struct *work)
{
	struct ibmvnic_adapter *adapter;

	adapter = container_of(work, struct ibmvnic_adapter,
			       ibmvnic_delayed_reset.work);
	__ibmvnic_reset(&adapter->ibmvnic_reset);
}

static int ibmvnic_reset(struct ibmvnic_adapter *adapter,
			 enum ibmvnic_reset_reason reason)
{
	struct list_head *entry, *tmp_entry;
	struct ibmvnic_rwi *rwi, *tmp;
	struct net_device *netdev = adapter->netdev;
	unsigned long flags;
	int ret;

	/*
	 * If failover is pending don't schedule any other reset.
	 * Instead let the failover complete. If there is already a
	 * a failover reset scheduled, we will detect and drop the
	 * duplicate reset when walking the ->rwi_list below.
	 */
	if (adapter->state == VNIC_REMOVING ||
	    adapter->state == VNIC_REMOVED ||
	    (adapter->failover_pending && reason != VNIC_RESET_FAILOVER)) {
		ret = EBUSY;
		netdev_dbg(netdev, "Adapter removing or pending failover, skipping reset\n");
		goto err;
	}

	if (adapter->state == VNIC_PROBING) {
		netdev_warn(netdev, "Adapter reset during probe\n");
		ret = adapter->init_done_rc = EAGAIN;
		goto err;
	}

	spin_lock_irqsave(&adapter->rwi_lock, flags);

	list_for_each(entry, &adapter->rwi_list) {
		tmp = list_entry(entry, struct ibmvnic_rwi, list);
		if (tmp->reset_reason == reason) {
			netdev_dbg(netdev, "Skipping matching reset\n");
			spin_unlock_irqrestore(&adapter->rwi_lock, flags);
			ret = EBUSY;
			goto err;
		}
	}

	rwi = kzalloc(sizeof(*rwi), GFP_ATOMIC);
	if (!rwi) {
		spin_unlock_irqrestore(&adapter->rwi_lock, flags);
		ibmvnic_close(netdev);
		ret = ENOMEM;
		goto err;
	}
	/* if we just received a transport event,
	 * flush reset queue and process this reset
	 */
	if (adapter->force_reset_recovery && !list_empty(&adapter->rwi_list)) {
		list_for_each_safe(entry, tmp_entry, &adapter->rwi_list)
			list_del(entry);
	}
	rwi->reset_reason = reason;
	list_add_tail(&rwi->list, &adapter->rwi_list);
	spin_unlock_irqrestore(&adapter->rwi_lock, flags);
	netdev_dbg(adapter->netdev, "Scheduling reset (reason %d)\n", reason);
	schedule_work(&adapter->ibmvnic_reset);

	return 0;
err:
	return -ret;
}

static void ibmvnic_tx_timeout(struct net_device *dev, unsigned int txqueue)
{
	struct ibmvnic_adapter *adapter = netdev_priv(dev);

	if (test_bit(0, &adapter->resetting)) {
		netdev_err(adapter->netdev,
			   "Adapter is resetting, skip timeout reset\n");
		return;
	}
	/* No queuing up reset until at least 5 seconds (default watchdog val)
	 * after last reset
	 */
	if (time_before(jiffies, (adapter->last_reset_time + dev->watchdog_timeo))) {
		netdev_dbg(dev, "Not yet time to tx timeout.\n");
		return;
	}
	ibmvnic_reset(adapter, VNIC_RESET_TIMEOUT);
}

static void remove_buff_from_pool(struct ibmvnic_adapter *adapter,
				  struct ibmvnic_rx_buff *rx_buff)
{
	struct ibmvnic_rx_pool *pool = &adapter->rx_pool[rx_buff->pool_index];

	rx_buff->skb = NULL;

	pool->free_map[pool->next_alloc] = (int)(rx_buff - pool->rx_buff);
	pool->next_alloc = (pool->next_alloc + 1) % pool->size;

	atomic_dec(&pool->available);
}

static int ibmvnic_poll(struct napi_struct *napi, int budget)
{
	struct net_device *netdev = napi->dev;
	struct ibmvnic_adapter *adapter = netdev_priv(netdev);
	int scrq_num = (int)(napi - adapter->napi);
	int frames_processed = 0;

restart_poll:
	while (frames_processed < budget) {
		struct sk_buff *skb;
		struct ibmvnic_rx_buff *rx_buff;
		union sub_crq *next;
		u32 length;
		u16 offset;
		u8 flags = 0;

		if (unlikely(test_bit(0, &adapter->resetting) &&
			     adapter->reset_reason != VNIC_RESET_NON_FATAL)) {
			enable_scrq_irq(adapter, adapter->rx_scrq[scrq_num]);
			napi_complete_done(napi, frames_processed);
			return frames_processed;
		}

		if (!pending_scrq(adapter, adapter->rx_scrq[scrq_num]))
			break;
		/* The queue entry at the current index is peeked at above
		 * to determine that there is a valid descriptor awaiting
		 * processing. We want to be sure that the current slot
		 * holds a valid descriptor before reading its contents.
		 */
		dma_rmb();
		next = ibmvnic_next_scrq(adapter, adapter->rx_scrq[scrq_num]);
		rx_buff =
		    (struct ibmvnic_rx_buff *)be64_to_cpu(next->
							  rx_comp.correlator);
		/* do error checking */
		if (next->rx_comp.rc) {
			netdev_dbg(netdev, "rx buffer returned with rc %x\n",
				   be16_to_cpu(next->rx_comp.rc));
			/* free the entry */
			next->rx_comp.first = 0;
			dev_kfree_skb_any(rx_buff->skb);
			remove_buff_from_pool(adapter, rx_buff);
			continue;
		} else if (!rx_buff->skb) {
			/* free the entry */
			next->rx_comp.first = 0;
			remove_buff_from_pool(adapter, rx_buff);
			continue;
		}

		length = be32_to_cpu(next->rx_comp.len);
		offset = be16_to_cpu(next->rx_comp.off_frame_data);
		flags = next->rx_comp.flags;
		skb = rx_buff->skb;
		skb_copy_to_linear_data(skb, rx_buff->data + offset,
					length);

		/* VLAN Header has been stripped by the system firmware and
		 * needs to be inserted by the driver
		 */
		if (adapter->rx_vlan_header_insertion &&
		    (flags & IBMVNIC_VLAN_STRIPPED))
			__vlan_hwaccel_put_tag(skb, htons(ETH_P_8021Q),
					       ntohs(next->rx_comp.vlan_tci));

		/* free the entry */
		next->rx_comp.first = 0;
		remove_buff_from_pool(adapter, rx_buff);

		skb_put(skb, length);
		skb->protocol = eth_type_trans(skb, netdev);
		skb_record_rx_queue(skb, scrq_num);

		if (flags & IBMVNIC_IP_CHKSUM_GOOD &&
		    flags & IBMVNIC_TCP_UDP_CHKSUM_GOOD) {
			skb->ip_summed = CHECKSUM_UNNECESSARY;
		}

		length = skb->len;
		napi_gro_receive(napi, skb); /* send it up */
		netdev->stats.rx_packets++;
		netdev->stats.rx_bytes += length;
		adapter->rx_stats_buffers[scrq_num].packets++;
		adapter->rx_stats_buffers[scrq_num].bytes += length;
		frames_processed++;
	}

	if (adapter->state != VNIC_CLOSING)
		replenish_rx_pool(adapter, &adapter->rx_pool[scrq_num]);

	if (frames_processed < budget) {
		enable_scrq_irq(adapter, adapter->rx_scrq[scrq_num]);
		napi_complete_done(napi, frames_processed);
		if (pending_scrq(adapter, adapter->rx_scrq[scrq_num]) &&
		    napi_reschedule(napi)) {
			disable_scrq_irq(adapter, adapter->rx_scrq[scrq_num]);
			goto restart_poll;
		}
	}
	return frames_processed;
}

static int wait_for_reset(struct ibmvnic_adapter *adapter)
{
	int rc, ret;

	adapter->fallback.mtu = adapter->req_mtu;
	adapter->fallback.rx_queues = adapter->req_rx_queues;
	adapter->fallback.tx_queues = adapter->req_tx_queues;
	adapter->fallback.rx_entries = adapter->req_rx_add_entries_per_subcrq;
	adapter->fallback.tx_entries = adapter->req_tx_entries_per_subcrq;

	reinit_completion(&adapter->reset_done);
	adapter->wait_for_reset = true;
	rc = ibmvnic_reset(adapter, VNIC_RESET_CHANGE_PARAM);

	if (rc) {
		ret = rc;
		goto out;
	}
	rc = ibmvnic_wait_for_completion(adapter, &adapter->reset_done, 60000);
	if (rc) {
		ret = -ENODEV;
		goto out;
	}

	ret = 0;
	if (adapter->reset_done_rc) {
		ret = -EIO;
		adapter->desired.mtu = adapter->fallback.mtu;
		adapter->desired.rx_queues = adapter->fallback.rx_queues;
		adapter->desired.tx_queues = adapter->fallback.tx_queues;
		adapter->desired.rx_entries = adapter->fallback.rx_entries;
		adapter->desired.tx_entries = adapter->fallback.tx_entries;

		reinit_completion(&adapter->reset_done);
		adapter->wait_for_reset = true;
		rc = ibmvnic_reset(adapter, VNIC_RESET_CHANGE_PARAM);
		if (rc) {
			ret = rc;
			goto out;
		}
		rc = ibmvnic_wait_for_completion(adapter, &adapter->reset_done,
						 60000);
		if (rc) {
			ret = -ENODEV;
			goto out;
		}
	}
out:
	adapter->wait_for_reset = false;

	return ret;
}

static int ibmvnic_change_mtu(struct net_device *netdev, int new_mtu)
{
	struct ibmvnic_adapter *adapter = netdev_priv(netdev);

	adapter->desired.mtu = new_mtu + ETH_HLEN;

	return wait_for_reset(adapter);
}

static netdev_features_t ibmvnic_features_check(struct sk_buff *skb,
						struct net_device *dev,
						netdev_features_t features)
{
	/* Some backing hardware adapters can not
	 * handle packets with a MSS less than 224
	 * or with only one segment.
	 */
	if (skb_is_gso(skb)) {
		if (skb_shinfo(skb)->gso_size < 224 ||
		    skb_shinfo(skb)->gso_segs == 1)
			features &= ~NETIF_F_GSO_MASK;
	}

	return features;
}

static const struct net_device_ops ibmvnic_netdev_ops = {
	.ndo_open		= ibmvnic_open,
	.ndo_stop		= ibmvnic_close,
	.ndo_start_xmit		= ibmvnic_xmit,
	.ndo_set_rx_mode	= ibmvnic_set_multi,
	.ndo_set_mac_address	= ibmvnic_set_mac,
	.ndo_validate_addr	= eth_validate_addr,
	.ndo_tx_timeout		= ibmvnic_tx_timeout,
	.ndo_change_mtu		= ibmvnic_change_mtu,
	.ndo_features_check     = ibmvnic_features_check,
};

/* ethtool functions */

static int ibmvnic_get_link_ksettings(struct net_device *netdev,
				      struct ethtool_link_ksettings *cmd)
{
	struct ibmvnic_adapter *adapter = netdev_priv(netdev);
	int rc;

	rc = send_query_phys_parms(adapter);
	if (rc) {
		adapter->speed = SPEED_UNKNOWN;
		adapter->duplex = DUPLEX_UNKNOWN;
	}
	cmd->base.speed = adapter->speed;
	cmd->base.duplex = adapter->duplex;
	cmd->base.port = PORT_FIBRE;
	cmd->base.phy_address = 0;
	cmd->base.autoneg = AUTONEG_ENABLE;

	return 0;
}

static void ibmvnic_get_drvinfo(struct net_device *netdev,
				struct ethtool_drvinfo *info)
{
	struct ibmvnic_adapter *adapter = netdev_priv(netdev);

	strlcpy(info->driver, ibmvnic_driver_name, sizeof(info->driver));
	strlcpy(info->version, IBMVNIC_DRIVER_VERSION, sizeof(info->version));
	strlcpy(info->fw_version, adapter->fw_version,
		sizeof(info->fw_version));
}

static u32 ibmvnic_get_msglevel(struct net_device *netdev)
{
	struct ibmvnic_adapter *adapter = netdev_priv(netdev);

	return adapter->msg_enable;
}

static void ibmvnic_set_msglevel(struct net_device *netdev, u32 data)
{
	struct ibmvnic_adapter *adapter = netdev_priv(netdev);

	adapter->msg_enable = data;
}

static u32 ibmvnic_get_link(struct net_device *netdev)
{
	struct ibmvnic_adapter *adapter = netdev_priv(netdev);

	/* Don't need to send a query because we request a logical link up at
	 * init and then we wait for link state indications
	 */
	return adapter->logical_link_state;
}

static void ibmvnic_get_ringparam(struct net_device *netdev,
				  struct ethtool_ringparam *ring)
{
	struct ibmvnic_adapter *adapter = netdev_priv(netdev);

	if (adapter->priv_flags & IBMVNIC_USE_SERVER_MAXES) {
		ring->rx_max_pending = adapter->max_rx_add_entries_per_subcrq;
		ring->tx_max_pending = adapter->max_tx_entries_per_subcrq;
	} else {
		ring->rx_max_pending = IBMVNIC_MAX_QUEUE_SZ;
		ring->tx_max_pending = IBMVNIC_MAX_QUEUE_SZ;
	}
	ring->rx_mini_max_pending = 0;
	ring->rx_jumbo_max_pending = 0;
	ring->rx_pending = adapter->req_rx_add_entries_per_subcrq;
	ring->tx_pending = adapter->req_tx_entries_per_subcrq;
	ring->rx_mini_pending = 0;
	ring->rx_jumbo_pending = 0;
}

static int ibmvnic_set_ringparam(struct net_device *netdev,
				 struct ethtool_ringparam *ring)
{
	struct ibmvnic_adapter *adapter = netdev_priv(netdev);
	int ret;

	ret = 0;
	adapter->desired.rx_entries = ring->rx_pending;
	adapter->desired.tx_entries = ring->tx_pending;

	ret = wait_for_reset(adapter);

	if (!ret &&
	    (adapter->req_rx_add_entries_per_subcrq != ring->rx_pending ||
	     adapter->req_tx_entries_per_subcrq != ring->tx_pending))
		netdev_info(netdev,
			    "Could not match full ringsize request. Requested: RX %d, TX %d; Allowed: RX %llu, TX %llu\n",
			    ring->rx_pending, ring->tx_pending,
			    adapter->req_rx_add_entries_per_subcrq,
			    adapter->req_tx_entries_per_subcrq);
	return ret;
}

static void ibmvnic_get_channels(struct net_device *netdev,
				 struct ethtool_channels *channels)
{
	struct ibmvnic_adapter *adapter = netdev_priv(netdev);

	if (adapter->priv_flags & IBMVNIC_USE_SERVER_MAXES) {
		channels->max_rx = adapter->max_rx_queues;
		channels->max_tx = adapter->max_tx_queues;
	} else {
		channels->max_rx = IBMVNIC_MAX_QUEUES;
		channels->max_tx = IBMVNIC_MAX_QUEUES;
	}

	channels->max_other = 0;
	channels->max_combined = 0;
	channels->rx_count = adapter->req_rx_queues;
	channels->tx_count = adapter->req_tx_queues;
	channels->other_count = 0;
	channels->combined_count = 0;
}

static int ibmvnic_set_channels(struct net_device *netdev,
				struct ethtool_channels *channels)
{
	struct ibmvnic_adapter *adapter = netdev_priv(netdev);
	int ret;

	ret = 0;
	adapter->desired.rx_queues = channels->rx_count;
	adapter->desired.tx_queues = channels->tx_count;

	ret = wait_for_reset(adapter);

	if (!ret &&
	    (adapter->req_rx_queues != channels->rx_count ||
	     adapter->req_tx_queues != channels->tx_count))
		netdev_info(netdev,
			    "Could not match full channels request. Requested: RX %d, TX %d; Allowed: RX %llu, TX %llu\n",
			    channels->rx_count, channels->tx_count,
			    adapter->req_rx_queues, adapter->req_tx_queues);
	return ret;

}

static void ibmvnic_get_strings(struct net_device *dev, u32 stringset, u8 *data)
{
	struct ibmvnic_adapter *adapter = netdev_priv(dev);
	int i;

	switch (stringset) {
	case ETH_SS_STATS:
		for (i = 0; i < ARRAY_SIZE(ibmvnic_stats);
				i++, data += ETH_GSTRING_LEN)
			memcpy(data, ibmvnic_stats[i].name, ETH_GSTRING_LEN);

		for (i = 0; i < adapter->req_tx_queues; i++) {
			snprintf(data, ETH_GSTRING_LEN, "tx%d_packets", i);
			data += ETH_GSTRING_LEN;

			snprintf(data, ETH_GSTRING_LEN, "tx%d_bytes", i);
			data += ETH_GSTRING_LEN;

			snprintf(data, ETH_GSTRING_LEN,
				 "tx%d_dropped_packets", i);
			data += ETH_GSTRING_LEN;
		}

		for (i = 0; i < adapter->req_rx_queues; i++) {
			snprintf(data, ETH_GSTRING_LEN, "rx%d_packets", i);
			data += ETH_GSTRING_LEN;

			snprintf(data, ETH_GSTRING_LEN, "rx%d_bytes", i);
			data += ETH_GSTRING_LEN;

			snprintf(data, ETH_GSTRING_LEN, "rx%d_interrupts", i);
			data += ETH_GSTRING_LEN;
		}
		break;

	case ETH_SS_PRIV_FLAGS:
		for (i = 0; i < ARRAY_SIZE(ibmvnic_priv_flags); i++)
			strcpy(data + i * ETH_GSTRING_LEN,
			       ibmvnic_priv_flags[i]);
		break;
	default:
		return;
	}
}

static int ibmvnic_get_sset_count(struct net_device *dev, int sset)
{
	struct ibmvnic_adapter *adapter = netdev_priv(dev);

	switch (sset) {
	case ETH_SS_STATS:
		return ARRAY_SIZE(ibmvnic_stats) +
		       adapter->req_tx_queues * NUM_TX_STATS +
		       adapter->req_rx_queues * NUM_RX_STATS;
	case ETH_SS_PRIV_FLAGS:
		return ARRAY_SIZE(ibmvnic_priv_flags);
	default:
		return -EOPNOTSUPP;
	}
}

static void ibmvnic_get_ethtool_stats(struct net_device *dev,
				      struct ethtool_stats *stats, u64 *data)
{
	struct ibmvnic_adapter *adapter = netdev_priv(dev);
	union ibmvnic_crq crq;
	int i, j;
	int rc;

	memset(&crq, 0, sizeof(crq));
	crq.request_statistics.first = IBMVNIC_CRQ_CMD;
	crq.request_statistics.cmd = REQUEST_STATISTICS;
	crq.request_statistics.ioba = cpu_to_be32(adapter->stats_token);
	crq.request_statistics.len =
	    cpu_to_be32(sizeof(struct ibmvnic_statistics));

	/* Wait for data to be written */
	reinit_completion(&adapter->stats_done);
	rc = ibmvnic_send_crq(adapter, &crq);
	if (rc)
		return;
	rc = ibmvnic_wait_for_completion(adapter, &adapter->stats_done, 10000);
	if (rc)
		return;

	for (i = 0; i < ARRAY_SIZE(ibmvnic_stats); i++)
		data[i] = be64_to_cpu(IBMVNIC_GET_STAT(adapter,
						ibmvnic_stats[i].offset));

	for (j = 0; j < adapter->req_tx_queues; j++) {
		data[i] = adapter->tx_stats_buffers[j].packets;
		i++;
		data[i] = adapter->tx_stats_buffers[j].bytes;
		i++;
		data[i] = adapter->tx_stats_buffers[j].dropped_packets;
		i++;
	}

	for (j = 0; j < adapter->req_rx_queues; j++) {
		data[i] = adapter->rx_stats_buffers[j].packets;
		i++;
		data[i] = adapter->rx_stats_buffers[j].bytes;
		i++;
		data[i] = adapter->rx_stats_buffers[j].interrupts;
		i++;
	}
}

static u32 ibmvnic_get_priv_flags(struct net_device *netdev)
{
	struct ibmvnic_adapter *adapter = netdev_priv(netdev);

	return adapter->priv_flags;
}

static int ibmvnic_set_priv_flags(struct net_device *netdev, u32 flags)
{
	struct ibmvnic_adapter *adapter = netdev_priv(netdev);
	bool which_maxes = !!(flags & IBMVNIC_USE_SERVER_MAXES);

	if (which_maxes)
		adapter->priv_flags |= IBMVNIC_USE_SERVER_MAXES;
	else
		adapter->priv_flags &= ~IBMVNIC_USE_SERVER_MAXES;

	return 0;
}
static const struct ethtool_ops ibmvnic_ethtool_ops = {
	.get_drvinfo		= ibmvnic_get_drvinfo,
	.get_msglevel		= ibmvnic_get_msglevel,
	.set_msglevel		= ibmvnic_set_msglevel,
	.get_link		= ibmvnic_get_link,
	.get_ringparam		= ibmvnic_get_ringparam,
	.set_ringparam		= ibmvnic_set_ringparam,
	.get_channels		= ibmvnic_get_channels,
	.set_channels		= ibmvnic_set_channels,
	.get_strings            = ibmvnic_get_strings,
	.get_sset_count         = ibmvnic_get_sset_count,
	.get_ethtool_stats	= ibmvnic_get_ethtool_stats,
	.get_link_ksettings	= ibmvnic_get_link_ksettings,
	.get_priv_flags		= ibmvnic_get_priv_flags,
	.set_priv_flags		= ibmvnic_set_priv_flags,
};

/* Routines for managing CRQs/sCRQs  */

static int reset_one_sub_crq_queue(struct ibmvnic_adapter *adapter,
				   struct ibmvnic_sub_crq_queue *scrq)
{
	int rc;

	if (!scrq) {
<<<<<<< HEAD
		netdev_dbg(adapter->netdev,
			   "Invalid scrq reset. irq (%d) or msgs (%p).\n",
			   scrq->irq, scrq->msgs);
=======
		netdev_dbg(adapter->netdev, "Invalid scrq reset.\n");
>>>>>>> c70595ea
		return -EINVAL;
	}

	if (scrq->irq) {
		free_irq(scrq->irq, scrq);
		irq_dispose_mapping(scrq->irq);
		scrq->irq = 0;
	}
	if (scrq->msgs) {
		memset(scrq->msgs, 0, 4 * PAGE_SIZE);
		atomic_set(&scrq->used, 0);
		scrq->cur = 0;
	} else {
		netdev_dbg(adapter->netdev, "Invalid scrq reset\n");
		return -EINVAL;
	}

	rc = h_reg_sub_crq(adapter->vdev->unit_address, scrq->msg_token,
			   4 * PAGE_SIZE, &scrq->crq_num, &scrq->hw_irq);
	return rc;
}

static int reset_sub_crq_queues(struct ibmvnic_adapter *adapter)
{
	int i, rc;

	if (!adapter->tx_scrq || !adapter->rx_scrq)
		return -EINVAL;

	for (i = 0; i < adapter->req_tx_queues; i++) {
		netdev_dbg(adapter->netdev, "Re-setting tx_scrq[%d]\n", i);
		rc = reset_one_sub_crq_queue(adapter, adapter->tx_scrq[i]);
		if (rc)
			return rc;
	}

	for (i = 0; i < adapter->req_rx_queues; i++) {
		netdev_dbg(adapter->netdev, "Re-setting rx_scrq[%d]\n", i);
		rc = reset_one_sub_crq_queue(adapter, adapter->rx_scrq[i]);
		if (rc)
			return rc;
	}

	return rc;
}

static void release_sub_crq_queue(struct ibmvnic_adapter *adapter,
				  struct ibmvnic_sub_crq_queue *scrq,
				  bool do_h_free)
{
	struct device *dev = &adapter->vdev->dev;
	long rc;

	netdev_dbg(adapter->netdev, "Releasing sub-CRQ\n");

	if (do_h_free) {
		/* Close the sub-crqs */
		do {
			rc = plpar_hcall_norets(H_FREE_SUB_CRQ,
						adapter->vdev->unit_address,
						scrq->crq_num);
		} while (rc == H_BUSY || H_IS_LONG_BUSY(rc));

		if (rc) {
			netdev_err(adapter->netdev,
				   "Failed to release sub-CRQ %16lx, rc = %ld\n",
				   scrq->crq_num, rc);
		}
	}

	dma_unmap_single(dev, scrq->msg_token, 4 * PAGE_SIZE,
			 DMA_BIDIRECTIONAL);
	free_pages((unsigned long)scrq->msgs, 2);
	kfree(scrq);
}

static struct ibmvnic_sub_crq_queue *init_sub_crq_queue(struct ibmvnic_adapter
							*adapter)
{
	struct device *dev = &adapter->vdev->dev;
	struct ibmvnic_sub_crq_queue *scrq;
	int rc;

	scrq = kzalloc(sizeof(*scrq), GFP_KERNEL);
	if (!scrq)
		return NULL;

	scrq->msgs =
		(union sub_crq *)__get_free_pages(GFP_KERNEL | __GFP_ZERO, 2);
	if (!scrq->msgs) {
		dev_warn(dev, "Couldn't allocate crq queue messages page\n");
		goto zero_page_failed;
	}

	scrq->msg_token = dma_map_single(dev, scrq->msgs, 4 * PAGE_SIZE,
					 DMA_BIDIRECTIONAL);
	if (dma_mapping_error(dev, scrq->msg_token)) {
		dev_warn(dev, "Couldn't map crq queue messages page\n");
		goto map_failed;
	}

	rc = h_reg_sub_crq(adapter->vdev->unit_address, scrq->msg_token,
			   4 * PAGE_SIZE, &scrq->crq_num, &scrq->hw_irq);

	if (rc == H_RESOURCE)
		rc = ibmvnic_reset_crq(adapter);

	if (rc == H_CLOSED) {
		dev_warn(dev, "Partner adapter not ready, waiting.\n");
	} else if (rc) {
		dev_warn(dev, "Error %d registering sub-crq\n", rc);
		goto reg_failed;
	}

	scrq->adapter = adapter;
	scrq->size = 4 * PAGE_SIZE / sizeof(*scrq->msgs);
	spin_lock_init(&scrq->lock);

	netdev_dbg(adapter->netdev,
		   "sub-crq initialized, num %lx, hw_irq=%lx, irq=%x\n",
		   scrq->crq_num, scrq->hw_irq, scrq->irq);

	return scrq;

reg_failed:
	dma_unmap_single(dev, scrq->msg_token, 4 * PAGE_SIZE,
			 DMA_BIDIRECTIONAL);
map_failed:
	free_pages((unsigned long)scrq->msgs, 2);
zero_page_failed:
	kfree(scrq);

	return NULL;
}

static void release_sub_crqs(struct ibmvnic_adapter *adapter, bool do_h_free)
{
	int i;

	if (adapter->tx_scrq) {
		for (i = 0; i < adapter->num_active_tx_scrqs; i++) {
			if (!adapter->tx_scrq[i])
				continue;

			netdev_dbg(adapter->netdev, "Releasing tx_scrq[%d]\n",
				   i);
			if (adapter->tx_scrq[i]->irq) {
				free_irq(adapter->tx_scrq[i]->irq,
					 adapter->tx_scrq[i]);
				irq_dispose_mapping(adapter->tx_scrq[i]->irq);
				adapter->tx_scrq[i]->irq = 0;
			}

			release_sub_crq_queue(adapter, adapter->tx_scrq[i],
					      do_h_free);
		}

		kfree(adapter->tx_scrq);
		adapter->tx_scrq = NULL;
		adapter->num_active_tx_scrqs = 0;
	}

	if (adapter->rx_scrq) {
		for (i = 0; i < adapter->num_active_rx_scrqs; i++) {
			if (!adapter->rx_scrq[i])
				continue;

			netdev_dbg(adapter->netdev, "Releasing rx_scrq[%d]\n",
				   i);
			if (adapter->rx_scrq[i]->irq) {
				free_irq(adapter->rx_scrq[i]->irq,
					 adapter->rx_scrq[i]);
				irq_dispose_mapping(adapter->rx_scrq[i]->irq);
				adapter->rx_scrq[i]->irq = 0;
			}

			release_sub_crq_queue(adapter, adapter->rx_scrq[i],
					      do_h_free);
		}

		kfree(adapter->rx_scrq);
		adapter->rx_scrq = NULL;
		adapter->num_active_rx_scrqs = 0;
	}
}

static int disable_scrq_irq(struct ibmvnic_adapter *adapter,
			    struct ibmvnic_sub_crq_queue *scrq)
{
	struct device *dev = &adapter->vdev->dev;
	unsigned long rc;

	rc = plpar_hcall_norets(H_VIOCTL, adapter->vdev->unit_address,
				H_DISABLE_VIO_INTERRUPT, scrq->hw_irq, 0, 0);
	if (rc)
		dev_err(dev, "Couldn't disable scrq irq 0x%lx. rc=%ld\n",
			scrq->hw_irq, rc);
	return rc;
}

static int enable_scrq_irq(struct ibmvnic_adapter *adapter,
			   struct ibmvnic_sub_crq_queue *scrq)
{
	struct device *dev = &adapter->vdev->dev;
	unsigned long rc;

	if (scrq->hw_irq > 0x100000000ULL) {
		dev_err(dev, "bad hw_irq = %lx\n", scrq->hw_irq);
		return 1;
	}

	if (test_bit(0, &adapter->resetting) &&
	    adapter->reset_reason == VNIC_RESET_MOBILITY) {
		u64 val = (0xff000000) | scrq->hw_irq;

		rc = plpar_hcall_norets(H_EOI, val);
		/* H_EOI would fail with rc = H_FUNCTION when running
		 * in XIVE mode which is expected, but not an error.
		 */
		if (rc && (rc != H_FUNCTION))
			dev_err(dev, "H_EOI FAILED irq 0x%llx. rc=%ld\n",
				val, rc);
	}

	rc = plpar_hcall_norets(H_VIOCTL, adapter->vdev->unit_address,
				H_ENABLE_VIO_INTERRUPT, scrq->hw_irq, 0, 0);
	if (rc)
		dev_err(dev, "Couldn't enable scrq irq 0x%lx. rc=%ld\n",
			scrq->hw_irq, rc);
	return rc;
}

static int ibmvnic_complete_tx(struct ibmvnic_adapter *adapter,
			       struct ibmvnic_sub_crq_queue *scrq)
{
	struct device *dev = &adapter->vdev->dev;
	struct ibmvnic_tx_pool *tx_pool;
	struct ibmvnic_tx_buff *txbuff;
	union sub_crq *next;
	int index;
	int i, j;

restart_loop:
	while (pending_scrq(adapter, scrq)) {
		unsigned int pool = scrq->pool_index;
		int num_entries = 0;

		/* The queue entry at the current index is peeked at above
		 * to determine that there is a valid descriptor awaiting
		 * processing. We want to be sure that the current slot
		 * holds a valid descriptor before reading its contents.
		 */
		dma_rmb();

		next = ibmvnic_next_scrq(adapter, scrq);
		for (i = 0; i < next->tx_comp.num_comps; i++) {
			if (next->tx_comp.rcs[i])
				dev_err(dev, "tx error %x\n",
					next->tx_comp.rcs[i]);
			index = be32_to_cpu(next->tx_comp.correlators[i]);
			if (index & IBMVNIC_TSO_POOL_MASK) {
				tx_pool = &adapter->tso_pool[pool];
				index &= ~IBMVNIC_TSO_POOL_MASK;
			} else {
				tx_pool = &adapter->tx_pool[pool];
			}

			txbuff = &tx_pool->tx_buff[index];

			for (j = 0; j < IBMVNIC_MAX_FRAGS_PER_CRQ; j++) {
				if (!txbuff->data_dma[j])
					continue;

				txbuff->data_dma[j] = 0;
			}

			if (txbuff->last_frag) {
				dev_kfree_skb_any(txbuff->skb);
				txbuff->skb = NULL;
			}

			num_entries += txbuff->num_entries;

			tx_pool->free_map[tx_pool->producer_index] = index;
			tx_pool->producer_index =
				(tx_pool->producer_index + 1) %
					tx_pool->num_buffers;
		}
		/* remove tx_comp scrq*/
		next->tx_comp.first = 0;

		if (atomic_sub_return(num_entries, &scrq->used) <=
		    (adapter->req_tx_entries_per_subcrq / 2) &&
		    __netif_subqueue_stopped(adapter->netdev,
					     scrq->pool_index)) {
			netif_wake_subqueue(adapter->netdev, scrq->pool_index);
			netdev_dbg(adapter->netdev, "Started queue %d\n",
				   scrq->pool_index);
		}
	}

	enable_scrq_irq(adapter, scrq);

	if (pending_scrq(adapter, scrq)) {
		disable_scrq_irq(adapter, scrq);
		goto restart_loop;
	}

	return 0;
}

static irqreturn_t ibmvnic_interrupt_tx(int irq, void *instance)
{
	struct ibmvnic_sub_crq_queue *scrq = instance;
	struct ibmvnic_adapter *adapter = scrq->adapter;

	disable_scrq_irq(adapter, scrq);
	ibmvnic_complete_tx(adapter, scrq);

	return IRQ_HANDLED;
}

static irqreturn_t ibmvnic_interrupt_rx(int irq, void *instance)
{
	struct ibmvnic_sub_crq_queue *scrq = instance;
	struct ibmvnic_adapter *adapter = scrq->adapter;

	/* When booting a kdump kernel we can hit pending interrupts
	 * prior to completing driver initialization.
	 */
	if (unlikely(adapter->state != VNIC_OPEN))
		return IRQ_NONE;

	adapter->rx_stats_buffers[scrq->scrq_num].interrupts++;

	if (napi_schedule_prep(&adapter->napi[scrq->scrq_num])) {
		disable_scrq_irq(adapter, scrq);
		__napi_schedule(&adapter->napi[scrq->scrq_num]);
	}

	return IRQ_HANDLED;
}

static int init_sub_crq_irqs(struct ibmvnic_adapter *adapter)
{
	struct device *dev = &adapter->vdev->dev;
	struct ibmvnic_sub_crq_queue *scrq;
	int i = 0, j = 0;
	int rc = 0;

	for (i = 0; i < adapter->req_tx_queues; i++) {
		netdev_dbg(adapter->netdev, "Initializing tx_scrq[%d] irq\n",
			   i);
		scrq = adapter->tx_scrq[i];
		scrq->irq = irq_create_mapping(NULL, scrq->hw_irq);

		if (!scrq->irq) {
			rc = -EINVAL;
			dev_err(dev, "Error mapping irq\n");
			goto req_tx_irq_failed;
		}

		snprintf(scrq->name, sizeof(scrq->name), "ibmvnic-%x-tx%d",
			 adapter->vdev->unit_address, i);
		rc = request_irq(scrq->irq, ibmvnic_interrupt_tx,
				 0, scrq->name, scrq);

		if (rc) {
			dev_err(dev, "Couldn't register tx irq 0x%x. rc=%d\n",
				scrq->irq, rc);
			irq_dispose_mapping(scrq->irq);
			goto req_tx_irq_failed;
		}
	}

	for (i = 0; i < adapter->req_rx_queues; i++) {
		netdev_dbg(adapter->netdev, "Initializing rx_scrq[%d] irq\n",
			   i);
		scrq = adapter->rx_scrq[i];
		scrq->irq = irq_create_mapping(NULL, scrq->hw_irq);
		if (!scrq->irq) {
			rc = -EINVAL;
			dev_err(dev, "Error mapping irq\n");
			goto req_rx_irq_failed;
		}
		snprintf(scrq->name, sizeof(scrq->name), "ibmvnic-%x-rx%d",
			 adapter->vdev->unit_address, i);
		rc = request_irq(scrq->irq, ibmvnic_interrupt_rx,
				 0, scrq->name, scrq);
		if (rc) {
			dev_err(dev, "Couldn't register rx irq 0x%x. rc=%d\n",
				scrq->irq, rc);
			irq_dispose_mapping(scrq->irq);
			goto req_rx_irq_failed;
		}
	}
	return rc;

req_rx_irq_failed:
	for (j = 0; j < i; j++) {
		free_irq(adapter->rx_scrq[j]->irq, adapter->rx_scrq[j]);
		irq_dispose_mapping(adapter->rx_scrq[j]->irq);
	}
	i = adapter->req_tx_queues;
req_tx_irq_failed:
	for (j = 0; j < i; j++) {
		free_irq(adapter->tx_scrq[j]->irq, adapter->tx_scrq[j]);
		irq_dispose_mapping(adapter->tx_scrq[j]->irq);
	}
	release_sub_crqs(adapter, 1);
	return rc;
}

static int init_sub_crqs(struct ibmvnic_adapter *adapter)
{
	struct device *dev = &adapter->vdev->dev;
	struct ibmvnic_sub_crq_queue **allqueues;
	int registered_queues = 0;
	int total_queues;
	int more = 0;
	int i;

	total_queues = adapter->req_tx_queues + adapter->req_rx_queues;

	allqueues = kcalloc(total_queues, sizeof(*allqueues), GFP_KERNEL);
	if (!allqueues)
		return -1;

	for (i = 0; i < total_queues; i++) {
		allqueues[i] = init_sub_crq_queue(adapter);
		if (!allqueues[i]) {
			dev_warn(dev, "Couldn't allocate all sub-crqs\n");
			break;
		}
		registered_queues++;
	}

	/* Make sure we were able to register the minimum number of queues */
	if (registered_queues <
	    adapter->min_tx_queues + adapter->min_rx_queues) {
		dev_err(dev, "Fatal: Couldn't init  min number of sub-crqs\n");
		goto tx_failed;
	}

	/* Distribute the failed allocated queues*/
	for (i = 0; i < total_queues - registered_queues + more ; i++) {
		netdev_dbg(adapter->netdev, "Reducing number of queues\n");
		switch (i % 3) {
		case 0:
			if (adapter->req_rx_queues > adapter->min_rx_queues)
				adapter->req_rx_queues--;
			else
				more++;
			break;
		case 1:
			if (adapter->req_tx_queues > adapter->min_tx_queues)
				adapter->req_tx_queues--;
			else
				more++;
			break;
		}
	}

	adapter->tx_scrq = kcalloc(adapter->req_tx_queues,
				   sizeof(*adapter->tx_scrq), GFP_KERNEL);
	if (!adapter->tx_scrq)
		goto tx_failed;

	for (i = 0; i < adapter->req_tx_queues; i++) {
		adapter->tx_scrq[i] = allqueues[i];
		adapter->tx_scrq[i]->pool_index = i;
		adapter->num_active_tx_scrqs++;
	}

	adapter->rx_scrq = kcalloc(adapter->req_rx_queues,
				   sizeof(*adapter->rx_scrq), GFP_KERNEL);
	if (!adapter->rx_scrq)
		goto rx_failed;

	for (i = 0; i < adapter->req_rx_queues; i++) {
		adapter->rx_scrq[i] = allqueues[i + adapter->req_tx_queues];
		adapter->rx_scrq[i]->scrq_num = i;
		adapter->num_active_rx_scrqs++;
	}

	kfree(allqueues);
	return 0;

rx_failed:
	kfree(adapter->tx_scrq);
	adapter->tx_scrq = NULL;
tx_failed:
	for (i = 0; i < registered_queues; i++)
		release_sub_crq_queue(adapter, allqueues[i], 1);
	kfree(allqueues);
	return -1;
}

static void send_request_cap(struct ibmvnic_adapter *adapter, int retry)
{
	struct device *dev = &adapter->vdev->dev;
	union ibmvnic_crq crq;
	int max_entries;

	if (!retry) {
		/* Sub-CRQ entries are 32 byte long */
		int entries_page = 4 * PAGE_SIZE / (sizeof(u64) * 4);

		if (adapter->min_tx_entries_per_subcrq > entries_page ||
		    adapter->min_rx_add_entries_per_subcrq > entries_page) {
			dev_err(dev, "Fatal, invalid entries per sub-crq\n");
			return;
		}

		if (adapter->desired.mtu)
			adapter->req_mtu = adapter->desired.mtu;
		else
			adapter->req_mtu = adapter->netdev->mtu + ETH_HLEN;

		if (!adapter->desired.tx_entries)
			adapter->desired.tx_entries =
					adapter->max_tx_entries_per_subcrq;
		if (!adapter->desired.rx_entries)
			adapter->desired.rx_entries =
					adapter->max_rx_add_entries_per_subcrq;

		max_entries = IBMVNIC_MAX_LTB_SIZE /
			      (adapter->req_mtu + IBMVNIC_BUFFER_HLEN);

		if ((adapter->req_mtu + IBMVNIC_BUFFER_HLEN) *
			adapter->desired.tx_entries > IBMVNIC_MAX_LTB_SIZE) {
			adapter->desired.tx_entries = max_entries;
		}

		if ((adapter->req_mtu + IBMVNIC_BUFFER_HLEN) *
			adapter->desired.rx_entries > IBMVNIC_MAX_LTB_SIZE) {
			adapter->desired.rx_entries = max_entries;
		}

		if (adapter->desired.tx_entries)
			adapter->req_tx_entries_per_subcrq =
					adapter->desired.tx_entries;
		else
			adapter->req_tx_entries_per_subcrq =
					adapter->max_tx_entries_per_subcrq;

		if (adapter->desired.rx_entries)
			adapter->req_rx_add_entries_per_subcrq =
					adapter->desired.rx_entries;
		else
			adapter->req_rx_add_entries_per_subcrq =
					adapter->max_rx_add_entries_per_subcrq;

		if (adapter->desired.tx_queues)
			adapter->req_tx_queues =
					adapter->desired.tx_queues;
		else
			adapter->req_tx_queues =
					adapter->opt_tx_comp_sub_queues;

		if (adapter->desired.rx_queues)
			adapter->req_rx_queues =
					adapter->desired.rx_queues;
		else
			adapter->req_rx_queues =
					adapter->opt_rx_comp_queues;

		adapter->req_rx_add_queues = adapter->max_rx_add_queues;
	}

	memset(&crq, 0, sizeof(crq));
	crq.request_capability.first = IBMVNIC_CRQ_CMD;
	crq.request_capability.cmd = REQUEST_CAPABILITY;

	crq.request_capability.capability = cpu_to_be16(REQ_TX_QUEUES);
	crq.request_capability.number = cpu_to_be64(adapter->req_tx_queues);
	atomic_inc(&adapter->running_cap_crqs);
	ibmvnic_send_crq(adapter, &crq);

	crq.request_capability.capability = cpu_to_be16(REQ_RX_QUEUES);
	crq.request_capability.number = cpu_to_be64(adapter->req_rx_queues);
	atomic_inc(&adapter->running_cap_crqs);
	ibmvnic_send_crq(adapter, &crq);

	crq.request_capability.capability = cpu_to_be16(REQ_RX_ADD_QUEUES);
	crq.request_capability.number = cpu_to_be64(adapter->req_rx_add_queues);
	atomic_inc(&adapter->running_cap_crqs);
	ibmvnic_send_crq(adapter, &crq);

	crq.request_capability.capability =
	    cpu_to_be16(REQ_TX_ENTRIES_PER_SUBCRQ);
	crq.request_capability.number =
	    cpu_to_be64(adapter->req_tx_entries_per_subcrq);
	atomic_inc(&adapter->running_cap_crqs);
	ibmvnic_send_crq(adapter, &crq);

	crq.request_capability.capability =
	    cpu_to_be16(REQ_RX_ADD_ENTRIES_PER_SUBCRQ);
	crq.request_capability.number =
	    cpu_to_be64(adapter->req_rx_add_entries_per_subcrq);
	atomic_inc(&adapter->running_cap_crqs);
	ibmvnic_send_crq(adapter, &crq);

	crq.request_capability.capability = cpu_to_be16(REQ_MTU);
	crq.request_capability.number = cpu_to_be64(adapter->req_mtu);
	atomic_inc(&adapter->running_cap_crqs);
	ibmvnic_send_crq(adapter, &crq);

	if (adapter->netdev->flags & IFF_PROMISC) {
		if (adapter->promisc_supported) {
			crq.request_capability.capability =
			    cpu_to_be16(PROMISC_REQUESTED);
			crq.request_capability.number = cpu_to_be64(1);
			atomic_inc(&adapter->running_cap_crqs);
			ibmvnic_send_crq(adapter, &crq);
		}
	} else {
		crq.request_capability.capability =
		    cpu_to_be16(PROMISC_REQUESTED);
		crq.request_capability.number = cpu_to_be64(0);
		atomic_inc(&adapter->running_cap_crqs);
		ibmvnic_send_crq(adapter, &crq);
	}
}

static int pending_scrq(struct ibmvnic_adapter *adapter,
			struct ibmvnic_sub_crq_queue *scrq)
{
	union sub_crq *entry = &scrq->msgs[scrq->cur];

	if (entry->generic.first & IBMVNIC_CRQ_CMD_RSP)
		return 1;
	else
		return 0;
}

static union sub_crq *ibmvnic_next_scrq(struct ibmvnic_adapter *adapter,
					struct ibmvnic_sub_crq_queue *scrq)
{
	union sub_crq *entry;
	unsigned long flags;

	spin_lock_irqsave(&scrq->lock, flags);
	entry = &scrq->msgs[scrq->cur];
	if (entry->generic.first & IBMVNIC_CRQ_CMD_RSP) {
		if (++scrq->cur == scrq->size)
			scrq->cur = 0;
	} else {
		entry = NULL;
	}
	spin_unlock_irqrestore(&scrq->lock, flags);

	/* Ensure that the entire buffer descriptor has been
	 * loaded before reading its contents
	 */
	dma_rmb();

	return entry;
}

static union ibmvnic_crq *ibmvnic_next_crq(struct ibmvnic_adapter *adapter)
{
	struct ibmvnic_crq_queue *queue = &adapter->crq;
	union ibmvnic_crq *crq;

	crq = &queue->msgs[queue->cur];
	if (crq->generic.first & IBMVNIC_CRQ_CMD_RSP) {
		if (++queue->cur == queue->size)
			queue->cur = 0;
	} else {
		crq = NULL;
	}

	return crq;
}

static void print_subcrq_error(struct device *dev, int rc, const char *func)
{
	switch (rc) {
	case H_PARAMETER:
		dev_warn_ratelimited(dev,
				     "%s failed: Send request is malformed or adapter failover pending. (rc=%d)\n",
				     func, rc);
		break;
	case H_CLOSED:
		dev_warn_ratelimited(dev,
				     "%s failed: Backing queue closed. Adapter is down or failover pending. (rc=%d)\n",
				     func, rc);
		break;
	default:
		dev_err_ratelimited(dev, "%s failed: (rc=%d)\n", func, rc);
		break;
	}
}

static int send_subcrq(struct ibmvnic_adapter *adapter, u64 remote_handle,
		       union sub_crq *sub_crq)
{
	unsigned int ua = adapter->vdev->unit_address;
	struct device *dev = &adapter->vdev->dev;
	u64 *u64_crq = (u64 *)sub_crq;
	int rc;

	netdev_dbg(adapter->netdev,
		   "Sending sCRQ %016lx: %016lx %016lx %016lx %016lx\n",
		   (unsigned long int)cpu_to_be64(remote_handle),
		   (unsigned long int)cpu_to_be64(u64_crq[0]),
		   (unsigned long int)cpu_to_be64(u64_crq[1]),
		   (unsigned long int)cpu_to_be64(u64_crq[2]),
		   (unsigned long int)cpu_to_be64(u64_crq[3]));

	/* Make sure the hypervisor sees the complete request */
	mb();

	rc = plpar_hcall_norets(H_SEND_SUB_CRQ, ua,
				cpu_to_be64(remote_handle),
				cpu_to_be64(u64_crq[0]),
				cpu_to_be64(u64_crq[1]),
				cpu_to_be64(u64_crq[2]),
				cpu_to_be64(u64_crq[3]));

	if (rc)
		print_subcrq_error(dev, rc, __func__);

	return rc;
}

static int send_subcrq_indirect(struct ibmvnic_adapter *adapter,
				u64 remote_handle, u64 ioba, u64 num_entries)
{
	unsigned int ua = adapter->vdev->unit_address;
	struct device *dev = &adapter->vdev->dev;
	int rc;

	/* Make sure the hypervisor sees the complete request */
	mb();
	rc = plpar_hcall_norets(H_SEND_SUB_CRQ_INDIRECT, ua,
				cpu_to_be64(remote_handle),
				ioba, num_entries);

	if (rc)
		print_subcrq_error(dev, rc, __func__);

	return rc;
}

static int ibmvnic_send_crq(struct ibmvnic_adapter *adapter,
			    union ibmvnic_crq *crq)
{
	unsigned int ua = adapter->vdev->unit_address;
	struct device *dev = &adapter->vdev->dev;
	u64 *u64_crq = (u64 *)crq;
	int rc;

	netdev_dbg(adapter->netdev, "Sending CRQ: %016lx %016lx\n",
		   (unsigned long int)cpu_to_be64(u64_crq[0]),
		   (unsigned long int)cpu_to_be64(u64_crq[1]));

	if (!adapter->crq.active &&
	    crq->generic.first != IBMVNIC_CRQ_INIT_CMD) {
		dev_warn(dev, "Invalid request detected while CRQ is inactive, possible device state change during reset\n");
		return -EINVAL;
	}

	/* Make sure the hypervisor sees the complete request */
	mb();

	rc = plpar_hcall_norets(H_SEND_CRQ, ua,
				cpu_to_be64(u64_crq[0]),
				cpu_to_be64(u64_crq[1]));

	if (rc) {
		if (rc == H_CLOSED) {
			dev_warn(dev, "CRQ Queue closed\n");
			/* do not reset, report the fail, wait for passive init from server */
		}

		dev_warn(dev, "Send error (rc=%d)\n", rc);
	}

	return rc;
}

static int ibmvnic_send_crq_init(struct ibmvnic_adapter *adapter)
{
	struct device *dev = &adapter->vdev->dev;
	union ibmvnic_crq crq;
	int retries = 100;
	int rc;

	memset(&crq, 0, sizeof(crq));
	crq.generic.first = IBMVNIC_CRQ_INIT_CMD;
	crq.generic.cmd = IBMVNIC_CRQ_INIT;
	netdev_dbg(adapter->netdev, "Sending CRQ init\n");

	do {
		rc = ibmvnic_send_crq(adapter, &crq);
		if (rc != H_CLOSED)
			break;
		retries--;
		msleep(50);

	} while (retries > 0);

	if (rc) {
		dev_err(dev, "Failed to send init request, rc = %d\n", rc);
		return rc;
	}

	return 0;
}

static int send_version_xchg(struct ibmvnic_adapter *adapter)
{
	union ibmvnic_crq crq;

	memset(&crq, 0, sizeof(crq));
	crq.version_exchange.first = IBMVNIC_CRQ_CMD;
	crq.version_exchange.cmd = VERSION_EXCHANGE;
	crq.version_exchange.version = cpu_to_be16(ibmvnic_version);

	return ibmvnic_send_crq(adapter, &crq);
}

struct vnic_login_client_data {
	u8	type;
	__be16	len;
	char	name[];
} __packed;

static int vnic_client_data_len(struct ibmvnic_adapter *adapter)
{
	int len;

	/* Calculate the amount of buffer space needed for the
	 * vnic client data in the login buffer. There are four entries,
	 * OS name, LPAR name, device name, and a null last entry.
	 */
	len = 4 * sizeof(struct vnic_login_client_data);
	len += 6; /* "Linux" plus NULL */
	len += strlen(utsname()->nodename) + 1;
	len += strlen(adapter->netdev->name) + 1;

	return len;
}

static void vnic_add_client_data(struct ibmvnic_adapter *adapter,
				 struct vnic_login_client_data *vlcd)
{
	const char *os_name = "Linux";
	int len;

	/* Type 1 - LPAR OS */
	vlcd->type = 1;
	len = strlen(os_name) + 1;
	vlcd->len = cpu_to_be16(len);
	strncpy(vlcd->name, os_name, len);
	vlcd = (struct vnic_login_client_data *)(vlcd->name + len);

	/* Type 2 - LPAR name */
	vlcd->type = 2;
	len = strlen(utsname()->nodename) + 1;
	vlcd->len = cpu_to_be16(len);
	strncpy(vlcd->name, utsname()->nodename, len);
	vlcd = (struct vnic_login_client_data *)(vlcd->name + len);

	/* Type 3 - device name */
	vlcd->type = 3;
	len = strlen(adapter->netdev->name) + 1;
	vlcd->len = cpu_to_be16(len);
	strncpy(vlcd->name, adapter->netdev->name, len);
}

static int send_login(struct ibmvnic_adapter *adapter)
{
	struct ibmvnic_login_rsp_buffer *login_rsp_buffer;
	struct ibmvnic_login_buffer *login_buffer;
	struct device *dev = &adapter->vdev->dev;
	struct vnic_login_client_data *vlcd;
	dma_addr_t rsp_buffer_token;
	dma_addr_t buffer_token;
	size_t rsp_buffer_size;
	union ibmvnic_crq crq;
	int client_data_len;
	size_t buffer_size;
	__be64 *tx_list_p;
	__be64 *rx_list_p;
	int rc;
	int i;

	if (!adapter->tx_scrq || !adapter->rx_scrq) {
		netdev_err(adapter->netdev,
			   "RX or TX queues are not allocated, device login failed\n");
		return -1;
	}

	release_login_buffer(adapter);
	release_login_rsp_buffer(adapter);

	client_data_len = vnic_client_data_len(adapter);

	buffer_size =
	    sizeof(struct ibmvnic_login_buffer) +
	    sizeof(u64) * (adapter->req_tx_queues + adapter->req_rx_queues) +
	    client_data_len;

	login_buffer = kzalloc(buffer_size, GFP_ATOMIC);
	if (!login_buffer)
		goto buf_alloc_failed;

	buffer_token = dma_map_single(dev, login_buffer, buffer_size,
				      DMA_TO_DEVICE);
	if (dma_mapping_error(dev, buffer_token)) {
		dev_err(dev, "Couldn't map login buffer\n");
		goto buf_map_failed;
	}

	rsp_buffer_size = sizeof(struct ibmvnic_login_rsp_buffer) +
			  sizeof(u64) * adapter->req_tx_queues +
			  sizeof(u64) * adapter->req_rx_queues +
			  sizeof(u64) * adapter->req_rx_queues +
			  sizeof(u8) * IBMVNIC_TX_DESC_VERSIONS;

	login_rsp_buffer = kmalloc(rsp_buffer_size, GFP_ATOMIC);
	if (!login_rsp_buffer)
		goto buf_rsp_alloc_failed;

	rsp_buffer_token = dma_map_single(dev, login_rsp_buffer,
					  rsp_buffer_size, DMA_FROM_DEVICE);
	if (dma_mapping_error(dev, rsp_buffer_token)) {
		dev_err(dev, "Couldn't map login rsp buffer\n");
		goto buf_rsp_map_failed;
	}

	adapter->login_buf = login_buffer;
	adapter->login_buf_token = buffer_token;
	adapter->login_buf_sz = buffer_size;
	adapter->login_rsp_buf = login_rsp_buffer;
	adapter->login_rsp_buf_token = rsp_buffer_token;
	adapter->login_rsp_buf_sz = rsp_buffer_size;

	login_buffer->len = cpu_to_be32(buffer_size);
	login_buffer->version = cpu_to_be32(INITIAL_VERSION_LB);
	login_buffer->num_txcomp_subcrqs = cpu_to_be32(adapter->req_tx_queues);
	login_buffer->off_txcomp_subcrqs =
	    cpu_to_be32(sizeof(struct ibmvnic_login_buffer));
	login_buffer->num_rxcomp_subcrqs = cpu_to_be32(adapter->req_rx_queues);
	login_buffer->off_rxcomp_subcrqs =
	    cpu_to_be32(sizeof(struct ibmvnic_login_buffer) +
			sizeof(u64) * adapter->req_tx_queues);
	login_buffer->login_rsp_ioba = cpu_to_be32(rsp_buffer_token);
	login_buffer->login_rsp_len = cpu_to_be32(rsp_buffer_size);

	tx_list_p = (__be64 *)((char *)login_buffer +
				      sizeof(struct ibmvnic_login_buffer));
	rx_list_p = (__be64 *)((char *)login_buffer +
				      sizeof(struct ibmvnic_login_buffer) +
				      sizeof(u64) * adapter->req_tx_queues);

	for (i = 0; i < adapter->req_tx_queues; i++) {
		if (adapter->tx_scrq[i]) {
			tx_list_p[i] = cpu_to_be64(adapter->tx_scrq[i]->
						   crq_num);
		}
	}

	for (i = 0; i < adapter->req_rx_queues; i++) {
		if (adapter->rx_scrq[i]) {
			rx_list_p[i] = cpu_to_be64(adapter->rx_scrq[i]->
						   crq_num);
		}
	}

	/* Insert vNIC login client data */
	vlcd = (struct vnic_login_client_data *)
		((char *)rx_list_p + (sizeof(u64) * adapter->req_rx_queues));
	login_buffer->client_data_offset =
			cpu_to_be32((char *)vlcd - (char *)login_buffer);
	login_buffer->client_data_len = cpu_to_be32(client_data_len);

	vnic_add_client_data(adapter, vlcd);

	netdev_dbg(adapter->netdev, "Login Buffer:\n");
	for (i = 0; i < (adapter->login_buf_sz - 1) / 8 + 1; i++) {
		netdev_dbg(adapter->netdev, "%016lx\n",
			   ((unsigned long int *)(adapter->login_buf))[i]);
	}

	memset(&crq, 0, sizeof(crq));
	crq.login.first = IBMVNIC_CRQ_CMD;
	crq.login.cmd = LOGIN;
	crq.login.ioba = cpu_to_be32(buffer_token);
	crq.login.len = cpu_to_be32(buffer_size);

	adapter->login_pending = true;
	rc = ibmvnic_send_crq(adapter, &crq);
	if (rc) {
		adapter->login_pending = false;
		netdev_err(adapter->netdev, "Failed to send login, rc=%d\n", rc);
		goto buf_rsp_map_failed;
	}

	return 0;

buf_rsp_map_failed:
	kfree(login_rsp_buffer);
	adapter->login_rsp_buf = NULL;
buf_rsp_alloc_failed:
	dma_unmap_single(dev, buffer_token, buffer_size, DMA_TO_DEVICE);
buf_map_failed:
	kfree(login_buffer);
	adapter->login_buf = NULL;
buf_alloc_failed:
	return -1;
}

static int send_request_map(struct ibmvnic_adapter *adapter, dma_addr_t addr,
			    u32 len, u8 map_id)
{
	union ibmvnic_crq crq;

	memset(&crq, 0, sizeof(crq));
	crq.request_map.first = IBMVNIC_CRQ_CMD;
	crq.request_map.cmd = REQUEST_MAP;
	crq.request_map.map_id = map_id;
	crq.request_map.ioba = cpu_to_be32(addr);
	crq.request_map.len = cpu_to_be32(len);
	return ibmvnic_send_crq(adapter, &crq);
}

static int send_request_unmap(struct ibmvnic_adapter *adapter, u8 map_id)
{
	union ibmvnic_crq crq;

	memset(&crq, 0, sizeof(crq));
	crq.request_unmap.first = IBMVNIC_CRQ_CMD;
	crq.request_unmap.cmd = REQUEST_UNMAP;
	crq.request_unmap.map_id = map_id;
	return ibmvnic_send_crq(adapter, &crq);
}

static void send_query_map(struct ibmvnic_adapter *adapter)
{
	union ibmvnic_crq crq;

	memset(&crq, 0, sizeof(crq));
	crq.query_map.first = IBMVNIC_CRQ_CMD;
	crq.query_map.cmd = QUERY_MAP;
	ibmvnic_send_crq(adapter, &crq);
}

/* Send a series of CRQs requesting various capabilities of the VNIC server */
static void send_query_cap(struct ibmvnic_adapter *adapter)
{
	union ibmvnic_crq crq;

	atomic_set(&adapter->running_cap_crqs, 0);
	memset(&crq, 0, sizeof(crq));
	crq.query_capability.first = IBMVNIC_CRQ_CMD;
	crq.query_capability.cmd = QUERY_CAPABILITY;

	crq.query_capability.capability = cpu_to_be16(MIN_TX_QUEUES);
	atomic_inc(&adapter->running_cap_crqs);
	ibmvnic_send_crq(adapter, &crq);

	crq.query_capability.capability = cpu_to_be16(MIN_RX_QUEUES);
	atomic_inc(&adapter->running_cap_crqs);
	ibmvnic_send_crq(adapter, &crq);

	crq.query_capability.capability = cpu_to_be16(MIN_RX_ADD_QUEUES);
	atomic_inc(&adapter->running_cap_crqs);
	ibmvnic_send_crq(adapter, &crq);

	crq.query_capability.capability = cpu_to_be16(MAX_TX_QUEUES);
	atomic_inc(&adapter->running_cap_crqs);
	ibmvnic_send_crq(adapter, &crq);

	crq.query_capability.capability = cpu_to_be16(MAX_RX_QUEUES);
	atomic_inc(&adapter->running_cap_crqs);
	ibmvnic_send_crq(adapter, &crq);

	crq.query_capability.capability = cpu_to_be16(MAX_RX_ADD_QUEUES);
	atomic_inc(&adapter->running_cap_crqs);
	ibmvnic_send_crq(adapter, &crq);

	crq.query_capability.capability =
	    cpu_to_be16(MIN_TX_ENTRIES_PER_SUBCRQ);
	atomic_inc(&adapter->running_cap_crqs);
	ibmvnic_send_crq(adapter, &crq);

	crq.query_capability.capability =
	    cpu_to_be16(MIN_RX_ADD_ENTRIES_PER_SUBCRQ);
	atomic_inc(&adapter->running_cap_crqs);
	ibmvnic_send_crq(adapter, &crq);

	crq.query_capability.capability =
	    cpu_to_be16(MAX_TX_ENTRIES_PER_SUBCRQ);
	atomic_inc(&adapter->running_cap_crqs);
	ibmvnic_send_crq(adapter, &crq);

	crq.query_capability.capability =
	    cpu_to_be16(MAX_RX_ADD_ENTRIES_PER_SUBCRQ);
	atomic_inc(&adapter->running_cap_crqs);
	ibmvnic_send_crq(adapter, &crq);

	crq.query_capability.capability = cpu_to_be16(TCP_IP_OFFLOAD);
	atomic_inc(&adapter->running_cap_crqs);
	ibmvnic_send_crq(adapter, &crq);

	crq.query_capability.capability = cpu_to_be16(PROMISC_SUPPORTED);
	atomic_inc(&adapter->running_cap_crqs);
	ibmvnic_send_crq(adapter, &crq);

	crq.query_capability.capability = cpu_to_be16(MIN_MTU);
	atomic_inc(&adapter->running_cap_crqs);
	ibmvnic_send_crq(adapter, &crq);

	crq.query_capability.capability = cpu_to_be16(MAX_MTU);
	atomic_inc(&adapter->running_cap_crqs);
	ibmvnic_send_crq(adapter, &crq);

	crq.query_capability.capability = cpu_to_be16(MAX_MULTICAST_FILTERS);
	atomic_inc(&adapter->running_cap_crqs);
	ibmvnic_send_crq(adapter, &crq);

	crq.query_capability.capability = cpu_to_be16(VLAN_HEADER_INSERTION);
	atomic_inc(&adapter->running_cap_crqs);
	ibmvnic_send_crq(adapter, &crq);

	crq.query_capability.capability = cpu_to_be16(RX_VLAN_HEADER_INSERTION);
	atomic_inc(&adapter->running_cap_crqs);
	ibmvnic_send_crq(adapter, &crq);

	crq.query_capability.capability = cpu_to_be16(MAX_TX_SG_ENTRIES);
	atomic_inc(&adapter->running_cap_crqs);
	ibmvnic_send_crq(adapter, &crq);

	crq.query_capability.capability = cpu_to_be16(RX_SG_SUPPORTED);
	atomic_inc(&adapter->running_cap_crqs);
	ibmvnic_send_crq(adapter, &crq);

	crq.query_capability.capability = cpu_to_be16(OPT_TX_COMP_SUB_QUEUES);
	atomic_inc(&adapter->running_cap_crqs);
	ibmvnic_send_crq(adapter, &crq);

	crq.query_capability.capability = cpu_to_be16(OPT_RX_COMP_QUEUES);
	atomic_inc(&adapter->running_cap_crqs);
	ibmvnic_send_crq(adapter, &crq);

	crq.query_capability.capability =
			cpu_to_be16(OPT_RX_BUFADD_Q_PER_RX_COMP_Q);
	atomic_inc(&adapter->running_cap_crqs);
	ibmvnic_send_crq(adapter, &crq);

	crq.query_capability.capability =
			cpu_to_be16(OPT_TX_ENTRIES_PER_SUBCRQ);
	atomic_inc(&adapter->running_cap_crqs);
	ibmvnic_send_crq(adapter, &crq);

	crq.query_capability.capability =
			cpu_to_be16(OPT_RXBA_ENTRIES_PER_SUBCRQ);
	atomic_inc(&adapter->running_cap_crqs);
	ibmvnic_send_crq(adapter, &crq);

	crq.query_capability.capability = cpu_to_be16(TX_RX_DESC_REQ);
	atomic_inc(&adapter->running_cap_crqs);
	ibmvnic_send_crq(adapter, &crq);
}

static void send_query_ip_offload(struct ibmvnic_adapter *adapter)
{
	int buf_sz = sizeof(struct ibmvnic_query_ip_offload_buffer);
	struct device *dev = &adapter->vdev->dev;
	union ibmvnic_crq crq;

	adapter->ip_offload_tok =
		dma_map_single(dev,
			       &adapter->ip_offload_buf,
			       buf_sz,
			       DMA_FROM_DEVICE);

	if (dma_mapping_error(dev, adapter->ip_offload_tok)) {
		if (!firmware_has_feature(FW_FEATURE_CMO))
			dev_err(dev, "Couldn't map offload buffer\n");
		return;
	}

	memset(&crq, 0, sizeof(crq));
	crq.query_ip_offload.first = IBMVNIC_CRQ_CMD;
	crq.query_ip_offload.cmd = QUERY_IP_OFFLOAD;
	crq.query_ip_offload.len = cpu_to_be32(buf_sz);
	crq.query_ip_offload.ioba =
	    cpu_to_be32(adapter->ip_offload_tok);

	ibmvnic_send_crq(adapter, &crq);
}

static void send_control_ip_offload(struct ibmvnic_adapter *adapter)
{
	struct ibmvnic_control_ip_offload_buffer *ctrl_buf = &adapter->ip_offload_ctrl;
	struct ibmvnic_query_ip_offload_buffer *buf = &adapter->ip_offload_buf;
	struct device *dev = &adapter->vdev->dev;
	netdev_features_t old_hw_features = 0;
	union ibmvnic_crq crq;

	adapter->ip_offload_ctrl_tok =
		dma_map_single(dev,
			       ctrl_buf,
			       sizeof(adapter->ip_offload_ctrl),
			       DMA_TO_DEVICE);

	if (dma_mapping_error(dev, adapter->ip_offload_ctrl_tok)) {
		dev_err(dev, "Couldn't map ip offload control buffer\n");
		return;
	}

	ctrl_buf->len = cpu_to_be32(sizeof(adapter->ip_offload_ctrl));
	ctrl_buf->version = cpu_to_be32(INITIAL_VERSION_IOB);
	ctrl_buf->ipv4_chksum = buf->ipv4_chksum;
	ctrl_buf->ipv6_chksum = buf->ipv6_chksum;
	ctrl_buf->tcp_ipv4_chksum = buf->tcp_ipv4_chksum;
	ctrl_buf->udp_ipv4_chksum = buf->udp_ipv4_chksum;
	ctrl_buf->tcp_ipv6_chksum = buf->tcp_ipv6_chksum;
	ctrl_buf->udp_ipv6_chksum = buf->udp_ipv6_chksum;
	ctrl_buf->large_tx_ipv4 = buf->large_tx_ipv4;
	ctrl_buf->large_tx_ipv6 = buf->large_tx_ipv6;

	/* large_rx disabled for now, additional features needed */
	ctrl_buf->large_rx_ipv4 = 0;
	ctrl_buf->large_rx_ipv6 = 0;

	if (adapter->state != VNIC_PROBING) {
		old_hw_features = adapter->netdev->hw_features;
		adapter->netdev->hw_features = 0;
	}

	adapter->netdev->hw_features = NETIF_F_SG | NETIF_F_GSO | NETIF_F_GRO;

	if (buf->tcp_ipv4_chksum || buf->udp_ipv4_chksum)
		adapter->netdev->hw_features |= NETIF_F_IP_CSUM;

	if (buf->tcp_ipv6_chksum || buf->udp_ipv6_chksum)
		adapter->netdev->hw_features |= NETIF_F_IPV6_CSUM;

	if ((adapter->netdev->features &
	    (NETIF_F_IP_CSUM | NETIF_F_IPV6_CSUM)))
		adapter->netdev->hw_features |= NETIF_F_RXCSUM;

	if (buf->large_tx_ipv4)
		adapter->netdev->hw_features |= NETIF_F_TSO;
	if (buf->large_tx_ipv6)
		adapter->netdev->hw_features |= NETIF_F_TSO6;

	if (adapter->state == VNIC_PROBING) {
		adapter->netdev->features |= adapter->netdev->hw_features;
	} else if (old_hw_features != adapter->netdev->hw_features) {
		netdev_features_t tmp = 0;

		/* disable features no longer supported */
		adapter->netdev->features &= adapter->netdev->hw_features;
		/* turn on features now supported if previously enabled */
		tmp = (old_hw_features ^ adapter->netdev->hw_features) &
			adapter->netdev->hw_features;
		adapter->netdev->features |=
				tmp & adapter->netdev->wanted_features;
	}

	memset(&crq, 0, sizeof(crq));
	crq.control_ip_offload.first = IBMVNIC_CRQ_CMD;
	crq.control_ip_offload.cmd = CONTROL_IP_OFFLOAD;
	crq.control_ip_offload.len =
	    cpu_to_be32(sizeof(adapter->ip_offload_ctrl));
	crq.control_ip_offload.ioba = cpu_to_be32(adapter->ip_offload_ctrl_tok);
	ibmvnic_send_crq(adapter, &crq);
}

static void handle_vpd_size_rsp(union ibmvnic_crq *crq,
				struct ibmvnic_adapter *adapter)
{
	struct device *dev = &adapter->vdev->dev;

	if (crq->get_vpd_size_rsp.rc.code) {
		dev_err(dev, "Error retrieving VPD size, rc=%x\n",
			crq->get_vpd_size_rsp.rc.code);
		complete(&adapter->fw_done);
		return;
	}

	adapter->vpd->len = be64_to_cpu(crq->get_vpd_size_rsp.len);
	complete(&adapter->fw_done);
}

static void handle_vpd_rsp(union ibmvnic_crq *crq,
			   struct ibmvnic_adapter *adapter)
{
	struct device *dev = &adapter->vdev->dev;
	unsigned char *substr = NULL;
	u8 fw_level_len = 0;

	memset(adapter->fw_version, 0, 32);

	dma_unmap_single(dev, adapter->vpd->dma_addr, adapter->vpd->len,
			 DMA_FROM_DEVICE);

	if (crq->get_vpd_rsp.rc.code) {
		dev_err(dev, "Error retrieving VPD from device, rc=%x\n",
			crq->get_vpd_rsp.rc.code);
		goto complete;
	}

	/* get the position of the firmware version info
	 * located after the ASCII 'RM' substring in the buffer
	 */
	substr = strnstr(adapter->vpd->buff, "RM", adapter->vpd->len);
	if (!substr) {
		dev_info(dev, "Warning - No FW level has been provided in the VPD buffer by the VIOS Server\n");
		goto complete;
	}

	/* get length of firmware level ASCII substring */
	if ((substr + 2) < (adapter->vpd->buff + adapter->vpd->len)) {
		fw_level_len = *(substr + 2);
	} else {
		dev_info(dev, "Length of FW substr extrapolated VDP buff\n");
		goto complete;
	}

	/* copy firmware version string from vpd into adapter */
	if ((substr + 3 + fw_level_len) <
	    (adapter->vpd->buff + adapter->vpd->len)) {
		strncpy((char *)adapter->fw_version, substr + 3, fw_level_len);
	} else {
		dev_info(dev, "FW substr extrapolated VPD buff\n");
	}

complete:
	if (adapter->fw_version[0] == '\0')
		strncpy((char *)adapter->fw_version, "N/A", 3 * sizeof(char));
	complete(&adapter->fw_done);
}

static void handle_query_ip_offload_rsp(struct ibmvnic_adapter *adapter)
{
	struct device *dev = &adapter->vdev->dev;
	struct ibmvnic_query_ip_offload_buffer *buf = &adapter->ip_offload_buf;
	int i;

	dma_unmap_single(dev, adapter->ip_offload_tok,
			 sizeof(adapter->ip_offload_buf), DMA_FROM_DEVICE);

	netdev_dbg(adapter->netdev, "Query IP Offload Buffer:\n");
	for (i = 0; i < (sizeof(adapter->ip_offload_buf) - 1) / 8 + 1; i++)
		netdev_dbg(adapter->netdev, "%016lx\n",
			   ((unsigned long int *)(buf))[i]);

	netdev_dbg(adapter->netdev, "ipv4_chksum = %d\n", buf->ipv4_chksum);
	netdev_dbg(adapter->netdev, "ipv6_chksum = %d\n", buf->ipv6_chksum);
	netdev_dbg(adapter->netdev, "tcp_ipv4_chksum = %d\n",
		   buf->tcp_ipv4_chksum);
	netdev_dbg(adapter->netdev, "tcp_ipv6_chksum = %d\n",
		   buf->tcp_ipv6_chksum);
	netdev_dbg(adapter->netdev, "udp_ipv4_chksum = %d\n",
		   buf->udp_ipv4_chksum);
	netdev_dbg(adapter->netdev, "udp_ipv6_chksum = %d\n",
		   buf->udp_ipv6_chksum);
	netdev_dbg(adapter->netdev, "large_tx_ipv4 = %d\n",
		   buf->large_tx_ipv4);
	netdev_dbg(adapter->netdev, "large_tx_ipv6 = %d\n",
		   buf->large_tx_ipv6);
	netdev_dbg(adapter->netdev, "large_rx_ipv4 = %d\n",
		   buf->large_rx_ipv4);
	netdev_dbg(adapter->netdev, "large_rx_ipv6 = %d\n",
		   buf->large_rx_ipv6);
	netdev_dbg(adapter->netdev, "max_ipv4_hdr_sz = %d\n",
		   buf->max_ipv4_header_size);
	netdev_dbg(adapter->netdev, "max_ipv6_hdr_sz = %d\n",
		   buf->max_ipv6_header_size);
	netdev_dbg(adapter->netdev, "max_tcp_hdr_size = %d\n",
		   buf->max_tcp_header_size);
	netdev_dbg(adapter->netdev, "max_udp_hdr_size = %d\n",
		   buf->max_udp_header_size);
	netdev_dbg(adapter->netdev, "max_large_tx_size = %d\n",
		   buf->max_large_tx_size);
	netdev_dbg(adapter->netdev, "max_large_rx_size = %d\n",
		   buf->max_large_rx_size);
	netdev_dbg(adapter->netdev, "ipv6_ext_hdr = %d\n",
		   buf->ipv6_extension_header);
	netdev_dbg(adapter->netdev, "tcp_pseudosum_req = %d\n",
		   buf->tcp_pseudosum_req);
	netdev_dbg(adapter->netdev, "num_ipv6_ext_hd = %d\n",
		   buf->num_ipv6_ext_headers);
	netdev_dbg(adapter->netdev, "off_ipv6_ext_hd = %d\n",
		   buf->off_ipv6_ext_headers);

	send_control_ip_offload(adapter);
}

static const char *ibmvnic_fw_err_cause(u16 cause)
{
	switch (cause) {
	case ADAPTER_PROBLEM:
		return "adapter problem";
	case BUS_PROBLEM:
		return "bus problem";
	case FW_PROBLEM:
		return "firmware problem";
	case DD_PROBLEM:
		return "device driver problem";
	case EEH_RECOVERY:
		return "EEH recovery";
	case FW_UPDATED:
		return "firmware updated";
	case LOW_MEMORY:
		return "low Memory";
	default:
		return "unknown";
	}
}

static void handle_error_indication(union ibmvnic_crq *crq,
				    struct ibmvnic_adapter *adapter)
{
	struct device *dev = &adapter->vdev->dev;
	u16 cause;

	cause = be16_to_cpu(crq->error_indication.error_cause);

	dev_warn_ratelimited(dev,
			     "Firmware reports %serror, cause: %s. Starting recovery...\n",
			     crq->error_indication.flags
				& IBMVNIC_FATAL_ERROR ? "FATAL " : "",
			     ibmvnic_fw_err_cause(cause));

	if (crq->error_indication.flags & IBMVNIC_FATAL_ERROR)
		ibmvnic_reset(adapter, VNIC_RESET_FATAL);
	else
		ibmvnic_reset(adapter, VNIC_RESET_NON_FATAL);
}

static int handle_change_mac_rsp(union ibmvnic_crq *crq,
				 struct ibmvnic_adapter *adapter)
{
	struct net_device *netdev = adapter->netdev;
	struct device *dev = &adapter->vdev->dev;
	long rc;

	rc = crq->change_mac_addr_rsp.rc.code;
	if (rc) {
		dev_err(dev, "Error %ld in CHANGE_MAC_ADDR_RSP\n", rc);
		goto out;
	}
	/* crq->change_mac_addr.mac_addr is the requested one
	 * crq->change_mac_addr_rsp.mac_addr is the returned valid one.
	 */
	ether_addr_copy(netdev->dev_addr,
			&crq->change_mac_addr_rsp.mac_addr[0]);
	ether_addr_copy(adapter->mac_addr,
			&crq->change_mac_addr_rsp.mac_addr[0]);
out:
	complete(&adapter->fw_done);
	return rc;
}

static void handle_request_cap_rsp(union ibmvnic_crq *crq,
				   struct ibmvnic_adapter *adapter)
{
	struct device *dev = &adapter->vdev->dev;
	u64 *req_value;
	char *name;

	atomic_dec(&adapter->running_cap_crqs);
	switch (be16_to_cpu(crq->request_capability_rsp.capability)) {
	case REQ_TX_QUEUES:
		req_value = &adapter->req_tx_queues;
		name = "tx";
		break;
	case REQ_RX_QUEUES:
		req_value = &adapter->req_rx_queues;
		name = "rx";
		break;
	case REQ_RX_ADD_QUEUES:
		req_value = &adapter->req_rx_add_queues;
		name = "rx_add";
		break;
	case REQ_TX_ENTRIES_PER_SUBCRQ:
		req_value = &adapter->req_tx_entries_per_subcrq;
		name = "tx_entries_per_subcrq";
		break;
	case REQ_RX_ADD_ENTRIES_PER_SUBCRQ:
		req_value = &adapter->req_rx_add_entries_per_subcrq;
		name = "rx_add_entries_per_subcrq";
		break;
	case REQ_MTU:
		req_value = &adapter->req_mtu;
		name = "mtu";
		break;
	case PROMISC_REQUESTED:
		req_value = &adapter->promisc;
		name = "promisc";
		break;
	default:
		dev_err(dev, "Got invalid cap request rsp %d\n",
			crq->request_capability.capability);
		return;
	}

	switch (crq->request_capability_rsp.rc.code) {
	case SUCCESS:
		break;
	case PARTIALSUCCESS:
		dev_info(dev, "req=%lld, rsp=%ld in %s queue, retrying.\n",
			 *req_value,
			 (long int)be64_to_cpu(crq->request_capability_rsp.
					       number), name);

		if (be16_to_cpu(crq->request_capability_rsp.capability) ==
		    REQ_MTU) {
			pr_err("mtu of %llu is not supported. Reverting.\n",
			       *req_value);
			*req_value = adapter->fallback.mtu;
		} else {
			*req_value =
				be64_to_cpu(crq->request_capability_rsp.number);
		}

		send_request_cap(adapter, 1);
		return;
	default:
		dev_err(dev, "Error %d in request cap rsp\n",
			crq->request_capability_rsp.rc.code);
		return;
	}

	/* Done receiving requested capabilities, query IP offload support */
	if (atomic_read(&adapter->running_cap_crqs) == 0) {
		adapter->wait_capability = false;
		send_query_ip_offload(adapter);
	}
}

static int handle_login_rsp(union ibmvnic_crq *login_rsp_crq,
			    struct ibmvnic_adapter *adapter)
{
	struct device *dev = &adapter->vdev->dev;
	struct net_device *netdev = adapter->netdev;
	struct ibmvnic_login_rsp_buffer *login_rsp = adapter->login_rsp_buf;
	struct ibmvnic_login_buffer *login = adapter->login_buf;
	u64 *tx_handle_array;
	u64 *rx_handle_array;
	int num_tx_pools;
	int num_rx_pools;
	u64 *size_array;
	int i;

	/* CHECK: Test/set of login_pending does not need to be atomic
	 * because only ibmvnic_tasklet tests/clears this.
	 */
	if (!adapter->login_pending) {
		netdev_warn(netdev, "Ignoring unexpected login response\n");
		return 0;
	}
	adapter->login_pending = false;

	dma_unmap_single(dev, adapter->login_buf_token, adapter->login_buf_sz,
			 DMA_TO_DEVICE);
	dma_unmap_single(dev, adapter->login_rsp_buf_token,
			 adapter->login_rsp_buf_sz, DMA_FROM_DEVICE);

	/* If the number of queues requested can't be allocated by the
	 * server, the login response will return with code 1. We will need
	 * to resend the login buffer with fewer queues requested.
	 */
	if (login_rsp_crq->generic.rc.code) {
		adapter->init_done_rc = login_rsp_crq->generic.rc.code;
		complete(&adapter->init_done);
		return 0;
	}

	netdev->mtu = adapter->req_mtu - ETH_HLEN;

	netdev_dbg(adapter->netdev, "Login Response Buffer:\n");
	for (i = 0; i < (adapter->login_rsp_buf_sz - 1) / 8 + 1; i++) {
		netdev_dbg(adapter->netdev, "%016lx\n",
			   ((unsigned long int *)(adapter->login_rsp_buf))[i]);
	}

	/* Sanity checks */
	if (login->num_txcomp_subcrqs != login_rsp->num_txsubm_subcrqs ||
	    (be32_to_cpu(login->num_rxcomp_subcrqs) *
	     adapter->req_rx_add_queues !=
	     be32_to_cpu(login_rsp->num_rxadd_subcrqs))) {
		dev_err(dev, "FATAL: Inconsistent login and login rsp\n");
		ibmvnic_reset(adapter, VNIC_RESET_FATAL);
		return -EIO;
	}
	size_array = (u64 *)((u8 *)(adapter->login_rsp_buf) +
		be32_to_cpu(adapter->login_rsp_buf->off_rxadd_buff_size));
	/* variable buffer sizes are not supported, so just read the
	 * first entry.
	 */
	adapter->cur_rx_buf_sz = be64_to_cpu(size_array[0]);

	num_tx_pools = be32_to_cpu(adapter->login_rsp_buf->num_txsubm_subcrqs);
	num_rx_pools = be32_to_cpu(adapter->login_rsp_buf->num_rxadd_subcrqs);

	tx_handle_array = (u64 *)((u8 *)(adapter->login_rsp_buf) +
				  be32_to_cpu(adapter->login_rsp_buf->off_txsubm_subcrqs));
	rx_handle_array = (u64 *)((u8 *)(adapter->login_rsp_buf) +
				  be32_to_cpu(adapter->login_rsp_buf->off_rxadd_subcrqs));

	for (i = 0; i < num_tx_pools; i++)
		adapter->tx_scrq[i]->handle = tx_handle_array[i];

	for (i = 0; i < num_rx_pools; i++)
		adapter->rx_scrq[i]->handle = rx_handle_array[i];

	adapter->num_active_tx_scrqs = num_tx_pools;
	adapter->num_active_rx_scrqs = num_rx_pools;
	release_login_rsp_buffer(adapter);
	release_login_buffer(adapter);
	complete(&adapter->init_done);

	return 0;
}

static void handle_request_unmap_rsp(union ibmvnic_crq *crq,
				     struct ibmvnic_adapter *adapter)
{
	struct device *dev = &adapter->vdev->dev;
	long rc;

	rc = crq->request_unmap_rsp.rc.code;
	if (rc)
		dev_err(dev, "Error %ld in REQUEST_UNMAP_RSP\n", rc);
}

static void handle_query_map_rsp(union ibmvnic_crq *crq,
				 struct ibmvnic_adapter *adapter)
{
	struct net_device *netdev = adapter->netdev;
	struct device *dev = &adapter->vdev->dev;
	long rc;

	rc = crq->query_map_rsp.rc.code;
	if (rc) {
		dev_err(dev, "Error %ld in QUERY_MAP_RSP\n", rc);
		return;
	}
	netdev_dbg(netdev, "page_size = %d\ntot_pages = %d\nfree_pages = %d\n",
		   crq->query_map_rsp.page_size, crq->query_map_rsp.tot_pages,
		   crq->query_map_rsp.free_pages);
}

static void handle_query_cap_rsp(union ibmvnic_crq *crq,
				 struct ibmvnic_adapter *adapter)
{
	struct net_device *netdev = adapter->netdev;
	struct device *dev = &adapter->vdev->dev;
	long rc;

	atomic_dec(&adapter->running_cap_crqs);
	netdev_dbg(netdev, "Outstanding queries: %d\n",
		   atomic_read(&adapter->running_cap_crqs));
	rc = crq->query_capability.rc.code;
	if (rc) {
		dev_err(dev, "Error %ld in QUERY_CAP_RSP\n", rc);
		goto out;
	}

	switch (be16_to_cpu(crq->query_capability.capability)) {
	case MIN_TX_QUEUES:
		adapter->min_tx_queues =
		    be64_to_cpu(crq->query_capability.number);
		netdev_dbg(netdev, "min_tx_queues = %lld\n",
			   adapter->min_tx_queues);
		break;
	case MIN_RX_QUEUES:
		adapter->min_rx_queues =
		    be64_to_cpu(crq->query_capability.number);
		netdev_dbg(netdev, "min_rx_queues = %lld\n",
			   adapter->min_rx_queues);
		break;
	case MIN_RX_ADD_QUEUES:
		adapter->min_rx_add_queues =
		    be64_to_cpu(crq->query_capability.number);
		netdev_dbg(netdev, "min_rx_add_queues = %lld\n",
			   adapter->min_rx_add_queues);
		break;
	case MAX_TX_QUEUES:
		adapter->max_tx_queues =
		    be64_to_cpu(crq->query_capability.number);
		netdev_dbg(netdev, "max_tx_queues = %lld\n",
			   adapter->max_tx_queues);
		break;
	case MAX_RX_QUEUES:
		adapter->max_rx_queues =
		    be64_to_cpu(crq->query_capability.number);
		netdev_dbg(netdev, "max_rx_queues = %lld\n",
			   adapter->max_rx_queues);
		break;
	case MAX_RX_ADD_QUEUES:
		adapter->max_rx_add_queues =
		    be64_to_cpu(crq->query_capability.number);
		netdev_dbg(netdev, "max_rx_add_queues = %lld\n",
			   adapter->max_rx_add_queues);
		break;
	case MIN_TX_ENTRIES_PER_SUBCRQ:
		adapter->min_tx_entries_per_subcrq =
		    be64_to_cpu(crq->query_capability.number);
		netdev_dbg(netdev, "min_tx_entries_per_subcrq = %lld\n",
			   adapter->min_tx_entries_per_subcrq);
		break;
	case MIN_RX_ADD_ENTRIES_PER_SUBCRQ:
		adapter->min_rx_add_entries_per_subcrq =
		    be64_to_cpu(crq->query_capability.number);
		netdev_dbg(netdev, "min_rx_add_entrs_per_subcrq = %lld\n",
			   adapter->min_rx_add_entries_per_subcrq);
		break;
	case MAX_TX_ENTRIES_PER_SUBCRQ:
		adapter->max_tx_entries_per_subcrq =
		    be64_to_cpu(crq->query_capability.number);
		netdev_dbg(netdev, "max_tx_entries_per_subcrq = %lld\n",
			   adapter->max_tx_entries_per_subcrq);
		break;
	case MAX_RX_ADD_ENTRIES_PER_SUBCRQ:
		adapter->max_rx_add_entries_per_subcrq =
		    be64_to_cpu(crq->query_capability.number);
		netdev_dbg(netdev, "max_rx_add_entrs_per_subcrq = %lld\n",
			   adapter->max_rx_add_entries_per_subcrq);
		break;
	case TCP_IP_OFFLOAD:
		adapter->tcp_ip_offload =
		    be64_to_cpu(crq->query_capability.number);
		netdev_dbg(netdev, "tcp_ip_offload = %lld\n",
			   adapter->tcp_ip_offload);
		break;
	case PROMISC_SUPPORTED:
		adapter->promisc_supported =
		    be64_to_cpu(crq->query_capability.number);
		netdev_dbg(netdev, "promisc_supported = %lld\n",
			   adapter->promisc_supported);
		break;
	case MIN_MTU:
		adapter->min_mtu = be64_to_cpu(crq->query_capability.number);
		netdev->min_mtu = adapter->min_mtu - ETH_HLEN;
		netdev_dbg(netdev, "min_mtu = %lld\n", adapter->min_mtu);
		break;
	case MAX_MTU:
		adapter->max_mtu = be64_to_cpu(crq->query_capability.number);
		netdev->max_mtu = adapter->max_mtu - ETH_HLEN;
		netdev_dbg(netdev, "max_mtu = %lld\n", adapter->max_mtu);
		break;
	case MAX_MULTICAST_FILTERS:
		adapter->max_multicast_filters =
		    be64_to_cpu(crq->query_capability.number);
		netdev_dbg(netdev, "max_multicast_filters = %lld\n",
			   adapter->max_multicast_filters);
		break;
	case VLAN_HEADER_INSERTION:
		adapter->vlan_header_insertion =
		    be64_to_cpu(crq->query_capability.number);
		if (adapter->vlan_header_insertion)
			netdev->features |= NETIF_F_HW_VLAN_STAG_TX;
		netdev_dbg(netdev, "vlan_header_insertion = %lld\n",
			   adapter->vlan_header_insertion);
		break;
	case RX_VLAN_HEADER_INSERTION:
		adapter->rx_vlan_header_insertion =
		    be64_to_cpu(crq->query_capability.number);
		netdev_dbg(netdev, "rx_vlan_header_insertion = %lld\n",
			   adapter->rx_vlan_header_insertion);
		break;
	case MAX_TX_SG_ENTRIES:
		adapter->max_tx_sg_entries =
		    be64_to_cpu(crq->query_capability.number);
		netdev_dbg(netdev, "max_tx_sg_entries = %lld\n",
			   adapter->max_tx_sg_entries);
		break;
	case RX_SG_SUPPORTED:
		adapter->rx_sg_supported =
		    be64_to_cpu(crq->query_capability.number);
		netdev_dbg(netdev, "rx_sg_supported = %lld\n",
			   adapter->rx_sg_supported);
		break;
	case OPT_TX_COMP_SUB_QUEUES:
		adapter->opt_tx_comp_sub_queues =
		    be64_to_cpu(crq->query_capability.number);
		netdev_dbg(netdev, "opt_tx_comp_sub_queues = %lld\n",
			   adapter->opt_tx_comp_sub_queues);
		break;
	case OPT_RX_COMP_QUEUES:
		adapter->opt_rx_comp_queues =
		    be64_to_cpu(crq->query_capability.number);
		netdev_dbg(netdev, "opt_rx_comp_queues = %lld\n",
			   adapter->opt_rx_comp_queues);
		break;
	case OPT_RX_BUFADD_Q_PER_RX_COMP_Q:
		adapter->opt_rx_bufadd_q_per_rx_comp_q =
		    be64_to_cpu(crq->query_capability.number);
		netdev_dbg(netdev, "opt_rx_bufadd_q_per_rx_comp_q = %lld\n",
			   adapter->opt_rx_bufadd_q_per_rx_comp_q);
		break;
	case OPT_TX_ENTRIES_PER_SUBCRQ:
		adapter->opt_tx_entries_per_subcrq =
		    be64_to_cpu(crq->query_capability.number);
		netdev_dbg(netdev, "opt_tx_entries_per_subcrq = %lld\n",
			   adapter->opt_tx_entries_per_subcrq);
		break;
	case OPT_RXBA_ENTRIES_PER_SUBCRQ:
		adapter->opt_rxba_entries_per_subcrq =
		    be64_to_cpu(crq->query_capability.number);
		netdev_dbg(netdev, "opt_rxba_entries_per_subcrq = %lld\n",
			   adapter->opt_rxba_entries_per_subcrq);
		break;
	case TX_RX_DESC_REQ:
		adapter->tx_rx_desc_req = crq->query_capability.number;
		netdev_dbg(netdev, "tx_rx_desc_req = %llx\n",
			   adapter->tx_rx_desc_req);
		break;

	default:
		netdev_err(netdev, "Got invalid cap rsp %d\n",
			   crq->query_capability.capability);
	}

out:
	if (atomic_read(&adapter->running_cap_crqs) == 0) {
		adapter->wait_capability = false;
		send_request_cap(adapter, 0);
	}
}

static int send_query_phys_parms(struct ibmvnic_adapter *adapter)
{
	union ibmvnic_crq crq;
	int rc;

	memset(&crq, 0, sizeof(crq));
	crq.query_phys_parms.first = IBMVNIC_CRQ_CMD;
	crq.query_phys_parms.cmd = QUERY_PHYS_PARMS;

	mutex_lock(&adapter->fw_lock);
	adapter->fw_done_rc = 0;
	reinit_completion(&adapter->fw_done);

	rc = ibmvnic_send_crq(adapter, &crq);
	if (rc) {
		mutex_unlock(&adapter->fw_lock);
		return rc;
	}

	rc = ibmvnic_wait_for_completion(adapter, &adapter->fw_done, 10000);
	if (rc) {
		mutex_unlock(&adapter->fw_lock);
		return rc;
	}

	mutex_unlock(&adapter->fw_lock);
	return adapter->fw_done_rc ? -EIO : 0;
}

static int handle_query_phys_parms_rsp(union ibmvnic_crq *crq,
				       struct ibmvnic_adapter *adapter)
{
	struct net_device *netdev = adapter->netdev;
	int rc;
	__be32 rspeed = cpu_to_be32(crq->query_phys_parms_rsp.speed);

	rc = crq->query_phys_parms_rsp.rc.code;
	if (rc) {
		netdev_err(netdev, "Error %d in QUERY_PHYS_PARMS\n", rc);
		return rc;
	}
	switch (rspeed) {
	case IBMVNIC_10MBPS:
		adapter->speed = SPEED_10;
		break;
	case IBMVNIC_100MBPS:
		adapter->speed = SPEED_100;
		break;
	case IBMVNIC_1GBPS:
		adapter->speed = SPEED_1000;
		break;
	case IBMVNIC_10GBPS:
		adapter->speed = SPEED_10000;
		break;
	case IBMVNIC_25GBPS:
		adapter->speed = SPEED_25000;
		break;
	case IBMVNIC_40GBPS:
		adapter->speed = SPEED_40000;
		break;
	case IBMVNIC_50GBPS:
		adapter->speed = SPEED_50000;
		break;
	case IBMVNIC_100GBPS:
		adapter->speed = SPEED_100000;
		break;
	case IBMVNIC_200GBPS:
		adapter->speed = SPEED_200000;
		break;
	default:
		if (netif_carrier_ok(netdev))
			netdev_warn(netdev, "Unknown speed 0x%08x\n", rspeed);
		adapter->speed = SPEED_UNKNOWN;
	}
	if (crq->query_phys_parms_rsp.flags1 & IBMVNIC_FULL_DUPLEX)
		adapter->duplex = DUPLEX_FULL;
	else if (crq->query_phys_parms_rsp.flags1 & IBMVNIC_HALF_DUPLEX)
		adapter->duplex = DUPLEX_HALF;
	else
		adapter->duplex = DUPLEX_UNKNOWN;

	return rc;
}

static void ibmvnic_handle_crq(union ibmvnic_crq *crq,
			       struct ibmvnic_adapter *adapter)
{
	struct ibmvnic_generic_crq *gen_crq = &crq->generic;
	struct net_device *netdev = adapter->netdev;
	struct device *dev = &adapter->vdev->dev;
	u64 *u64_crq = (u64 *)crq;
	long rc;

	netdev_dbg(netdev, "Handling CRQ: %016lx %016lx\n",
		   (unsigned long int)cpu_to_be64(u64_crq[0]),
		   (unsigned long int)cpu_to_be64(u64_crq[1]));
	switch (gen_crq->first) {
	case IBMVNIC_CRQ_INIT_RSP:
		switch (gen_crq->cmd) {
		case IBMVNIC_CRQ_INIT:
			dev_info(dev, "Partner initialized\n");
			adapter->from_passive_init = true;
			/* Discard any stale login responses from prev reset.
			 * CHECK: should we clear even on INIT_COMPLETE?
			 */
			adapter->login_pending = false;

			if (!completion_done(&adapter->init_done)) {
				complete(&adapter->init_done);
				adapter->init_done_rc = -EIO;
			}
			ibmvnic_reset(adapter, VNIC_RESET_FAILOVER);
			break;
		case IBMVNIC_CRQ_INIT_COMPLETE:
			dev_info(dev, "Partner initialization complete\n");
			adapter->crq.active = true;
			send_version_xchg(adapter);
			break;
		default:
			dev_err(dev, "Unknown crq cmd: %d\n", gen_crq->cmd);
		}
		return;
	case IBMVNIC_CRQ_XPORT_EVENT:
		netif_carrier_off(netdev);
		adapter->crq.active = false;
		/* terminate any thread waiting for a response
		 * from the device
		 */
		if (!completion_done(&adapter->fw_done)) {
			adapter->fw_done_rc = -EIO;
			complete(&adapter->fw_done);
		}
		if (!completion_done(&adapter->stats_done))
			complete(&adapter->stats_done);
		if (test_bit(0, &adapter->resetting))
			adapter->force_reset_recovery = true;
		if (gen_crq->cmd == IBMVNIC_PARTITION_MIGRATED) {
			dev_info(dev, "Migrated, re-enabling adapter\n");
			ibmvnic_reset(adapter, VNIC_RESET_MOBILITY);
		} else if (gen_crq->cmd == IBMVNIC_DEVICE_FAILOVER) {
			dev_info(dev, "Backing device failover detected\n");
			adapter->failover_pending = true;
		} else {
			/* The adapter lost the connection */
			dev_err(dev, "Virtual Adapter failed (rc=%d)\n",
				gen_crq->cmd);
			ibmvnic_reset(adapter, VNIC_RESET_FATAL);
		}
		return;
	case IBMVNIC_CRQ_CMD_RSP:
		break;
	default:
		dev_err(dev, "Got an invalid msg type 0x%02x\n",
			gen_crq->first);
		return;
	}

	switch (gen_crq->cmd) {
	case VERSION_EXCHANGE_RSP:
		rc = crq->version_exchange_rsp.rc.code;
		if (rc) {
			dev_err(dev, "Error %ld in VERSION_EXCHG_RSP\n", rc);
			break;
		}
		ibmvnic_version =
			    be16_to_cpu(crq->version_exchange_rsp.version);
		dev_info(dev, "Partner protocol version is %d\n",
			 ibmvnic_version);
		send_query_cap(adapter);
		break;
	case QUERY_CAPABILITY_RSP:
		handle_query_cap_rsp(crq, adapter);
		break;
	case QUERY_MAP_RSP:
		handle_query_map_rsp(crq, adapter);
		break;
	case REQUEST_MAP_RSP:
		adapter->fw_done_rc = crq->request_map_rsp.rc.code;
		complete(&adapter->fw_done);
		break;
	case REQUEST_UNMAP_RSP:
		handle_request_unmap_rsp(crq, adapter);
		break;
	case REQUEST_CAPABILITY_RSP:
		handle_request_cap_rsp(crq, adapter);
		break;
	case LOGIN_RSP:
		netdev_dbg(netdev, "Got Login Response\n");
		handle_login_rsp(crq, adapter);
		break;
	case LOGICAL_LINK_STATE_RSP:
		netdev_dbg(netdev,
			   "Got Logical Link State Response, state: %d rc: %d\n",
			   crq->logical_link_state_rsp.link_state,
			   crq->logical_link_state_rsp.rc.code);
		adapter->logical_link_state =
		    crq->logical_link_state_rsp.link_state;
		adapter->init_done_rc = crq->logical_link_state_rsp.rc.code;
		complete(&adapter->init_done);
		break;
	case LINK_STATE_INDICATION:
		netdev_dbg(netdev, "Got Logical Link State Indication\n");
		adapter->phys_link_state =
		    crq->link_state_indication.phys_link_state;
		adapter->logical_link_state =
		    crq->link_state_indication.logical_link_state;
		if (adapter->phys_link_state && adapter->logical_link_state)
			netif_carrier_on(netdev);
		else
			netif_carrier_off(netdev);
		break;
	case CHANGE_MAC_ADDR_RSP:
		netdev_dbg(netdev, "Got MAC address change Response\n");
		adapter->fw_done_rc = handle_change_mac_rsp(crq, adapter);
		break;
	case ERROR_INDICATION:
		netdev_dbg(netdev, "Got Error Indication\n");
		handle_error_indication(crq, adapter);
		break;
	case REQUEST_STATISTICS_RSP:
		netdev_dbg(netdev, "Got Statistics Response\n");
		complete(&adapter->stats_done);
		break;
	case QUERY_IP_OFFLOAD_RSP:
		netdev_dbg(netdev, "Got Query IP offload Response\n");
		handle_query_ip_offload_rsp(adapter);
		break;
	case MULTICAST_CTRL_RSP:
		netdev_dbg(netdev, "Got multicast control Response\n");
		break;
	case CONTROL_IP_OFFLOAD_RSP:
		netdev_dbg(netdev, "Got Control IP offload Response\n");
		dma_unmap_single(dev, adapter->ip_offload_ctrl_tok,
				 sizeof(adapter->ip_offload_ctrl),
				 DMA_TO_DEVICE);
		complete(&adapter->init_done);
		break;
	case COLLECT_FW_TRACE_RSP:
		netdev_dbg(netdev, "Got Collect firmware trace Response\n");
		complete(&adapter->fw_done);
		break;
	case GET_VPD_SIZE_RSP:
		handle_vpd_size_rsp(crq, adapter);
		break;
	case GET_VPD_RSP:
		handle_vpd_rsp(crq, adapter);
		break;
	case QUERY_PHYS_PARMS_RSP:
		adapter->fw_done_rc = handle_query_phys_parms_rsp(crq, adapter);
		complete(&adapter->fw_done);
		break;
	default:
		netdev_err(netdev, "Got an invalid cmd type 0x%02x\n",
			   gen_crq->cmd);
	}
}

static irqreturn_t ibmvnic_interrupt(int irq, void *instance)
{
	struct ibmvnic_adapter *adapter = instance;

	tasklet_schedule(&adapter->tasklet);
	return IRQ_HANDLED;
}

static void ibmvnic_tasklet(struct tasklet_struct *t)
{
	struct ibmvnic_adapter *adapter = from_tasklet(adapter, t, tasklet);
	struct ibmvnic_crq_queue *queue = &adapter->crq;
	union ibmvnic_crq *crq;
	unsigned long flags;
	bool done = false;

	spin_lock_irqsave(&queue->lock, flags);
	while (!done) {
		/* Pull all the valid messages off the CRQ */
		while ((crq = ibmvnic_next_crq(adapter)) != NULL) {
			ibmvnic_handle_crq(crq, adapter);
			crq->generic.first = 0;
		}

		/* remain in tasklet until all
		 * capabilities responses are received
		 */
		if (!adapter->wait_capability)
			done = true;
	}
	/* if capabilities CRQ's were sent in this tasklet, the following
	 * tasklet must wait until all responses are received
	 */
	if (atomic_read(&adapter->running_cap_crqs) != 0)
		adapter->wait_capability = true;
	spin_unlock_irqrestore(&queue->lock, flags);
}

static int ibmvnic_reenable_crq_queue(struct ibmvnic_adapter *adapter)
{
	struct vio_dev *vdev = adapter->vdev;
	int rc;

	do {
		rc = plpar_hcall_norets(H_ENABLE_CRQ, vdev->unit_address);
	} while (rc == H_IN_PROGRESS || rc == H_BUSY || H_IS_LONG_BUSY(rc));

	if (rc)
		dev_err(&vdev->dev, "Error enabling adapter (rc=%d)\n", rc);

	return rc;
}

static int ibmvnic_reset_crq(struct ibmvnic_adapter *adapter)
{
	struct ibmvnic_crq_queue *crq = &adapter->crq;
	struct device *dev = &adapter->vdev->dev;
	struct vio_dev *vdev = adapter->vdev;
	int rc;

	/* Close the CRQ */
	do {
		rc = plpar_hcall_norets(H_FREE_CRQ, vdev->unit_address);
	} while (rc == H_BUSY || H_IS_LONG_BUSY(rc));

	/* Clean out the queue */
	if (!crq->msgs)
		return -EINVAL;

	memset(crq->msgs, 0, PAGE_SIZE);
	crq->cur = 0;
	crq->active = false;

	/* And re-open it again */
	rc = plpar_hcall_norets(H_REG_CRQ, vdev->unit_address,
				crq->msg_token, PAGE_SIZE);

	if (rc == H_CLOSED)
		/* Adapter is good, but other end is not ready */
		dev_warn(dev, "Partner adapter not ready\n");
	else if (rc != 0)
		dev_warn(dev, "Couldn't register crq (rc=%d)\n", rc);

	return rc;
}

static void release_crq_queue(struct ibmvnic_adapter *adapter)
{
	struct ibmvnic_crq_queue *crq = &adapter->crq;
	struct vio_dev *vdev = adapter->vdev;
	long rc;

	if (!crq->msgs)
		return;

	netdev_dbg(adapter->netdev, "Releasing CRQ\n");
	free_irq(vdev->irq, adapter);
	tasklet_kill(&adapter->tasklet);
	do {
		rc = plpar_hcall_norets(H_FREE_CRQ, vdev->unit_address);
	} while (rc == H_BUSY || H_IS_LONG_BUSY(rc));

	dma_unmap_single(&vdev->dev, crq->msg_token, PAGE_SIZE,
			 DMA_BIDIRECTIONAL);
	free_page((unsigned long)crq->msgs);
	crq->msgs = NULL;
	crq->active = false;
}

static int init_crq_queue(struct ibmvnic_adapter *adapter)
{
	struct ibmvnic_crq_queue *crq = &adapter->crq;
	struct device *dev = &adapter->vdev->dev;
	struct vio_dev *vdev = adapter->vdev;
	int rc, retrc = -ENOMEM;

	if (crq->msgs)
		return 0;

	crq->msgs = (union ibmvnic_crq *)get_zeroed_page(GFP_KERNEL);
	/* Should we allocate more than one page? */

	if (!crq->msgs)
		return -ENOMEM;

	crq->size = PAGE_SIZE / sizeof(*crq->msgs);
	crq->msg_token = dma_map_single(dev, crq->msgs, PAGE_SIZE,
					DMA_BIDIRECTIONAL);
	if (dma_mapping_error(dev, crq->msg_token))
		goto map_failed;

	rc = plpar_hcall_norets(H_REG_CRQ, vdev->unit_address,
				crq->msg_token, PAGE_SIZE);

	if (rc == H_RESOURCE)
		/* maybe kexecing and resource is busy. try a reset */
		rc = ibmvnic_reset_crq(adapter);
	retrc = rc;

	if (rc == H_CLOSED) {
		dev_warn(dev, "Partner adapter not ready\n");
	} else if (rc) {
		dev_warn(dev, "Error %d opening adapter\n", rc);
		goto reg_crq_failed;
	}

	retrc = 0;

	tasklet_setup(&adapter->tasklet, (void *)ibmvnic_tasklet);

	netdev_dbg(adapter->netdev, "registering irq 0x%x\n", vdev->irq);
	snprintf(crq->name, sizeof(crq->name), "ibmvnic-%x",
		 adapter->vdev->unit_address);
	rc = request_irq(vdev->irq, ibmvnic_interrupt, 0, crq->name, adapter);
	if (rc) {
		dev_err(dev, "Couldn't register irq 0x%x. rc=%d\n",
			vdev->irq, rc);
		goto req_irq_failed;
	}

	rc = vio_enable_interrupts(vdev);
	if (rc) {
		dev_err(dev, "Error %d enabling interrupts\n", rc);
		goto req_irq_failed;
	}

	crq->cur = 0;
	spin_lock_init(&crq->lock);

	return retrc;

req_irq_failed:
	tasklet_kill(&adapter->tasklet);
	do {
		rc = plpar_hcall_norets(H_FREE_CRQ, vdev->unit_address);
	} while (rc == H_BUSY || H_IS_LONG_BUSY(rc));
reg_crq_failed:
	dma_unmap_single(dev, crq->msg_token, PAGE_SIZE, DMA_BIDIRECTIONAL);
map_failed:
	free_page((unsigned long)crq->msgs);
	crq->msgs = NULL;
	return retrc;
}

static int ibmvnic_reset_init(struct ibmvnic_adapter *adapter, bool reset)
{
	struct device *dev = &adapter->vdev->dev;
	unsigned long timeout = msecs_to_jiffies(20000);
	u64 old_num_rx_queues, old_num_tx_queues;
	int rc;

	adapter->from_passive_init = false;

	if (reset) {
		old_num_rx_queues = adapter->req_rx_queues;
		old_num_tx_queues = adapter->req_tx_queues;
		reinit_completion(&adapter->init_done);
	}

	adapter->init_done_rc = 0;
	rc = ibmvnic_send_crq_init(adapter);
	if (rc) {
		dev_err(dev, "Send crq init failed with error %d\n", rc);
		return rc;
	}

	if (!wait_for_completion_timeout(&adapter->init_done, timeout)) {
		dev_err(dev, "Initialization sequence timed out\n");
		return -1;
	}

	if (adapter->init_done_rc) {
		release_crq_queue(adapter);
		return adapter->init_done_rc;
	}

	if (adapter->from_passive_init) {
		adapter->state = VNIC_OPEN;
		adapter->from_passive_init = false;
		return -1;
	}

	if (reset &&
	    test_bit(0, &adapter->resetting) && !adapter->wait_for_reset &&
	    adapter->reset_reason != VNIC_RESET_MOBILITY) {
		if (adapter->req_rx_queues != old_num_rx_queues ||
		    adapter->req_tx_queues != old_num_tx_queues) {
			release_sub_crqs(adapter, 0);
			rc = init_sub_crqs(adapter);
		} else {
			rc = reset_sub_crq_queues(adapter);
		}
	} else {
		rc = init_sub_crqs(adapter);
	}

	if (rc) {
		dev_err(dev, "Initialization of sub crqs failed\n");
		release_crq_queue(adapter);
		return rc;
	}

	rc = init_sub_crq_irqs(adapter);
	if (rc) {
		dev_err(dev, "Failed to initialize sub crq irqs\n");
		release_crq_queue(adapter);
	}

	return rc;
}

static struct device_attribute dev_attr_failover;

static int ibmvnic_probe(struct vio_dev *dev, const struct vio_device_id *id)
{
	struct ibmvnic_adapter *adapter;
	struct net_device *netdev;
	unsigned char *mac_addr_p;
	int rc;

	dev_dbg(&dev->dev, "entering ibmvnic_probe for UA 0x%x\n",
		dev->unit_address);

	mac_addr_p = (unsigned char *)vio_get_attribute(dev,
							VETH_MAC_ADDR, NULL);
	if (!mac_addr_p) {
		dev_err(&dev->dev,
			"(%s:%3.3d) ERROR: Can't find MAC_ADDR attribute\n",
			__FILE__, __LINE__);
		return 0;
	}

	netdev = alloc_etherdev_mq(sizeof(struct ibmvnic_adapter),
				   IBMVNIC_MAX_QUEUES);
	if (!netdev)
		return -ENOMEM;

	adapter = netdev_priv(netdev);
	adapter->state = VNIC_PROBING;
	dev_set_drvdata(&dev->dev, netdev);
	adapter->vdev = dev;
	adapter->netdev = netdev;
	adapter->login_pending = false;

	ether_addr_copy(adapter->mac_addr, mac_addr_p);
	ether_addr_copy(netdev->dev_addr, adapter->mac_addr);
	netdev->irq = dev->irq;
	netdev->netdev_ops = &ibmvnic_netdev_ops;
	netdev->ethtool_ops = &ibmvnic_ethtool_ops;
	SET_NETDEV_DEV(netdev, &dev->dev);

	spin_lock_init(&adapter->stats_lock);

	INIT_WORK(&adapter->ibmvnic_reset, __ibmvnic_reset);
	INIT_DELAYED_WORK(&adapter->ibmvnic_delayed_reset,
			  __ibmvnic_delayed_reset);
	INIT_LIST_HEAD(&adapter->rwi_list);
	spin_lock_init(&adapter->rwi_lock);
	spin_lock_init(&adapter->state_lock);
	mutex_init(&adapter->fw_lock);
	init_completion(&adapter->init_done);
	init_completion(&adapter->fw_done);
	init_completion(&adapter->reset_done);
	init_completion(&adapter->stats_done);
	clear_bit(0, &adapter->resetting);

	do {
		rc = init_crq_queue(adapter);
		if (rc) {
			dev_err(&dev->dev, "Couldn't initialize crq. rc=%d\n",
				rc);
			goto ibmvnic_init_fail;
		}

		rc = ibmvnic_reset_init(adapter, false);
		if (rc && rc != EAGAIN)
			goto ibmvnic_init_fail;
	} while (rc == EAGAIN);

	rc = init_stats_buffers(adapter);
	if (rc)
		goto ibmvnic_init_fail;

	rc = init_stats_token(adapter);
	if (rc)
		goto ibmvnic_stats_fail;

	netdev->mtu = adapter->req_mtu - ETH_HLEN;
	netdev->min_mtu = adapter->min_mtu - ETH_HLEN;
	netdev->max_mtu = adapter->max_mtu - ETH_HLEN;

	rc = device_create_file(&dev->dev, &dev_attr_failover);
	if (rc)
		goto ibmvnic_dev_file_err;

	netif_carrier_off(netdev);
	rc = register_netdev(netdev);
	if (rc) {
		dev_err(&dev->dev, "failed to register netdev rc=%d\n", rc);
		goto ibmvnic_register_fail;
	}
	dev_info(&dev->dev, "ibmvnic registered\n");

	adapter->state = VNIC_PROBED;

	adapter->wait_for_reset = false;
	adapter->last_reset_time = jiffies;
	return 0;

ibmvnic_register_fail:
	device_remove_file(&dev->dev, &dev_attr_failover);

ibmvnic_dev_file_err:
	release_stats_token(adapter);

ibmvnic_stats_fail:
	release_stats_buffers(adapter);

ibmvnic_init_fail:
	release_sub_crqs(adapter, 1);
	release_crq_queue(adapter);
	mutex_destroy(&adapter->fw_lock);
	free_netdev(netdev);

	return rc;
}

static int ibmvnic_remove(struct vio_dev *dev)
{
	struct net_device *netdev = dev_get_drvdata(&dev->dev);
	struct ibmvnic_adapter *adapter = netdev_priv(netdev);
	unsigned long flags;

	spin_lock_irqsave(&adapter->state_lock, flags);
	if (test_bit(0, &adapter->resetting)) {
		spin_unlock_irqrestore(&adapter->state_lock, flags);
		return -EBUSY;
	}

	adapter->state = VNIC_REMOVING;
	spin_unlock_irqrestore(&adapter->state_lock, flags);

	flush_work(&adapter->ibmvnic_reset);
	flush_delayed_work(&adapter->ibmvnic_delayed_reset);

	rtnl_lock();
	unregister_netdevice(netdev);

	release_resources(adapter);
	release_sub_crqs(adapter, 1);
	release_crq_queue(adapter);

	release_stats_token(adapter);
	release_stats_buffers(adapter);

	adapter->state = VNIC_REMOVED;

	rtnl_unlock();
	mutex_destroy(&adapter->fw_lock);
	device_remove_file(&dev->dev, &dev_attr_failover);
	free_netdev(netdev);
	dev_set_drvdata(&dev->dev, NULL);

	return 0;
}

static ssize_t failover_store(struct device *dev, struct device_attribute *attr,
			      const char *buf, size_t count)
{
	struct net_device *netdev = dev_get_drvdata(dev);
	struct ibmvnic_adapter *adapter = netdev_priv(netdev);
	unsigned long retbuf[PLPAR_HCALL_BUFSIZE];
	__be64 session_token;
	long rc;

	if (!sysfs_streq(buf, "1"))
		return -EINVAL;

	rc = plpar_hcall(H_VIOCTL, retbuf, adapter->vdev->unit_address,
			 H_GET_SESSION_TOKEN, 0, 0, 0);
	if (rc) {
		netdev_err(netdev, "Couldn't retrieve session token, rc %ld\n",
			   rc);
		return -EINVAL;
	}

	session_token = (__be64)retbuf[0];
	netdev_dbg(netdev, "Initiating client failover, session id %llx\n",
		   be64_to_cpu(session_token));
	rc = plpar_hcall_norets(H_VIOCTL, adapter->vdev->unit_address,
				H_SESSION_ERR_DETECTED, session_token, 0, 0);
	if (rc) {
		netdev_err(netdev, "Client initiated failover failed, rc %ld\n",
			   rc);
		return -EINVAL;
	}

	return count;
}

static DEVICE_ATTR_WO(failover);

static unsigned long ibmvnic_get_desired_dma(struct vio_dev *vdev)
{
	struct net_device *netdev = dev_get_drvdata(&vdev->dev);
	struct ibmvnic_adapter *adapter;
	struct iommu_table *tbl;
	unsigned long ret = 0;
	int i;

	tbl = get_iommu_table_base(&vdev->dev);

	/* netdev inits at probe time along with the structures we need below*/
	if (!netdev)
		return IOMMU_PAGE_ALIGN(IBMVNIC_IO_ENTITLEMENT_DEFAULT, tbl);

	adapter = netdev_priv(netdev);

	ret += PAGE_SIZE; /* the crq message queue */
	ret += IOMMU_PAGE_ALIGN(sizeof(struct ibmvnic_statistics), tbl);

	for (i = 0; i < adapter->req_tx_queues + adapter->req_rx_queues; i++)
		ret += 4 * PAGE_SIZE; /* the scrq message queue */

	for (i = 0; i < adapter->num_active_rx_pools; i++)
		ret += adapter->rx_pool[i].size *
		    IOMMU_PAGE_ALIGN(adapter->rx_pool[i].buff_size, tbl);

	return ret;
}

static int ibmvnic_resume(struct device *dev)
{
	struct net_device *netdev = dev_get_drvdata(dev);
	struct ibmvnic_adapter *adapter = netdev_priv(netdev);

	if (adapter->state != VNIC_OPEN)
		return 0;

	tasklet_schedule(&adapter->tasklet);

	return 0;
}

static const struct vio_device_id ibmvnic_device_table[] = {
	{"network", "IBM,vnic"},
	{"", "" }
};
MODULE_DEVICE_TABLE(vio, ibmvnic_device_table);

static const struct dev_pm_ops ibmvnic_pm_ops = {
	.resume = ibmvnic_resume
};

static struct vio_driver ibmvnic_driver = {
	.id_table       = ibmvnic_device_table,
	.probe          = ibmvnic_probe,
	.remove         = ibmvnic_remove,
	.get_desired_dma = ibmvnic_get_desired_dma,
	.name		= ibmvnic_driver_name,
	.pm		= &ibmvnic_pm_ops,
};

/* module functions */
static int __init ibmvnic_module_init(void)
{
	pr_info("%s: %s %s\n", ibmvnic_driver_name, ibmvnic_driver_string,
		IBMVNIC_DRIVER_VERSION);

	return vio_register_driver(&ibmvnic_driver);
}

static void __exit ibmvnic_module_exit(void)
{
	vio_unregister_driver(&ibmvnic_driver);
}

module_init(ibmvnic_module_init);
module_exit(ibmvnic_module_exit);<|MERGE_RESOLUTION|>--- conflicted
+++ resolved
@@ -2248,12 +2248,7 @@
 				set_current_state(TASK_UNINTERRUPTIBLE);
 				schedule_timeout(60 * HZ);
 			}
-<<<<<<< HEAD
-		} else if (!(rwi->reset_reason == VNIC_RESET_FATAL &&
-				adapter->from_passive_init)) {
-=======
 		} else {
->>>>>>> c70595ea
 			rc = do_reset(adapter, rwi, reset_state);
 		}
 		kfree(rwi);
@@ -2874,13 +2869,7 @@
 	int rc;
 
 	if (!scrq) {
-<<<<<<< HEAD
-		netdev_dbg(adapter->netdev,
-			   "Invalid scrq reset. irq (%d) or msgs (%p).\n",
-			   scrq->irq, scrq->msgs);
-=======
 		netdev_dbg(adapter->netdev, "Invalid scrq reset.\n");
->>>>>>> c70595ea
 		return -EINVAL;
 	}
 
