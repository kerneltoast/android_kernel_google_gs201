--- conflicted
+++ resolved
@@ -44,39 +44,6 @@
 #define BD71837_LDO5_STARTUP_TIME  310
 #define BD71837_LDO6_STARTUP_TIME  400
 #define BD71837_LDO7_STARTUP_TIME  530
-
-/*
- * BD718(37/47/50) have two "enable control modes". ON/OFF can either be
- * controlled by software - or by PMIC internal HW state machine. Whether
- * regulator should be under SW or HW control can be defined from device-tree.
- * Let's provide separate ops for regulators to use depending on the "enable
- * control mode".
- */
-#define BD718XX_HWOPNAME(swopname) swopname##_hwcontrol
-
-#define BD718XX_OPS(name, _list_voltage, _map_voltage, _set_voltage_sel, \
-		   _get_voltage_sel, _set_voltage_time_sel, _set_ramp_delay) \
-static const struct regulator_ops name = {			\
-	.enable = regulator_enable_regmap,			\
-	.disable = regulator_disable_regmap,			\
-	.is_enabled = regulator_is_enabled_regmap,		\
-	.list_voltage = (_list_voltage),			\
-	.map_voltage = (_map_voltage),				\
-	.set_voltage_sel = (_set_voltage_sel),			\
-	.get_voltage_sel = (_get_voltage_sel),			\
-	.set_voltage_time_sel = (_set_voltage_time_sel),	\
-	.set_ramp_delay = (_set_ramp_delay),			\
-};								\
-								\
-static const struct regulator_ops BD718XX_HWOPNAME(name) = {	\
-	.is_enabled = always_enabled_by_hwstate,		\
-	.list_voltage = (_list_voltage),			\
-	.map_voltage = (_map_voltage),				\
-	.set_voltage_sel = (_set_voltage_sel),			\
-	.get_voltage_sel = (_get_voltage_sel),			\
-	.set_voltage_time_sel = (_set_voltage_time_sel),	\
-	.set_ramp_delay = (_set_ramp_delay),			\
-}								\
 
 /*
  * BD718(37/47/50) have two "enable control modes". ON/OFF can either be
@@ -350,7 +317,6 @@
 	    regulator_set_voltage_sel_pickable_regmap,
 	    regulator_get_voltage_sel_pickable_regmap,
 	    regulator_set_voltage_time_sel, NULL);
-<<<<<<< HEAD
 
 BD718XX_OPS(bd718xx_ldo_regulator_ops, regulator_list_voltage_linear_range,
 	    NULL, bd718xx_set_voltage_sel_restricted,
@@ -370,27 +336,6 @@
 	    regulator_get_voltage_sel_regmap, regulator_set_voltage_time_sel,
 	    NULL);
 
-=======
-
-BD718XX_OPS(bd718xx_ldo_regulator_ops, regulator_list_voltage_linear_range,
-	    NULL, bd718xx_set_voltage_sel_restricted,
-	    regulator_get_voltage_sel_regmap, NULL, NULL);
-
-BD718XX_OPS(bd718xx_ldo_regulator_nolinear_ops, regulator_list_voltage_table,
-	    NULL, bd718xx_set_voltage_sel_restricted,
-	    regulator_get_voltage_sel_regmap, NULL, NULL);
-
-BD718XX_OPS(bd718xx_buck_regulator_ops, regulator_list_voltage_linear_range,
-	    NULL, regulator_set_voltage_sel_regmap,
-	    regulator_get_voltage_sel_regmap, regulator_set_voltage_time_sel,
-	    NULL);
-
-BD718XX_OPS(bd718xx_buck_regulator_nolinear_ops, regulator_list_voltage_table,
-	    regulator_map_voltage_ascend, regulator_set_voltage_sel_regmap,
-	    regulator_get_voltage_sel_regmap, regulator_set_voltage_time_sel,
-	    NULL);
-
->>>>>>> c70595ea
 /*
  * OPS for BD71837
  */
