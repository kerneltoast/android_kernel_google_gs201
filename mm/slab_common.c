--- conflicted
+++ resolved
@@ -438,10 +438,7 @@
 	rcu_barrier();
 
 	list_for_each_entry_safe(s, s2, &to_destroy, list) {
-<<<<<<< HEAD
-=======
 		debugfs_slab_release(s);
->>>>>>> 76081a5f
 		kfence_shutdown_cache(s);
 #ifdef SLAB_SUPPORTS_SYSFS
 		sysfs_slab_release(s);
@@ -469,10 +466,7 @@
 		schedule_work(&slab_caches_to_rcu_destroy_work);
 	} else {
 		kfence_shutdown_cache(s);
-<<<<<<< HEAD
-=======
 		debugfs_slab_release(s);
->>>>>>> 76081a5f
 #ifdef SLAB_SUPPORTS_SYSFS
 		sysfs_slab_unlink(s);
 		sysfs_slab_release(s);
