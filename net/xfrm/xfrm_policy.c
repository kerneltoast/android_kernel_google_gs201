--- conflicted
+++ resolved
@@ -1348,12 +1348,8 @@
 	default:
 		BUG();
 	}
-<<<<<<< HEAD
-	xdst = dst_alloc(dst_ops, 0);
-=======
 	xdst = dst_alloc(dst_ops, NULL, 0, 0, 0);
 	memset(&xdst->u.rt6.rt6i_table, 0, sizeof(*xdst) - sizeof(struct dst_entry));
->>>>>>> d762f438
 	xfrm_policy_put_afinfo(afinfo);
 
 	if (likely(xdst))
