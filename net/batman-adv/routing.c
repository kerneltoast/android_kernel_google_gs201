/* Copyright (C) 2007-2017  B.A.T.M.A.N. contributors:
 *
 * Marek Lindner, Simon Wunderlich
 *
 * This program is free software; you can redistribute it and/or
 * modify it under the terms of version 2 of the GNU General Public
 * License as published by the Free Software Foundation.
 *
 * This program is distributed in the hope that it will be useful, but
 * WITHOUT ANY WARRANTY; without even the implied warranty of
 * MERCHANTABILITY or FITNESS FOR A PARTICULAR PURPOSE. See the GNU
 * General Public License for more details.
 *
 * You should have received a copy of the GNU General Public License
 * along with this program; if not, see <http://www.gnu.org/licenses/>.
 */

#include "routing.h"
#include "main.h"

#include <linux/atomic.h>
#include <linux/byteorder/generic.h>
#include <linux/compiler.h>
#include <linux/errno.h>
#include <linux/etherdevice.h>
#include <linux/if_ether.h>
#include <linux/jiffies.h>
#include <linux/kref.h>
#include <linux/netdevice.h>
#include <linux/printk.h>
#include <linux/rculist.h>
#include <linux/rcupdate.h>
#include <linux/skbuff.h>
#include <linux/spinlock.h>
#include <linux/stddef.h>

#include "bitarray.h"
#include "bridge_loop_avoidance.h"
#include "distributed-arp-table.h"
#include "fragmentation.h"
#include "hard-interface.h"
#include "icmp_socket.h"
#include "log.h"
#include "network-coding.h"
#include "originator.h"
#include "packet.h"
#include "send.h"
#include "soft-interface.h"
#include "tp_meter.h"
#include "translation-table.h"
#include "tvlv.h"

static int batadv_route_unicast_packet(struct sk_buff *skb,
				       struct batadv_hard_iface *recv_if);

/**
 * _batadv_update_route - set the router for this originator
 * @bat_priv: the bat priv with all the soft interface information
 * @orig_node: orig node which is to be configured
 * @recv_if: the receive interface for which this route is set
 * @neigh_node: neighbor which should be the next router
 *
 * This function does not perform any error checks
 */
static void _batadv_update_route(struct batadv_priv *bat_priv,
				 struct batadv_orig_node *orig_node,
				 struct batadv_hard_iface *recv_if,
				 struct batadv_neigh_node *neigh_node)
{
	struct batadv_orig_ifinfo *orig_ifinfo;
	struct batadv_neigh_node *curr_router;

	orig_ifinfo = batadv_orig_ifinfo_get(orig_node, recv_if);
	if (!orig_ifinfo)
		return;

	spin_lock_bh(&orig_node->neigh_list_lock);
	/* curr_router used earlier may not be the current orig_ifinfo->router
	 * anymore because it was dereferenced outside of the neigh_list_lock
	 * protected region. After the new best neighbor has replace the current
	 * best neighbor the reference counter needs to decrease. Consequently,
	 * the code needs to ensure the curr_router variable contains a pointer
	 * to the replaced best neighbor.
	 */
	curr_router = rcu_dereference_protected(orig_ifinfo->router, true);

	/* increase refcount of new best neighbor */
	if (neigh_node)
		kref_get(&neigh_node->refcount);

	rcu_assign_pointer(orig_ifinfo->router, neigh_node);
	spin_unlock_bh(&orig_node->neigh_list_lock);
	batadv_orig_ifinfo_put(orig_ifinfo);

	/* route deleted */
	if ((curr_router) && (!neigh_node)) {
		batadv_dbg(BATADV_DBG_ROUTES, bat_priv,
			   "Deleting route towards: %pM\n", orig_node->orig);
		batadv_tt_global_del_orig(bat_priv, orig_node, -1,
					  "Deleted route towards originator");

	/* route added */
	} else if ((!curr_router) && (neigh_node)) {
		batadv_dbg(BATADV_DBG_ROUTES, bat_priv,
			   "Adding route towards: %pM (via %pM)\n",
			   orig_node->orig, neigh_node->addr);
	/* route changed */
	} else if (neigh_node && curr_router) {
		batadv_dbg(BATADV_DBG_ROUTES, bat_priv,
			   "Changing route towards: %pM (now via %pM - was via %pM)\n",
			   orig_node->orig, neigh_node->addr,
			   curr_router->addr);
	}

	/* decrease refcount of previous best neighbor */
	if (curr_router)
		batadv_neigh_node_put(curr_router);
}

/**
 * batadv_update_route - set the router for this originator
 * @bat_priv: the bat priv with all the soft interface information
 * @orig_node: orig node which is to be configured
 * @recv_if: the receive interface for which this route is set
 * @neigh_node: neighbor which should be the next router
 */
void batadv_update_route(struct batadv_priv *bat_priv,
			 struct batadv_orig_node *orig_node,
			 struct batadv_hard_iface *recv_if,
			 struct batadv_neigh_node *neigh_node)
{
	struct batadv_neigh_node *router = NULL;

	if (!orig_node)
		goto out;

	router = batadv_orig_router_get(orig_node, recv_if);

	if (router != neigh_node)
		_batadv_update_route(bat_priv, orig_node, recv_if, neigh_node);

out:
	if (router)
		batadv_neigh_node_put(router);
}

/**
 * batadv_window_protected - checks whether the host restarted and is in the
 *  protection time.
 * @bat_priv: the bat priv with all the soft interface information
 * @seq_num_diff: difference between the current/received sequence number and
 *  the last sequence number
 * @seq_old_max_diff: maximum age of sequence number not considered as restart
 * @last_reset: jiffies timestamp of the last reset, will be updated when reset
 *  is detected
 * @protection_started: is set to true if the protection window was started,
 *   doesn't change otherwise.
 *
 * Return:
 *  false if the packet is to be accepted.
 *  true if the packet is to be ignored.
 */
bool batadv_window_protected(struct batadv_priv *bat_priv, s32 seq_num_diff,
			     s32 seq_old_max_diff, unsigned long *last_reset,
			     bool *protection_started)
{
	if (seq_num_diff <= -seq_old_max_diff ||
	    seq_num_diff >= BATADV_EXPECTED_SEQNO_RANGE) {
		if (!batadv_has_timed_out(*last_reset,
					  BATADV_RESET_PROTECTION_MS))
			return true;

		*last_reset = jiffies;
		if (protection_started)
			*protection_started = true;
		batadv_dbg(BATADV_DBG_BATMAN, bat_priv,
			   "old packet received, start protection\n");
	}

	return false;
}

bool batadv_check_management_packet(struct sk_buff *skb,
				    struct batadv_hard_iface *hard_iface,
				    int header_len)
{
	struct ethhdr *ethhdr;

	/* drop packet if it has not necessary minimum size */
	if (unlikely(!pskb_may_pull(skb, header_len)))
		return false;

	ethhdr = eth_hdr(skb);

	/* packet with broadcast indication but unicast recipient */
	if (!is_broadcast_ether_addr(ethhdr->h_dest))
		return false;

	/* packet with invalid sender address */
	if (!is_valid_ether_addr(ethhdr->h_source))
		return false;

	/* create a copy of the skb, if needed, to modify it. */
	if (skb_cow(skb, 0) < 0)
		return false;

	/* keep skb linear */
	if (skb_linearize(skb) < 0)
		return false;

	return true;
}

/**
 * batadv_recv_my_icmp_packet - receive an icmp packet locally
 * @bat_priv: the bat priv with all the soft interface information
 * @skb: icmp packet to process
 *
 * Return: NET_RX_SUCCESS if the packet has been consumed or NET_RX_DROP
 * otherwise.
 */
static int batadv_recv_my_icmp_packet(struct batadv_priv *bat_priv,
				      struct sk_buff *skb)
{
	struct batadv_hard_iface *primary_if = NULL;
	struct batadv_orig_node *orig_node = NULL;
	struct batadv_icmp_header *icmph;
	int res, ret = NET_RX_DROP;

	icmph = (struct batadv_icmp_header *)skb->data;

	switch (icmph->msg_type) {
	case BATADV_ECHO_REPLY:
	case BATADV_DESTINATION_UNREACHABLE:
	case BATADV_TTL_EXCEEDED:
		/* receive the packet */
		if (skb_linearize(skb) < 0)
			break;

		batadv_socket_receive_packet(icmph, skb->len);
		break;
	case BATADV_ECHO_REQUEST:
		/* answer echo request (ping) */
		primary_if = batadv_primary_if_get_selected(bat_priv);
		if (!primary_if)
			goto out;

		/* get routing information */
		orig_node = batadv_orig_hash_find(bat_priv, icmph->orig);
		if (!orig_node)
			goto out;

		/* create a copy of the skb, if needed, to modify it. */
		if (skb_cow(skb, ETH_HLEN) < 0)
			goto out;

		icmph = (struct batadv_icmp_header *)skb->data;

		ether_addr_copy(icmph->dst, icmph->orig);
		ether_addr_copy(icmph->orig, primary_if->net_dev->dev_addr);
		icmph->msg_type = BATADV_ECHO_REPLY;
		icmph->ttl = BATADV_TTL;

		res = batadv_send_skb_to_orig(skb, orig_node, NULL);
		if (res == NET_XMIT_SUCCESS)
			ret = NET_RX_SUCCESS;

		/* skb was consumed */
		skb = NULL;
		break;
	case BATADV_TP:
		if (!pskb_may_pull(skb, sizeof(struct batadv_icmp_tp_packet)))
			goto out;

		batadv_tp_meter_recv(bat_priv, skb);
		ret = NET_RX_SUCCESS;
		/* skb was consumed */
		skb = NULL;
		goto out;
	default:
		/* drop unknown type */
		goto out;
	}
out:
	if (primary_if)
		batadv_hardif_put(primary_if);
	if (orig_node)
		batadv_orig_node_put(orig_node);

	kfree_skb(skb);

	return ret;
}

static int batadv_recv_icmp_ttl_exceeded(struct batadv_priv *bat_priv,
					 struct sk_buff *skb)
{
	struct batadv_hard_iface *primary_if = NULL;
	struct batadv_orig_node *orig_node = NULL;
	struct batadv_icmp_packet *icmp_packet;
	int res, ret = NET_RX_DROP;

	icmp_packet = (struct batadv_icmp_packet *)skb->data;

	/* send TTL exceeded if packet is an echo request (traceroute) */
	if (icmp_packet->msg_type != BATADV_ECHO_REQUEST) {
		pr_debug("Warning - can't forward icmp packet from %pM to %pM: ttl exceeded\n",
			 icmp_packet->orig, icmp_packet->dst);
		goto out;
	}

	primary_if = batadv_primary_if_get_selected(bat_priv);
	if (!primary_if)
		goto out;

	/* get routing information */
	orig_node = batadv_orig_hash_find(bat_priv, icmp_packet->orig);
	if (!orig_node)
		goto out;

	/* create a copy of the skb, if needed, to modify it. */
	if (skb_cow(skb, ETH_HLEN) < 0)
		goto out;

	icmp_packet = (struct batadv_icmp_packet *)skb->data;

	ether_addr_copy(icmp_packet->dst, icmp_packet->orig);
	ether_addr_copy(icmp_packet->orig, primary_if->net_dev->dev_addr);
	icmp_packet->msg_type = BATADV_TTL_EXCEEDED;
	icmp_packet->ttl = BATADV_TTL;

	res = batadv_send_skb_to_orig(skb, orig_node, NULL);
	if (res == NET_RX_SUCCESS)
		ret = NET_XMIT_SUCCESS;

	/* skb was consumed */
	skb = NULL;

out:
	if (primary_if)
		batadv_hardif_put(primary_if);
	if (orig_node)
		batadv_orig_node_put(orig_node);

	kfree_skb(skb);

	return ret;
}

int batadv_recv_icmp_packet(struct sk_buff *skb,
			    struct batadv_hard_iface *recv_if)
{
	struct batadv_priv *bat_priv = netdev_priv(recv_if->soft_iface);
	struct batadv_icmp_header *icmph;
	struct batadv_icmp_packet_rr *icmp_packet_rr;
	struct ethhdr *ethhdr;
	struct batadv_orig_node *orig_node = NULL;
	int hdr_size = sizeof(struct batadv_icmp_header);
	int res, ret = NET_RX_DROP;

	/* drop packet if it has not necessary minimum size */
	if (unlikely(!pskb_may_pull(skb, hdr_size)))
		goto free_skb;

	ethhdr = eth_hdr(skb);

	/* packet with unicast indication but non-unicast recipient */
	if (!is_valid_ether_addr(ethhdr->h_dest))
		goto free_skb;

	/* packet with broadcast/multicast sender address */
	if (is_multicast_ether_addr(ethhdr->h_source))
		goto free_skb;

	/* not for me */
	if (!batadv_is_my_mac(bat_priv, ethhdr->h_dest))
		goto free_skb;

	icmph = (struct batadv_icmp_header *)skb->data;

	/* add record route information if not full */
	if ((icmph->msg_type == BATADV_ECHO_REPLY ||
	     icmph->msg_type == BATADV_ECHO_REQUEST) &&
	    (skb->len >= sizeof(struct batadv_icmp_packet_rr))) {
		if (skb_linearize(skb) < 0)
			goto free_skb;

		/* create a copy of the skb, if needed, to modify it. */
		if (skb_cow(skb, ETH_HLEN) < 0)
			goto free_skb;

		ethhdr = eth_hdr(skb);
		icmph = (struct batadv_icmp_header *)skb->data;
		icmp_packet_rr = (struct batadv_icmp_packet_rr *)icmph;
		if (icmp_packet_rr->rr_cur >= BATADV_RR_LEN)
			goto free_skb;

		ether_addr_copy(icmp_packet_rr->rr[icmp_packet_rr->rr_cur],
				ethhdr->h_dest);
		icmp_packet_rr->rr_cur++;
	}

	/* packet for me */
	if (batadv_is_my_mac(bat_priv, icmph->dst))
		return batadv_recv_my_icmp_packet(bat_priv, skb);

	/* TTL exceeded */
	if (icmph->ttl < 2)
		return batadv_recv_icmp_ttl_exceeded(bat_priv, skb);

	/* get routing information */
	orig_node = batadv_orig_hash_find(bat_priv, icmph->dst);
	if (!orig_node)
		goto free_skb;

	/* create a copy of the skb, if needed, to modify it. */
	if (skb_cow(skb, ETH_HLEN) < 0)
		goto put_orig_node;

	icmph = (struct batadv_icmp_header *)skb->data;

	/* decrement ttl */
	icmph->ttl--;

	/* route it */
	res = batadv_send_skb_to_orig(skb, orig_node, recv_if);
	if (res == NET_XMIT_SUCCESS)
		ret = NET_RX_SUCCESS;

	/* skb was consumed */
	skb = NULL;

put_orig_node:
	if (orig_node)
		batadv_orig_node_put(orig_node);
free_skb:
	kfree_skb(skb);

	return ret;
}

/**
 * batadv_check_unicast_packet - Check for malformed unicast packets
 * @bat_priv: the bat priv with all the soft interface information
 * @skb: packet to check
 * @hdr_size: size of header to pull
 *
 * Check for short header and bad addresses in given packet.
 *
 * Return: negative value when check fails and 0 otherwise. The negative value
 * depends on the reason: -ENODATA for bad header, -EBADR for broadcast
 * destination or source, and -EREMOTE for non-local (other host) destination.
 */
static int batadv_check_unicast_packet(struct batadv_priv *bat_priv,
				       struct sk_buff *skb, int hdr_size)
{
	struct ethhdr *ethhdr;

	/* drop packet if it has not necessary minimum size */
	if (unlikely(!pskb_may_pull(skb, hdr_size)))
		return -ENODATA;

	ethhdr = eth_hdr(skb);

	/* packet with unicast indication but non-unicast recipient */
	if (!is_valid_ether_addr(ethhdr->h_dest))
		return -EBADR;

	/* packet with broadcast/multicast sender address */
	if (is_multicast_ether_addr(ethhdr->h_source))
		return -EBADR;

	/* not for me */
	if (!batadv_is_my_mac(bat_priv, ethhdr->h_dest))
		return -EREMOTE;

	return 0;
}

/**
 * batadv_last_bonding_get - Get last_bonding_candidate of orig_node
 * @orig_node: originator node whose last bonding candidate should be retrieved
 *
 * Return: last bonding candidate of router or NULL if not found
 *
 * The object is returned with refcounter increased by 1.
 */
static struct batadv_orig_ifinfo *
batadv_last_bonding_get(struct batadv_orig_node *orig_node)
{
	struct batadv_orig_ifinfo *last_bonding_candidate;

	spin_lock_bh(&orig_node->neigh_list_lock);
	last_bonding_candidate = orig_node->last_bonding_candidate;

	if (last_bonding_candidate)
		kref_get(&last_bonding_candidate->refcount);
	spin_unlock_bh(&orig_node->neigh_list_lock);

	return last_bonding_candidate;
}

/**
 * batadv_last_bonding_replace - Replace last_bonding_candidate of orig_node
 * @orig_node: originator node whose bonding candidates should be replaced
 * @new_candidate: new bonding candidate or NULL
 */
static void
batadv_last_bonding_replace(struct batadv_orig_node *orig_node,
			    struct batadv_orig_ifinfo *new_candidate)
{
	struct batadv_orig_ifinfo *old_candidate;

	spin_lock_bh(&orig_node->neigh_list_lock);
	old_candidate = orig_node->last_bonding_candidate;

	if (new_candidate)
		kref_get(&new_candidate->refcount);
	orig_node->last_bonding_candidate = new_candidate;
	spin_unlock_bh(&orig_node->neigh_list_lock);

	if (old_candidate)
		batadv_orig_ifinfo_put(old_candidate);
}

/**
 * batadv_find_router - find a suitable router for this originator
 * @bat_priv: the bat priv with all the soft interface information
 * @orig_node: the destination node
 * @recv_if: pointer to interface this packet was received on
 *
 * Return: the router which should be used for this orig_node on
 * this interface, or NULL if not available.
 */
struct batadv_neigh_node *
batadv_find_router(struct batadv_priv *bat_priv,
		   struct batadv_orig_node *orig_node,
		   struct batadv_hard_iface *recv_if)
{
	struct batadv_algo_ops *bao = bat_priv->algo_ops;
	struct batadv_neigh_node *first_candidate_router = NULL;
	struct batadv_neigh_node *next_candidate_router = NULL;
	struct batadv_neigh_node *router, *cand_router = NULL;
	struct batadv_neigh_node *last_cand_router = NULL;
	struct batadv_orig_ifinfo *cand, *first_candidate = NULL;
	struct batadv_orig_ifinfo *next_candidate = NULL;
	struct batadv_orig_ifinfo *last_candidate;
	bool last_candidate_found = false;

	if (!orig_node)
		return NULL;

	router = batadv_orig_router_get(orig_node, recv_if);

	if (!router)
		return router;

	/* only consider bonding for recv_if == BATADV_IF_DEFAULT (first hop)
	 * and if activated.
	 */
	if (!(recv_if == BATADV_IF_DEFAULT && atomic_read(&bat_priv->bonding)))
		return router;

	/* bonding: loop through the list of possible routers found
	 * for the various outgoing interfaces and find a candidate after
	 * the last chosen bonding candidate (next_candidate). If no such
	 * router is found, use the first candidate found (the previously
	 * chosen bonding candidate might have been the last one in the list).
	 * If this can't be found either, return the previously chosen
	 * router - obviously there are no other candidates.
	 */
	rcu_read_lock();
	last_candidate = batadv_last_bonding_get(orig_node);
	if (last_candidate)
		last_cand_router = rcu_dereference(last_candidate->router);

	hlist_for_each_entry_rcu(cand, &orig_node->ifinfo_list, list) {
		/* acquire some structures and references ... */
		if (!kref_get_unless_zero(&cand->refcount))
			continue;

		cand_router = rcu_dereference(cand->router);
		if (!cand_router)
			goto next;

		if (!kref_get_unless_zero(&cand_router->refcount)) {
			cand_router = NULL;
			goto next;
		}

		/* alternative candidate should be good enough to be
		 * considered
		 */
		if (!bao->neigh.is_similar_or_better(cand_router,
						     cand->if_outgoing, router,
						     recv_if))
			goto next;

		/* don't use the same router twice */
		if (last_cand_router == cand_router)
			goto next;

		/* mark the first possible candidate */
		if (!first_candidate) {
			kref_get(&cand_router->refcount);
			kref_get(&cand->refcount);
			first_candidate = cand;
			first_candidate_router = cand_router;
		}

		/* check if the loop has already passed the previously selected
		 * candidate ... this function should select the next candidate
		 * AFTER the previously used bonding candidate.
		 */
		if (!last_candidate || last_candidate_found) {
			next_candidate = cand;
			next_candidate_router = cand_router;
			break;
		}

		if (last_candidate == cand)
			last_candidate_found = true;
next:
		/* free references */
		if (cand_router) {
			batadv_neigh_node_put(cand_router);
			cand_router = NULL;
		}
		batadv_orig_ifinfo_put(cand);
	}
	rcu_read_unlock();

	/* After finding candidates, handle the three cases:
	 * 1) there is a next candidate, use that
	 * 2) there is no next candidate, use the first of the list
	 * 3) there is no candidate at all, return the default router
	 */
	if (next_candidate) {
		batadv_neigh_node_put(router);

		kref_get(&next_candidate_router->refcount);
		router = next_candidate_router;
		batadv_last_bonding_replace(orig_node, next_candidate);
	} else if (first_candidate) {
		batadv_neigh_node_put(router);

		kref_get(&first_candidate_router->refcount);
		router = first_candidate_router;
		batadv_last_bonding_replace(orig_node, first_candidate);
	} else {
		batadv_last_bonding_replace(orig_node, NULL);
	}

	/* cleanup of candidates */
	if (first_candidate) {
		batadv_neigh_node_put(first_candidate_router);
		batadv_orig_ifinfo_put(first_candidate);
	}

	if (next_candidate) {
		batadv_neigh_node_put(next_candidate_router);
		batadv_orig_ifinfo_put(next_candidate);
	}

	if (last_candidate)
		batadv_orig_ifinfo_put(last_candidate);

	return router;
}

static int batadv_route_unicast_packet(struct sk_buff *skb,
				       struct batadv_hard_iface *recv_if)
{
	struct batadv_priv *bat_priv = netdev_priv(recv_if->soft_iface);
	struct batadv_orig_node *orig_node = NULL;
	struct batadv_unicast_packet *unicast_packet;
	struct ethhdr *ethhdr = eth_hdr(skb);
	int res, hdr_len, ret = NET_RX_DROP;
	unsigned int len;

	unicast_packet = (struct batadv_unicast_packet *)skb->data;

	/* TTL exceeded */
	if (unicast_packet->ttl < 2) {
		pr_debug("Warning - can't forward unicast packet from %pM to %pM: ttl exceeded\n",
			 ethhdr->h_source, unicast_packet->dest);
		goto free_skb;
	}

	/* get routing information */
	orig_node = batadv_orig_hash_find(bat_priv, unicast_packet->dest);

	if (!orig_node)
		goto free_skb;

	/* create a copy of the skb, if needed, to modify it. */
	if (skb_cow(skb, ETH_HLEN) < 0)
		goto put_orig_node;

	/* decrement ttl */
	unicast_packet = (struct batadv_unicast_packet *)skb->data;
	unicast_packet->ttl--;

	switch (unicast_packet->packet_type) {
	case BATADV_UNICAST_4ADDR:
		hdr_len = sizeof(struct batadv_unicast_4addr_packet);
		break;
	case BATADV_UNICAST:
		hdr_len = sizeof(struct batadv_unicast_packet);
		break;
	default:
		/* other packet types not supported - yet */
		hdr_len = -1;
		break;
	}

	if (hdr_len > 0)
		batadv_skb_set_priority(skb, hdr_len);

	len = skb->len;
	res = batadv_send_skb_to_orig(skb, orig_node, recv_if);

	/* translate transmit result into receive result */
	if (res == NET_XMIT_SUCCESS) {
		ret = NET_RX_SUCCESS;
		/* skb was transmitted and consumed */
		batadv_inc_counter(bat_priv, BATADV_CNT_FORWARD);
		batadv_add_counter(bat_priv, BATADV_CNT_FORWARD_BYTES,
				   len + ETH_HLEN);
	}

	/* skb was consumed */
	skb = NULL;

put_orig_node:
	batadv_orig_node_put(orig_node);
free_skb:
	kfree_skb(skb);

	return ret;
}

/**
 * batadv_reroute_unicast_packet - update the unicast header for re-routing
 * @bat_priv: the bat priv with all the soft interface information
 * @unicast_packet: the unicast header to be updated
 * @dst_addr: the payload destination
 * @vid: VLAN identifier
 *
 * Search the translation table for dst_addr and update the unicast header with
 * the new corresponding information (originator address where the destination
 * client currently is and its known TTVN)
 *
 * Return: true if the packet header has been updated, false otherwise
 */
static bool
batadv_reroute_unicast_packet(struct batadv_priv *bat_priv,
			      struct batadv_unicast_packet *unicast_packet,
			      u8 *dst_addr, unsigned short vid)
{
	struct batadv_orig_node *orig_node = NULL;
	struct batadv_hard_iface *primary_if = NULL;
	bool ret = false;
	u8 *orig_addr, orig_ttvn;

	if (batadv_is_my_client(bat_priv, dst_addr, vid)) {
		primary_if = batadv_primary_if_get_selected(bat_priv);
		if (!primary_if)
			goto out;
		orig_addr = primary_if->net_dev->dev_addr;
		orig_ttvn = (u8)atomic_read(&bat_priv->tt.vn);
	} else {
		orig_node = batadv_transtable_search(bat_priv, NULL, dst_addr,
						     vid);
		if (!orig_node)
			goto out;

		if (batadv_compare_eth(orig_node->orig, unicast_packet->dest))
			goto out;

		orig_addr = orig_node->orig;
		orig_ttvn = (u8)atomic_read(&orig_node->last_ttvn);
	}

	/* update the packet header */
	ether_addr_copy(unicast_packet->dest, orig_addr);
	unicast_packet->ttvn = orig_ttvn;

	ret = true;
out:
	if (primary_if)
		batadv_hardif_put(primary_if);
	if (orig_node)
		batadv_orig_node_put(orig_node);

	return ret;
}

static bool batadv_check_unicast_ttvn(struct batadv_priv *bat_priv,
				      struct sk_buff *skb, int hdr_len)
{
	struct batadv_unicast_packet *unicast_packet;
	struct batadv_hard_iface *primary_if;
	struct batadv_orig_node *orig_node;
	u8 curr_ttvn, old_ttvn;
	struct ethhdr *ethhdr;
	unsigned short vid;
	int is_old_ttvn;

	/* check if there is enough data before accessing it */
	if (!pskb_may_pull(skb, hdr_len + ETH_HLEN))
		return false;

	/* create a copy of the skb (in case of for re-routing) to modify it. */
	if (skb_cow(skb, sizeof(*unicast_packet)) < 0)
		return false;

	unicast_packet = (struct batadv_unicast_packet *)skb->data;
	vid = batadv_get_vid(skb, hdr_len);
	ethhdr = (struct ethhdr *)(skb->data + hdr_len);

	/* check if the destination client was served by this node and it is now
	 * roaming. In this case, it means that the node has got a ROAM_ADV
	 * message and that it knows the new destination in the mesh to re-route
	 * the packet to
	 */
	if (batadv_tt_local_client_is_roaming(bat_priv, ethhdr->h_dest, vid)) {
		if (batadv_reroute_unicast_packet(bat_priv, unicast_packet,
						  ethhdr->h_dest, vid))
			batadv_dbg_ratelimited(BATADV_DBG_TT,
					       bat_priv,
					       "Rerouting unicast packet to %pM (dst=%pM): Local Roaming\n",
					       unicast_packet->dest,
					       ethhdr->h_dest);
		/* at this point the mesh destination should have been
		 * substituted with the originator address found in the global
		 * table. If not, let the packet go untouched anyway because
		 * there is nothing the node can do
		 */
		return true;
	}

	/* retrieve the TTVN known by this node for the packet destination. This
	 * value is used later to check if the node which sent (or re-routed
	 * last time) the packet had an updated information or not
	 */
	curr_ttvn = (u8)atomic_read(&bat_priv->tt.vn);
	if (!batadv_is_my_mac(bat_priv, unicast_packet->dest)) {
		orig_node = batadv_orig_hash_find(bat_priv,
						  unicast_packet->dest);
		/* if it is not possible to find the orig_node representing the
		 * destination, the packet can immediately be dropped as it will
		 * not be possible to deliver it
		 */
		if (!orig_node)
			return false;

		curr_ttvn = (u8)atomic_read(&orig_node->last_ttvn);
		batadv_orig_node_put(orig_node);
	}

	/* check if the TTVN contained in the packet is fresher than what the
	 * node knows
	 */
	is_old_ttvn = batadv_seq_before(unicast_packet->ttvn, curr_ttvn);
	if (!is_old_ttvn)
		return true;

	old_ttvn = unicast_packet->ttvn;
	/* the packet was forged based on outdated network information. Its
	 * destination can possibly be updated and forwarded towards the new
	 * target host
	 */
	if (batadv_reroute_unicast_packet(bat_priv, unicast_packet,
					  ethhdr->h_dest, vid)) {
		batadv_dbg_ratelimited(BATADV_DBG_TT, bat_priv,
				       "Rerouting unicast packet to %pM (dst=%pM): TTVN mismatch old_ttvn=%u new_ttvn=%u\n",
				       unicast_packet->dest, ethhdr->h_dest,
				       old_ttvn, curr_ttvn);
		return true;
	}

	/* the packet has not been re-routed: either the destination is
	 * currently served by this node or there is no destination at all and
	 * it is possible to drop the packet
	 */
	if (!batadv_is_my_client(bat_priv, ethhdr->h_dest, vid))
		return false;

	/* update the header in order to let the packet be delivered to this
	 * node's soft interface
	 */
	primary_if = batadv_primary_if_get_selected(bat_priv);
	if (!primary_if)
		return false;

	ether_addr_copy(unicast_packet->dest, primary_if->net_dev->dev_addr);

	batadv_hardif_put(primary_if);

	unicast_packet->ttvn = curr_ttvn;

	return true;
}

/**
 * batadv_recv_unhandled_unicast_packet - receive and process packets which
 *	are in the unicast number space but not yet known to the implementation
 * @skb: unicast tvlv packet to process
 * @recv_if: pointer to interface this packet was received on
 *
 * Return: NET_RX_SUCCESS if the packet has been consumed or NET_RX_DROP
 * otherwise.
 */
int batadv_recv_unhandled_unicast_packet(struct sk_buff *skb,
					 struct batadv_hard_iface *recv_if)
{
	struct batadv_unicast_packet *unicast_packet;
	struct batadv_priv *bat_priv = netdev_priv(recv_if->soft_iface);
	int check, hdr_size = sizeof(*unicast_packet);

	check = batadv_check_unicast_packet(bat_priv, skb, hdr_size);
	if (check < 0)
		goto free_skb;

	/* we don't know about this type, drop it. */
	unicast_packet = (struct batadv_unicast_packet *)skb->data;
	if (batadv_is_my_mac(bat_priv, unicast_packet->dest))
		goto free_skb;

	return batadv_route_unicast_packet(skb, recv_if);

free_skb:
	kfree_skb(skb);
	return NET_RX_DROP;
}

int batadv_recv_unicast_packet(struct sk_buff *skb,
			       struct batadv_hard_iface *recv_if)
{
	struct batadv_priv *bat_priv = netdev_priv(recv_if->soft_iface);
	struct batadv_unicast_packet *unicast_packet;
	struct batadv_unicast_4addr_packet *unicast_4addr_packet;
	u8 *orig_addr, *orig_addr_gw;
	struct batadv_orig_node *orig_node = NULL, *orig_node_gw = NULL;
	int check, hdr_size = sizeof(*unicast_packet);
	enum batadv_subtype subtype;
	struct ethhdr *ethhdr;
	int ret = NET_RX_DROP;
	bool is4addr, is_gw;

	unicast_packet = (struct batadv_unicast_packet *)skb->data;
	unicast_4addr_packet = (struct batadv_unicast_4addr_packet *)skb->data;
	ethhdr = eth_hdr(skb);

	is4addr = unicast_packet->packet_type == BATADV_UNICAST_4ADDR;
	/* the caller function should have already pulled 2 bytes */
	if (is4addr)
		hdr_size = sizeof(*unicast_4addr_packet);

	/* function returns -EREMOTE for promiscuous packets */
	check = batadv_check_unicast_packet(bat_priv, skb, hdr_size);

	/* Even though the packet is not for us, we might save it to use for
	 * decoding a later received coded packet
	 */
	if (check == -EREMOTE)
		batadv_nc_skb_store_sniffed_unicast(bat_priv, skb);

	if (check < 0)
		goto free_skb;
	if (!batadv_check_unicast_ttvn(bat_priv, skb, hdr_size))
		goto free_skb;

	/* packet for me */
	if (batadv_is_my_mac(bat_priv, unicast_packet->dest)) {
		/* If this is a unicast packet from another backgone gw,
		 * drop it.
		 */
		orig_addr_gw = ethhdr->h_source;
		orig_node_gw = batadv_orig_hash_find(bat_priv, orig_addr_gw);
		if (orig_node_gw) {
			is_gw = batadv_bla_is_backbone_gw(skb, orig_node_gw,
							  hdr_size);
			batadv_orig_node_put(orig_node_gw);
			if (is_gw) {
				batadv_dbg(BATADV_DBG_BLA, bat_priv,
<<<<<<< HEAD
					   "recv_unicast_packet(): Dropped unicast pkt received from another backbone gw %pM.\n",
					   orig_addr_gw);
=======
					   "%s(): Dropped unicast pkt received from another backbone gw %pM.\n",
					   __func__, orig_addr_gw);
>>>>>>> a2054256
				goto free_skb;
			}
		}

		if (is4addr) {
			subtype = unicast_4addr_packet->subtype;
			batadv_dat_inc_counter(bat_priv, subtype);

			/* Only payload data should be considered for speedy
			 * join. For example, DAT also uses unicast 4addr
			 * types, but those packets should not be considered
			 * for speedy join, since the clients do not actually
			 * reside at the sending originator.
			 */
			if (subtype == BATADV_P_DATA) {
				orig_addr = unicast_4addr_packet->src;
				orig_node = batadv_orig_hash_find(bat_priv,
								  orig_addr);
			}
		}

		if (batadv_dat_snoop_incoming_arp_request(bat_priv, skb,
							  hdr_size))
			goto rx_success;
		if (batadv_dat_snoop_incoming_arp_reply(bat_priv, skb,
							hdr_size))
			goto rx_success;

		batadv_interface_rx(recv_if->soft_iface, skb, hdr_size,
				    orig_node);

rx_success:
		if (orig_node)
			batadv_orig_node_put(orig_node);

		return NET_RX_SUCCESS;
	}

	ret = batadv_route_unicast_packet(skb, recv_if);
	/* skb was consumed */
	skb = NULL;

free_skb:
	kfree_skb(skb);

	return ret;
}

/**
 * batadv_recv_unicast_tvlv - receive and process unicast tvlv packets
 * @skb: unicast tvlv packet to process
 * @recv_if: pointer to interface this packet was received on
 *
 * Return: NET_RX_SUCCESS if the packet has been consumed or NET_RX_DROP
 * otherwise.
 */
int batadv_recv_unicast_tvlv(struct sk_buff *skb,
			     struct batadv_hard_iface *recv_if)
{
	struct batadv_priv *bat_priv = netdev_priv(recv_if->soft_iface);
	struct batadv_unicast_tvlv_packet *unicast_tvlv_packet;
	unsigned char *tvlv_buff;
	u16 tvlv_buff_len;
	int hdr_size = sizeof(*unicast_tvlv_packet);
	int ret = NET_RX_DROP;

	if (batadv_check_unicast_packet(bat_priv, skb, hdr_size) < 0)
		goto free_skb;

	/* the header is likely to be modified while forwarding */
	if (skb_cow(skb, hdr_size) < 0)
		goto free_skb;

	/* packet needs to be linearized to access the tvlv content */
	if (skb_linearize(skb) < 0)
		goto free_skb;

	unicast_tvlv_packet = (struct batadv_unicast_tvlv_packet *)skb->data;

	tvlv_buff = (unsigned char *)(skb->data + hdr_size);
	tvlv_buff_len = ntohs(unicast_tvlv_packet->tvlv_len);

	if (tvlv_buff_len > skb->len - hdr_size)
		goto free_skb;

	ret = batadv_tvlv_containers_process(bat_priv, false, NULL,
					     unicast_tvlv_packet->src,
					     unicast_tvlv_packet->dst,
					     tvlv_buff, tvlv_buff_len);

	if (ret != NET_RX_SUCCESS) {
		ret = batadv_route_unicast_packet(skb, recv_if);
		/* skb was consumed */
		skb = NULL;
	}

free_skb:
	kfree_skb(skb);

	return ret;
}

/**
 * batadv_recv_frag_packet - process received fragment
 * @skb: the received fragment
 * @recv_if: interface that the skb is received on
 *
 * This function does one of the three following things: 1) Forward fragment, if
 * the assembled packet will exceed our MTU; 2) Buffer fragment, if we till
 * lack further fragments; 3) Merge fragments, if we have all needed parts.
 *
 * Return: NET_RX_DROP if the skb is not consumed, NET_RX_SUCCESS otherwise.
 */
int batadv_recv_frag_packet(struct sk_buff *skb,
			    struct batadv_hard_iface *recv_if)
{
	struct batadv_priv *bat_priv = netdev_priv(recv_if->soft_iface);
	struct batadv_orig_node *orig_node_src = NULL;
	struct batadv_frag_packet *frag_packet;
	int ret = NET_RX_DROP;

	if (batadv_check_unicast_packet(bat_priv, skb,
					sizeof(*frag_packet)) < 0)
		goto free_skb;

	frag_packet = (struct batadv_frag_packet *)skb->data;
	orig_node_src = batadv_orig_hash_find(bat_priv, frag_packet->orig);
	if (!orig_node_src)
		goto free_skb;

	skb->priority = frag_packet->priority + 256;

	/* Route the fragment if it is not for us and too big to be merged. */
	if (!batadv_is_my_mac(bat_priv, frag_packet->dest) &&
	    batadv_frag_skb_fwd(skb, recv_if, orig_node_src)) {
		/* skb was consumed */
		skb = NULL;
		ret = NET_RX_SUCCESS;
		goto put_orig_node;
	}

	batadv_inc_counter(bat_priv, BATADV_CNT_FRAG_RX);
	batadv_add_counter(bat_priv, BATADV_CNT_FRAG_RX_BYTES, skb->len);

	/* Add fragment to buffer and merge if possible. */
	if (!batadv_frag_skb_buffer(&skb, orig_node_src))
		goto put_orig_node;

	/* Deliver merged packet to the appropriate handler, if it was
	 * merged
	 */
	if (skb) {
		batadv_batman_skb_recv(skb, recv_if->net_dev,
				       &recv_if->batman_adv_ptype, NULL);
		/* skb was consumed */
		skb = NULL;
	}

	ret = NET_RX_SUCCESS;

put_orig_node:
	batadv_orig_node_put(orig_node_src);
free_skb:
	kfree_skb(skb);

	return ret;
}

int batadv_recv_bcast_packet(struct sk_buff *skb,
			     struct batadv_hard_iface *recv_if)
{
	struct batadv_priv *bat_priv = netdev_priv(recv_if->soft_iface);
	struct batadv_orig_node *orig_node = NULL;
	struct batadv_bcast_packet *bcast_packet;
	struct ethhdr *ethhdr;
	int hdr_size = sizeof(*bcast_packet);
	int ret = NET_RX_DROP;
	s32 seq_diff;
	u32 seqno;

	/* drop packet if it has not necessary minimum size */
	if (unlikely(!pskb_may_pull(skb, hdr_size)))
		goto free_skb;

	ethhdr = eth_hdr(skb);

	/* packet with broadcast indication but unicast recipient */
	if (!is_broadcast_ether_addr(ethhdr->h_dest))
		goto free_skb;

	/* packet with broadcast/multicast sender address */
	if (is_multicast_ether_addr(ethhdr->h_source))
		goto free_skb;

	/* ignore broadcasts sent by myself */
	if (batadv_is_my_mac(bat_priv, ethhdr->h_source))
		goto free_skb;

	bcast_packet = (struct batadv_bcast_packet *)skb->data;

	/* ignore broadcasts originated by myself */
	if (batadv_is_my_mac(bat_priv, bcast_packet->orig))
		goto free_skb;

	if (bcast_packet->ttl < 2)
		goto free_skb;

	orig_node = batadv_orig_hash_find(bat_priv, bcast_packet->orig);

	if (!orig_node)
		goto free_skb;

	spin_lock_bh(&orig_node->bcast_seqno_lock);

	seqno = ntohl(bcast_packet->seqno);
	/* check whether the packet is a duplicate */
	if (batadv_test_bit(orig_node->bcast_bits, orig_node->last_bcast_seqno,
			    seqno))
		goto spin_unlock;

	seq_diff = seqno - orig_node->last_bcast_seqno;

	/* check whether the packet is old and the host just restarted. */
	if (batadv_window_protected(bat_priv, seq_diff,
				    BATADV_BCAST_MAX_AGE,
				    &orig_node->bcast_seqno_reset, NULL))
		goto spin_unlock;

	/* mark broadcast in flood history, update window position
	 * if required.
	 */
	if (batadv_bit_get_packet(bat_priv, orig_node->bcast_bits, seq_diff, 1))
		orig_node->last_bcast_seqno = seqno;

	spin_unlock_bh(&orig_node->bcast_seqno_lock);

	/* check whether this has been sent by another originator before */
	if (batadv_bla_check_bcast_duplist(bat_priv, skb))
		goto free_skb;

	batadv_skb_set_priority(skb, sizeof(struct batadv_bcast_packet));

	/* rebroadcast packet */
	batadv_add_bcast_packet_to_list(bat_priv, skb, 1, false);

	/* don't hand the broadcast up if it is from an originator
	 * from the same backbone.
	 */
	if (batadv_bla_is_backbone_gw(skb, orig_node, hdr_size))
		goto free_skb;

	if (batadv_dat_snoop_incoming_arp_request(bat_priv, skb, hdr_size))
		goto rx_success;
	if (batadv_dat_snoop_incoming_arp_reply(bat_priv, skb, hdr_size))
		goto rx_success;

	/* broadcast for me */
	batadv_interface_rx(recv_if->soft_iface, skb, hdr_size, orig_node);

rx_success:
	ret = NET_RX_SUCCESS;
	goto out;

spin_unlock:
	spin_unlock_bh(&orig_node->bcast_seqno_lock);
free_skb:
	kfree_skb(skb);
out:
	if (orig_node)
		batadv_orig_node_put(orig_node);
	return ret;
}<|MERGE_RESOLUTION|>--- conflicted
+++ resolved
@@ -985,13 +985,8 @@
 			batadv_orig_node_put(orig_node_gw);
 			if (is_gw) {
 				batadv_dbg(BATADV_DBG_BLA, bat_priv,
-<<<<<<< HEAD
-					   "recv_unicast_packet(): Dropped unicast pkt received from another backbone gw %pM.\n",
-					   orig_addr_gw);
-=======
 					   "%s(): Dropped unicast pkt received from another backbone gw %pM.\n",
 					   __func__, orig_addr_gw);
->>>>>>> a2054256
 				goto free_skb;
 			}
 		}
