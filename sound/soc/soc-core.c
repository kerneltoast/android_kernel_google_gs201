--- conflicted
+++ resolved
@@ -1307,10 +1307,7 @@
 int snd_soc_new_pcms(struct snd_soc_device *socdev, int idx, const char *xid)
 {
 	struct snd_soc_card *card = socdev->card;
-<<<<<<< HEAD
-=======
 	struct snd_soc_codec *codec = card->codec;
->>>>>>> 1f218695
 	int ret, i;
 
 	mutex_lock(&codec->mutex);
