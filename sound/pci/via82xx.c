--- conflicted
+++ resolved
@@ -1752,14 +1752,9 @@
 	.device = 0,
 	/* .subdevice set later */
 	.name = "PCM Playback Volume",
-<<<<<<< HEAD
-	.access = (SNDRV_CTL_ELEM_ACCESS_READWRITE |
-		   SNDRV_CTL_ELEM_ACCESS_TLV_READ),
-=======
 	.access = SNDRV_CTL_ELEM_ACCESS_READWRITE |
 		  SNDRV_CTL_ELEM_ACCESS_TLV_READ |
 		  SNDRV_CTL_ELEM_ACCESS_INACTIVE,
->>>>>>> 22763c5c
 	.info = snd_via8233_dxs_volume_info,
 	.get = snd_via8233_dxs_volume_get,
 	.put = snd_via8233_dxs_volume_put,
@@ -1997,10 +1992,7 @@
 				err = snd_ctl_add(chip->card, kctl);
 				if (err < 0)
 					return err;
-<<<<<<< HEAD
-=======
 				chip->dxs_controls[i] = kctl;
->>>>>>> 22763c5c
 			}
 		}
 	}
